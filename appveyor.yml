--- conflicted
+++ resolved
@@ -30,21 +30,14 @@
  - dotnet test -c %CONFIGURATION% test/Confluent.Kafka.StrongName.UnitTests/Confluent.Kafka.StrongName.UnitTests.csproj
 
 artifacts:
-  - path: ./src/Confluent.Kafka/bin*/Release/*.nupkg
+  - path: ./src/Confluent.Kafka/bin/*/Release/*.nupkg
+    name: nuget-package
+  - path: ./src/Confluent.Kafka/bin-sn/*/Release/*.nupkg
+    name: sn-nuget-package
   - path: ./docs*.zip
+    name: docs
 
 deploy:
-<<<<<<< HEAD
-  provider: s3
-  access_key_id:
-    secure: 4jcvdYbfQmj/okVl0sd3IEhdC9zk8093XaXMOIUENUQ=
-  secret_access_key:
-    secure: k2WP0jliIT22GXpqHbGlxuB2sJcqLW4xPwKwkETt6zheIO4ad9rXiDF2QW5QbYwZ
-  bucket:
-    secure: jMbmAFVC13iqz8PDSV4O2hPNF2Od9PAQMbol8+RDZOk=
-  region: us-west-1
-  artifact: './docs-0.11.0-ci-%APPVEYOR_BUILD_NUMBER%.zip'
-=======
   - provider: S3
     access_key_id:
       secure: 4jcvdYbfQmj/okVl0sd3IEhdC9zk8093XaXMOIUENUQ=
@@ -52,9 +45,9 @@
       secure: k2WP0jliIT22GXpqHbGlxuB2sJcqLW4xPwKwkETt6zheIO4ad9rXiDF2QW5QbYwZ
     bucket: librdkafka-ci-packages
     folder: dotnet
-    artifact:
+    artifact: docs
     set_public: false
->>>>>>> db7a7694
+
 
 #deploy:
 #  provider: NuGet
