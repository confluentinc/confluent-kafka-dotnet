<Project Sdk="Microsoft.NET.Sdk">

  <PropertyGroup>
    <ProjectTypeGuids>{FAE04EC0-301F-11D3-BF4B-00C04F79EFBC}</ProjectTypeGuids>
    <OutputType>Exe</OutputType>
<<<<<<< HEAD
    <TargetFramework>net9.0</TargetFramework>
    <LangVersion>latest</LangVersion>
=======
    <TargetFramework>net8.0</TargetFramework>
    <LangVersion>7.1</LangVersion>
>>>>>>> 64a3eaab
  </PropertyGroup>

  <ItemGroup>
    <!-- nuget package reference: <PackageReference Include="Confluent.SchemaRegistry.Serdes.Avro" Version="2.12.0" /> -->
    <ProjectReference Include="../../src/Confluent.SchemaRegistry.Serdes.Avro/Confluent.SchemaRegistry.Serdes.Avro.csproj" />
  </ItemGroup>

</Project>
<|MERGE_RESOLUTION|>--- conflicted
+++ resolved
@@ -1,20 +1,15 @@
-<Project Sdk="Microsoft.NET.Sdk">
-
-  <PropertyGroup>
-    <ProjectTypeGuids>{FAE04EC0-301F-11D3-BF4B-00C04F79EFBC}</ProjectTypeGuids>
-    <OutputType>Exe</OutputType>
-<<<<<<< HEAD
-    <TargetFramework>net9.0</TargetFramework>
-    <LangVersion>latest</LangVersion>
-=======
-    <TargetFramework>net8.0</TargetFramework>
-    <LangVersion>7.1</LangVersion>
->>>>>>> 64a3eaab
-  </PropertyGroup>
-
-  <ItemGroup>
-    <!-- nuget package reference: <PackageReference Include="Confluent.SchemaRegistry.Serdes.Avro" Version="2.12.0" /> -->
-    <ProjectReference Include="../../src/Confluent.SchemaRegistry.Serdes.Avro/Confluent.SchemaRegistry.Serdes.Avro.csproj" />
-  </ItemGroup>
-
-</Project>
+<Project Sdk="Microsoft.NET.Sdk">
+
+  <PropertyGroup>
+    <ProjectTypeGuids>{FAE04EC0-301F-11D3-BF4B-00C04F79EFBC}</ProjectTypeGuids>
+    <OutputType>Exe</OutputType>
+    <TargetFramework>net9.0</TargetFramework>
+    <LangVersion>latest</LangVersion>
+  </PropertyGroup>
+
+  <ItemGroup>
+    <!-- nuget package reference: <PackageReference Include="Confluent.SchemaRegistry.Serdes.Avro" Version="2.12.0" /> -->
+    <ProjectReference Include="../../src/Confluent.SchemaRegistry.Serdes.Avro/Confluent.SchemaRegistry.Serdes.Avro.csproj" />
+  </ItemGroup>
+
+</Project>