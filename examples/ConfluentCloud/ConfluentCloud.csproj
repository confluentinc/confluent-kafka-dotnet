--- conflicted
+++ resolved
@@ -1,18 +1,14 @@
-<Project Sdk="Microsoft.NET.Sdk">
-
-  <PropertyGroup>
-    <ProjectTypeGuids>{FAE04EC0-301F-11D3-BF4B-00C04F79EFBC}</ProjectTypeGuids>
-    <OutputType>Exe</OutputType>
-<<<<<<< HEAD
-    <TargetFramework>net9.0</TargetFramework>
-=======
-    <TargetFramework>net8.0</TargetFramework>
->>>>>>> 64a3eaab
-  </PropertyGroup>
-
-  <ItemGroup>
-    <!-- nuget package reference: <PackageReference Include="Confluent.Kafka" Version="2.12.0" /> -->
-    <ProjectReference Include="../../src/Confluent.Kafka/Confluent.Kafka.csproj" />
-  </ItemGroup>
-
-</Project>
+<Project Sdk="Microsoft.NET.Sdk">
+
+  <PropertyGroup>
+    <ProjectTypeGuids>{FAE04EC0-301F-11D3-BF4B-00C04F79EFBC}</ProjectTypeGuids>
+    <OutputType>Exe</OutputType>
+    <TargetFramework>net9.0</TargetFramework>
+  </PropertyGroup>
+
+  <ItemGroup>
+    <!-- nuget package reference: <PackageReference Include="Confluent.Kafka" Version="2.12.0" /> -->
+    <ProjectReference Include="../../src/Confluent.Kafka/Confluent.Kafka.csproj" />
+  </ItemGroup>
+
+</Project>