--- conflicted
+++ resolved
@@ -1,9 +1,5 @@
-<<<<<<< HEAD
-// Copyright 2016-2023 Confluent Inc., 2015-2016 Andreas Heider
-=======
 // Copyright 2015-2016 Andreas Heider,
 //           2016-2023 Confluent Inc.
->>>>>>> 58b52912
 //
 // Licensed under the Apache License, Version 2.0 (the "License");
 // you may not use this file except in compliance with the License.
@@ -852,7 +848,6 @@
             }
         }
 
-<<<<<<< HEAD
         static async Task ListOffsetsAsync(string bootstrapServers, string[] commandArgs) {
 
             var topicPartitionOffsetSpecs = ParseTopicPartitionOffsetSpecs(commandArgs);
@@ -871,7 +866,6 @@
             }
 
         }
-=======
         static void PrintTopicDescriptions(List<TopicDescription> topicDescriptions, bool includeAuthorizedOperations)
         {
             foreach (var topic in topicDescriptions)
@@ -1028,7 +1022,6 @@
             }
         }
 
->>>>>>> 58b52912
         public static async Task Main(string[] args)
         {
             if (args.Length < 2)
@@ -1039,12 +1032,8 @@
                         "list-consumer-groups", "describe-consumer-groups",
                         "list-consumer-group-offsets", "alter-consumer-group-offsets",
                         "incremental-alter-configs", "describe-user-scram-credentials", 
-<<<<<<< HEAD
-                        "alter-user-scram-credentials", "list-offsets"
-=======
                         "alter-user-scram-credentials", "describe-topics",
-                        "describe-cluster"
->>>>>>> 58b52912
+                        "describe-cluster", "list-offsets"
                     }) +
                     " ..");
                 Environment.ExitCode = 1;
@@ -1099,16 +1088,14 @@
                 case "alter-user-scram-credentials":
                     await AlterUserScramCredentialsAsync(bootstrapServers, commandArgs);
                     break;
-<<<<<<< HEAD
+                case "describe-topics":
+                    await DescribeTopicsAsync(bootstrapServers, commandArgs);
+                    break;
+                case "describe-cluster":
+                    await DescribeClusterAsync(bootstrapServers, commandArgs);
+                    break;
                 case "list-offsets":
                     await ListOffsetsAsync(bootstrapServers, commandArgs);
-=======
-                case "describe-topics":
-                    await DescribeTopicsAsync(bootstrapServers, commandArgs);
-                    break;
-                case "describe-cluster":
-                    await DescribeClusterAsync(bootstrapServers, commandArgs);
->>>>>>> 58b52912
                     break;
                 default:
                     Console.WriteLine($"unknown command: {command}");
