--- conflicted
+++ resolved
@@ -610,11 +610,7 @@
                             }
                             Console.WriteLine($"      TopicPartitions: [{topicPartitions}]");
                         }
-<<<<<<< HEAD
-                        if(includeAuthorizedOperations)
-=======
                         if (includeAuthorizedOperations)
->>>>>>> 58b52912
                         {
                             string operations = string.Join(" ", group.AuthorizedOperations);
                             Console.WriteLine($"  Authorized operations: {operations}");
@@ -802,10 +798,7 @@
             foreach (var topic in topicDescriptions)
             {
                 Console.WriteLine($"\n  Topic: {topic.Name} {topic.Error}");
-<<<<<<< HEAD
                 Console.WriteLine($"  Topic Id: {topic.TopicId}");
-=======
->>>>>>> 58b52912
                 Console.WriteLine($"  Partitions:");
                 foreach (var partition in topic.Partitions)
                 {
@@ -814,12 +807,8 @@
                     {
                         Console.WriteLine("      There is no In-Sync-Replica broker for the partition");
                     }
-<<<<<<< HEAD
-                    else{
-=======
                     else
                     {
->>>>>>> 58b52912
                         string isrs = string.Join("; ", partition.ISR);
                         Console.WriteLine($"      The In-Sync-Replica brokers are: {isrs}");
                     }
@@ -828,23 +817,15 @@
                     {
                         Console.WriteLine("      There is no Replica broker for the partition");
                     }
-<<<<<<< HEAD
-                    else{
-=======
                     else
                     {
->>>>>>> 58b52912
                         string replicas = string.Join("; ", partition.Replicas);
                         Console.WriteLine($"      The Replica brokers are: {replicas}");
                     }
                     
                 }
                 Console.WriteLine($"  Is internal: {topic.IsInternal}");
-<<<<<<< HEAD
-                if(includeAuthorizedOperations)
-=======
                 if (includeAuthorizedOperations)
->>>>>>> 58b52912
                 {
                     string operations = string.Join(" ", topic.AuthorizedOperations);
                     Console.WriteLine($"  Authorized operations: {operations}");
@@ -955,11 +936,7 @@
                     {
                         Console.WriteLine($"    {node}");
                     }
-<<<<<<< HEAD
-                    if(includeAuthorizedOperations)
-=======
                     if (includeAuthorizedOperations)
->>>>>>> 58b52912
                     {
                         string operations = string.Join(" ", descResult.AuthorizedOperations);
                         Console.WriteLine($"  Authorized operations: {operations}");
