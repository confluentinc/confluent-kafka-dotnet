// Copyright 2015-2016 Andreas Heider,
//           2016-2023 Confluent Inc.
//
// Licensed under the Apache License, Version 2.0 (the "License");
// you may not use this file except in compliance with the License.
// You may obtain a copy of the License at
//
// http://www.apache.org/licenses/LICENSE-2.0
//
// Unless required by applicable law or agreed to in writing, software
// distributed under the License is distributed on an "AS IS" BASIS,
// WITHOUT WARRANTIES OR CONDITIONS OF ANY KIND, either express or implied.
// See the License for the specific language governing permissions and
// limitations under the License.
//
// Derived from: rdkafka-dotnet, licensed under the 2-clause BSD License.
//
// Refer to LICENSE for more information.

using System;
using System.Threading.Tasks;
using Confluent.Kafka.Admin;
using System.Linq;
using System.Collections.Generic;
using System.Text;


namespace Confluent.Kafka.Examples
{
    public class Program
    {
        static string ToString(int[] array) => $"[{string.Join(", ", array)}]";

        static void ListGroups(string bootstrapServers)
        {
            using (var adminClient = new AdminClientBuilder(new AdminClientConfig { BootstrapServers = bootstrapServers }).Build())
            {
                // Warning: The API for this functionality is subject to change.
                var groups = adminClient.ListGroups(TimeSpan.FromSeconds(10));
                Console.WriteLine($"Consumer Groups:");
                foreach (var g in groups)
                {
                    Console.WriteLine($"  Group: {g.Group} {g.Error} {g.State}");
                    Console.WriteLine($"  Broker: {g.Broker.BrokerId} {g.Broker.Host}:{g.Broker.Port}");
                    Console.WriteLine($"  Protocol: {g.ProtocolType} {g.Protocol}");
                    Console.WriteLine($"  Members:");
                    foreach (var m in g.Members)
                    {
                        Console.WriteLine($"    {m.MemberId} {m.ClientId} {m.ClientHost}");
                        Console.WriteLine($"    Metadata: {m.MemberMetadata.Length} bytes");
                        Console.WriteLine($"    Assignment: {m.MemberAssignment.Length} bytes");
                    }
                }
            }
        }

        static void PrintMetadata(string bootstrapServers)
        {
            using (var adminClient = new AdminClientBuilder(new AdminClientConfig { BootstrapServers = bootstrapServers }).Build())
            {
                // Warning: The API for this functionality is subject to change.
                var meta = adminClient.GetMetadata(TimeSpan.FromSeconds(20));
                Console.WriteLine($"{meta.OriginatingBrokerId} {meta.OriginatingBrokerName}");
                meta.Brokers.ForEach(broker =>
                    Console.WriteLine($"Broker: {broker.BrokerId} {broker.Host}:{broker.Port}"));

                meta.Topics.ForEach(topic =>
                {
                    Console.WriteLine($"Topic: {topic.Topic} {topic.Error}");
                    topic.Partitions.ForEach(partition =>
                    {
                        Console.WriteLine($"  Partition: {partition.PartitionId}");
                        Console.WriteLine($"    Replicas: {ToString(partition.Replicas)}");
                        Console.WriteLine($"    InSyncReplicas: {ToString(partition.InSyncReplicas)}");
                    });
                });
            }
        }

        static async Task CreateTopicAsync(string bootstrapServers, string[] commandArgs)
        {
            if (commandArgs.Length != 1)
            {
                Console.WriteLine("usage: .. <bootstrapServers> create-topic <topic_name>");
                Environment.ExitCode = 1;
                return;
            }

            var topicName = commandArgs[0];

            using (var adminClient = new AdminClientBuilder(new AdminClientConfig { BootstrapServers = bootstrapServers }).Build())
            {
                try
                {
                    await adminClient.CreateTopicsAsync(new TopicSpecification[] { 
                        new TopicSpecification { Name = topicName, ReplicationFactor = 1, NumPartitions = 1 } });
                }
                catch (CreateTopicsException e)
                {
                    Console.WriteLine($"An error occurred creating topic {e.Results[0].Topic}: {e.Results[0].Error.Reason}");
                }
            }
        }

        static List<AclBinding> ParseAclBindings(string[] args, bool many)
        {
            var numCommandArgs = args.Length;
            if (many ? (numCommandArgs == 0 || numCommandArgs % 7 != 0)
                     : numCommandArgs != 7)
            {
                throw new ArgumentException("wrong number of arguments");
            }
            int nAclBindings = args.Length / 7;
            var aclBindings = new List<AclBinding>();
            for (int i = 0; i < nAclBindings; ++i)
            {
                var baseArg = i * 7;
                var resourceType = Enum.Parse<ResourceType>(args[baseArg]);
                var name = args[baseArg + 1];
                var resourcePatternType = Enum.Parse<ResourcePatternType>(args[baseArg + 2]);
                var principal = args[baseArg + 3];
                var host = args[baseArg + 4];
                var operation = Enum.Parse<AclOperation>(args[baseArg + 5]);
                var permissionType = Enum.Parse<AclPermissionType>(args[baseArg + 6]);

                if (name == "") { name = null; }
                if (principal == "") { principal = null; }
                if (host == "") { host = null; }

                aclBindings.Add(new AclBinding()
                {
                    Pattern = new ResourcePattern
                    {
                        Type = resourceType,
                        Name = name,
                        ResourcePatternType = resourcePatternType
                    },
                    Entry = new AccessControlEntry
                    {
                        Principal = principal,
                        Host = host,
                        Operation = operation,
                        PermissionType = permissionType
                    }
                });
            }
            return aclBindings;
        }


        static List<AclBindingFilter> ParseAclBindingFilters(string[] args, bool many)
        {
            var aclBindings = ParseAclBindings(args, many);
            return aclBindings.Select(aclBinding => aclBinding.ToFilter()).ToList();
        }


        static void PrintAclBindings(List<AclBinding> aclBindings)
        {
            foreach (AclBinding aclBinding in aclBindings)
            {
                Console.WriteLine($"\t{aclBinding}");
            }
        }

        static List<UserScramCredentialAlteration> ParseUserScramCredentialAlterations(
            string[] args)
        {
            if (args.Length == 0)
            {
                Console.WriteLine("usage: .. <bootstrapServers> alter-user-scram-alterations " + 
                    "UPSERT <user1> <mechanism1> <iterations1> <password1> <salt1> " +
                    "[UPSERT <user2> <mechanism2> <iterations2> <password2> <salt2> " +
                    "DELETE <user3> <mechanism3> ..]");
                Environment.ExitCode = 1;
                return null;
            }
            
            var alterations = new List<UserScramCredentialAlteration>();
            for (int i = 0; i < args.Length;) {
                string alterationName = args[i];
                if (alterationName == "UPSERT")
                {
                    if (i + 5 >= args.Length)
                    {
                        throw new ArgumentException(
                            $"invalid number of arguments for alteration {alterations.Count},"+
                            $" expected 5, got {args.Length - i - 1}");
                    }

                    string user = args[i + 1];
                    var mechanism = Enum.Parse<ScramMechanism>(args[i + 2]);
                    var iterations = Int32.Parse(args[i + 3]);
                    var password = Encoding.UTF8.GetBytes(args[i + 4]);
                    string saltString = args[i + 5];
                    byte[] salt = null;
                    if (saltString != "")
                    {
                        salt = Encoding.UTF8.GetBytes(saltString);
                    }
                    alterations.Add(
                        new UserScramCredentialUpsertion
                        {
                            User = user,
                            ScramCredentialInfo = new ScramCredentialInfo
                            {
                                Mechanism = mechanism,
                                Iterations = iterations,
                            },
                            Password = password,
                            Salt = salt,
                        }
                    );
                    i += 6;
                }
                else if (alterationName == "DELETE")
                {
                    if (i + 2 >= args.Length)
                    {
                        throw new ArgumentException(
                            $"invalid number of arguments for alteration {alterations.Count},"+
                            $" expected 2, got {args.Length - i - 1}");
                    }

                    string user = args[i + 1];
                    var mechanism = Enum.Parse<ScramMechanism>(args[i + 2]);
                    alterations.Add(
                        new UserScramCredentialDeletion
                        {
                            User = user,
                            Mechanism = mechanism,
                        }
                    );
                    i += 3;
                }
                else
                {
                    throw new ArgumentException(
                        $"invalid alteration {alterations.Count}, must be UPSERT or DELETE");
                }
            }
            return alterations;
        }

        static Tuple<IsolationLevel, List<TopicPartitionOffsetSpec>> ParseListOffsetsArgs(string[] args)
        {
            if (args.Length == 0)
            {
                Console.WriteLine("usage: .. <bootstrapServers> list-offsets <isolation_level> " + 
                    "<topic1> <partition1> <EARLIEST/LATEST/MAXTIMESTAMP/TIMESTAMP t1> ..");
                Environment.ExitCode = 1;
                return null;
            }
            
            var isolationLevel = Enum.Parse<IsolationLevel>(args[0]);
            var topicPartitionOffsetSpecs = new List<TopicPartitionOffsetSpec>();
            for (int i = 1; i < args.Length;)
            {
                if (args.Length < i+3)
                {
                    throw new ArgumentException($"Invalid number of arguments for topicPartitionOffsetSpec[{topicPartitionOffsetSpecs.Count}]: {args.Length - i}");
                }
                
                string topic = args[i];
                var partition = Int32.Parse(args[i + 1]);
                var offsetSpec = args[i + 2];
                if (offsetSpec == "TIMESTAMP")
                {
                    if (args.Length < i+4)
                    {
                        throw new ArgumentException($"Invalid number of arguments for topicPartitionOffsetSpec[{topicPartitionOffsetSpecs.Count}]: {args.Length - i}");
                    }
                    
                    var timestamp = Int64.Parse(args[i + 3]);
                    i = i + 1;
                    topicPartitionOffsetSpecs.Add( new TopicPartitionOffsetSpec
                    {
                        TopicPartition = new TopicPartition(topic, new Partition(partition)),
                        OffsetSpec = OffsetSpec.ForTimestamp(timestamp)
                    });
                }
                else if (offsetSpec == "MAX_TIMESTAMP")
                {
                    topicPartitionOffsetSpecs.Add( new TopicPartitionOffsetSpec
                    {
                        TopicPartition = new TopicPartition(topic, new Partition(partition)),
                        OffsetSpec = OffsetSpec.MaxTimestamp()
                    });
                }
                else if (offsetSpec == "EARLIEST")
                {
                    topicPartitionOffsetSpecs.Add( new TopicPartitionOffsetSpec
                    {
                        TopicPartition = new TopicPartition(topic, new Partition(partition)),
                        OffsetSpec = OffsetSpec.Earliest()
                    });
                }
                else if (offsetSpec == "LATEST")
                {
                    topicPartitionOffsetSpecs.Add( new TopicPartitionOffsetSpec
                    {
                        TopicPartition = new TopicPartition(topic, new Partition(partition)),
                        OffsetSpec = OffsetSpec.Latest()
                    });
                }
                else
                {
                    throw new ArgumentException(
                            "offsetSpec can be EARLIEST, LATEST, MAX_TIMESTAMP or TIMESTAMP T1.");
                }
                i = i + 3;
            }
            return Tuple.Create(isolationLevel, topicPartitionOffsetSpecs);
        }

<<<<<<< HEAD
        static Tuple<ElectionType, List<TopicPartition>> ParseElectLeadersArgs(string[] args)
        {
            if ((args.Length -1 )%2 != 0)
            {
                Console.WriteLine("usage: .. <bootstrapServers> elect-leaders electionType(0/1) <topic1> <partition1> ..");
                Environment.ExitCode = 1;
                return null;
            }
            
            var electionType = Enum.Parse<ElectionType>(args[0]);
            var partitions = new List<TopicPartition>();
            if(args.Length == 1)
            {
                partitions = null;
                return Tuple.Create(electionType, partitions);
            }
            for (int i = 1; i < args.Length; i += 2)
            {
                var topic = args[i];
                var partition = Int32.Parse(args[i + 1]);
                partitions.Add(new TopicPartition(topic, partition));
            }
            return Tuple.Create(electionType, partitions);
=======
        static bool ParseListConsumerGroupsArgs(string[] commandArgs,
            ref TimeSpan timeout,
            ref List<ConsumerGroupState> states,
            ref List<ConsumerGroupType> types,
            ref string error)
        {
            try
            {
                var typeArray = false;
                var stateArray = false;
                var lastArray = 0;
                for (var i = 0; i < commandArgs.Length; i++)
                {
                    var commandArg = commandArgs[i];
                    if (commandArg == "-states")
                    {
                        if (stateArray)
                        {
                            error = "Cannot pass the states flag (-states) more than once";
                            return false;
                        }
                        stateArray = true;
                        lastArray = 1;
                    }
                    else if (commandArg == "-types")
                    {
                        if (typeArray)
                        {
                            error = "Cannot pass the types flag (-types) more than once";
                            return false;
                        }
                        typeArray = true;
                        lastArray = 2;
                    }
                    else
                    {
                        if (lastArray == 1)
                        {
                            try
                            {
                                states.Add(Enum.Parse<ConsumerGroupState>(commandArg));
                            }
                            catch (Exception)
                            {
                                error = $"Invalid state: {commandArg}";
                                return false;
                            }
                        }
                        else if (lastArray == 2)
                        {
                            try
                            {
                                types.Add(Enum.Parse<ConsumerGroupType>(commandArg));
                            }
                            catch (Exception)
                            {
                                 error = $"Invalid type: {commandArg}";
                                 return false;
                            }
                        }
                        else if (i == 0)
                        {
                            timeout = TimeSpan.FromSeconds(int.Parse(commandArg));
                        }
                        else
                        {
                            error = $"Unknown argument: {commandArg}";
                            return false;
                        }
                    }
                }
                return true;
            }
            catch (SystemException e)
            {
                error = e.Message;
                return false;
            }
>>>>>>> dc5aff25
        }

       static void PrintListOffsetsResultInfos(List<ListOffsetsResultInfo> ListOffsetsResultInfos)
       {
            foreach(var listOffsetsResultInfo in ListOffsetsResultInfos)
            {
                Console.WriteLine("  ListOffsetsResultInfo:");
                Console.WriteLine($"    TopicPartitionOffsetError: {listOffsetsResultInfo.TopicPartitionOffsetError}");
                Console.WriteLine($"    Timestamp: {listOffsetsResultInfo.Timestamp}");
            }
        }

        static void PrintElectLeaderResults(ElectLeadersResult result)
        {
            Console.WriteLine("  ElectLeadersResult:");
            foreach (var partitionResult in result.PartitionResults)
            {
                Console.WriteLine($"Election successful in {partitionResult.Topic} {partitionResult.Partition}");
            }
        }

        static async Task CreateAclsAsync(string bootstrapServers, string[] commandArgs)
        {
            List<AclBinding> aclBindings;
            try
            {
                aclBindings = ParseAclBindings(commandArgs, true);
            }
            catch
            {
                Console.WriteLine("usage: .. <bootstrapServers> create-acls <resource_type1> <resource_name1> <resource_patter_type1> " +
                    "<principal1> <host1> <operation1> <permission_type1> ..");
                Environment.ExitCode = 1;
                return;
            }

            using (var adminClient = new AdminClientBuilder(new AdminClientConfig { BootstrapServers = bootstrapServers }).Build())
            {
                try
                {
                    await adminClient.CreateAclsAsync(aclBindings);
                    Console.WriteLine("All create ACL operations completed successfully");
                }
                catch (CreateAclsException e)
                {
                    Console.WriteLine("One or more create ACL operations failed.");
                    for (int i = 0; i < e.Results.Count; ++i)
                    {
                        var result = e.Results[i];
                        if (!result.Error.IsError)
                        {
                            Console.WriteLine($"Create ACLs operation {i} completed successfully");
                        }
                        else
                        {
                            Console.WriteLine($"An error occurred in create ACL operation {i}: Code: {result.Error.Code}" +
                            $", Reason: {result.Error.Reason}");
                        }
                    }
                }
                catch (KafkaException e)
                {
                    Console.WriteLine($"An error occurred calling the CreateAcls operation: {e.Message}");
                }
            }
        }

        static async Task DescribeAclsAsync(string bootstrapServers, string[] commandArgs)
        {
            List<AclBindingFilter> aclBindingFilters;
            try
            {
                aclBindingFilters = ParseAclBindingFilters(commandArgs, false);
            }
            catch
            {
                Console.WriteLine("usage: .. <bootstrapServers> describe-acls <resource_type> <resource_name> <resource_patter_type> " +
                    "<principal> <host> <operation> <permission_type>");
                Environment.ExitCode = 1;
                return;
            }

            using (var adminClient = new AdminClientBuilder(new AdminClientConfig { BootstrapServers = bootstrapServers }).Build())
            {
                try
                {
                    var result = await adminClient.DescribeAclsAsync(aclBindingFilters[0]);
                    Console.WriteLine("Matching ACLs:");
                    PrintAclBindings(result.AclBindings);
                }
                catch (DescribeAclsException e)
                {
                    Console.WriteLine($"An error occurred in describe ACLs operation: Code: {e.Result.Error.Code}" +
                        $", Reason: {e.Result.Error.Reason}");
                }
                catch (KafkaException e)
                {
                    Console.WriteLine($"An error occurred calling the describe ACLs operation: {e.Message}");
                }
            }
        }

        static async Task DeleteAclsAsync(string bootstrapServers, string[] commandArgs)
        {
            List<AclBindingFilter> aclBindingFilters;
            try
            {
                aclBindingFilters = ParseAclBindingFilters(commandArgs, true);
            }
            catch
            {
                Console.WriteLine("usage: .. <bootstrapServers> delete-acls <resource_type1> <resource_name1> <resource_patter_type1> " +
                    "<principal1> <host1> <operation1> <permission_type1> ..");
                Environment.ExitCode = 1;
                return;
            }

            using (var adminClient = new AdminClientBuilder(new AdminClientConfig { BootstrapServers = bootstrapServers }).Build())
            {
                try
                {
                    var results = await adminClient.DeleteAclsAsync(aclBindingFilters);
                    int i = 0;
                    foreach (var result in results)
                    {
                        Console.WriteLine($"Deleted ACLs in operation {i}");
                        PrintAclBindings(result.AclBindings);
                        ++i;
                    }
                }
                catch (DeleteAclsException e)
                {
                    Console.WriteLine("One or more create ACL operations failed.");
                    for (int i = 0; i < e.Results.Count; ++i)
                    {
                        var result = e.Results[i];
                        if (!result.Error.IsError)
                        {
                            Console.WriteLine($"Deleted ACLs in operation {i}");
                            PrintAclBindings(result.AclBindings);
                        }
                        else
                        {
                            Console.WriteLine($"An error occurred in delete ACL operation {i}: Code: {result.Error.Code}" +
                                $", Reason: {result.Error.Reason}");
                        }
                    }
                }
                catch (KafkaException e)
                {
                    Console.WriteLine($"An error occurred calling the DeleteAcls operation: {e.Message}");
                }
            }
        }

        static async Task AlterConsumerGroupOffsetsAsync(string bootstrapServers, string[] commandArgs)
        {
            if (commandArgs.Length < 4)
            {
                Console.WriteLine("usage: .. <bootstrapServers> alter-consumer-group-offsets <group_id> <topic1> <partition1> <offset1> ... <topicN> <partitionN> <offsetN>");
                Environment.ExitCode = 1;
                return;
            }

            var group = commandArgs[0];
            var tpoes = new List<TopicPartitionOffset>();
            for (int i = 1; i + 2 < commandArgs.Length; i += 3)
            {
                try
                {
                    var topic = commandArgs[i];
                    var partition = Int32.Parse(commandArgs[i + 1]);
                    var offset = Int64.Parse(commandArgs[i + 2]);
                    tpoes.Add(new TopicPartitionOffset(topic, partition, offset));
                }
                catch (Exception e)
                {
                    Console.Error.WriteLine($"An error occurred while parsing arguments: {e}");
                    Environment.ExitCode = 1;
                    return;
                }
            }

            var input = new List<ConsumerGroupTopicPartitionOffsets>() { new ConsumerGroupTopicPartitionOffsets(group, tpoes) };

            using (var adminClient = new AdminClientBuilder(new AdminClientConfig { BootstrapServers = bootstrapServers }).Build())
            {
                try
                {
                    var results = await adminClient.AlterConsumerGroupOffsetsAsync(input);
                    Console.WriteLine("Successfully altered offsets:");
                    foreach(var groupResult in results)
                    {
                        Console.WriteLine(groupResult);
                    }

                }
                catch (AlterConsumerGroupOffsetsException e)
                {
                    Console.WriteLine($"An error occurred altering offsets: {(e.Results.Any() ? e.Results[0] : null)}");
                    Environment.ExitCode = 1;
                    return;
                }
                catch (KafkaException e)
                {
                    Console.WriteLine("An error occurred altering consumer group offsets." +
                        $" Code: {e.Error.Code}" +
                        $", Reason: {e.Error.Reason}");
                    Environment.ExitCode = 1;
                    return;
                }
            }
        }

        static async Task ListConsumerGroupOffsetsAsync(string bootstrapServers, string[] commandArgs)
        {
            if (commandArgs.Length < 1)
            {
                Console.WriteLine("usage: .. <bootstrapServers> list-consumer-group-offsets <group_id> [<topic1> <partition1> ... <topicN> <partitionN>]");
                Environment.ExitCode = 1;
                return;
            }

            var group = commandArgs[0];
            var tpes = new List<TopicPartition>();
            for (int i = 1; i + 1 < commandArgs.Length; i += 2)
            {
                try
                {
                    var topic = commandArgs[i];
                    var partition = Int32.Parse(commandArgs[i + 1]);
                    tpes.Add(new TopicPartition(topic, partition));
                }
                catch (Exception e)
                {
                    Console.Error.WriteLine($"An error occurred while parsing arguments: {e}");
                    Environment.ExitCode = 1;
                    return;
                }
            }
            if(!tpes.Any())
            {
                // In case the list is empty, request offsets for all the partitions.
                tpes = null;
            }

            var input = new List<ConsumerGroupTopicPartitions>() { new ConsumerGroupTopicPartitions(group, tpes) };

            using (var adminClient = new AdminClientBuilder(new AdminClientConfig { BootstrapServers = bootstrapServers }).Build())
            {
                try
                {
                    var result = await adminClient.ListConsumerGroupOffsetsAsync(input);
                    Console.WriteLine("Successfully listed offsets:");
                    foreach(var groupResult in result)
                    {
                        Console.WriteLine(groupResult);
                    }
                }
                catch (ListConsumerGroupOffsetsException e)
                {
                    Console.WriteLine($"An error occurred listing offsets: {(e.Results.Any() ? e.Results[0] : null)}");
                    Environment.ExitCode = 1;
                    return;
                }
                catch (KafkaException e)
                {
                    Console.WriteLine("An error occurred listing consumer group offsets." +
                        $" Code: {e.Error.Code}" +
                        $", Reason: {e.Error.Reason}");
                    Environment.ExitCode = 1;
                    return;
                }
            }
        }

        static async Task ListConsumerGroupsAsync(string bootstrapServers, string[] commandArgs)
        {
            var timeout = TimeSpan.FromSeconds(30);
            string error = "";
            var states = new List<ConsumerGroupState>();
            var types = new List<ConsumerGroupType>();

            if (!ParseListConsumerGroupsArgs(commandArgs,
                ref timeout,  ref states, ref types, ref error))
            {
                Console.WriteLine(error);
                Console.WriteLine("usage: .. <bootstrapServers> list-consumer-groups [timeout] [-states <match_state_1> .. <match_state_N>] [-types <match_type_1> .. <match_type_M>]");
                Environment.ExitCode = 1;
                return;
            }

            using (var adminClient = new AdminClientBuilder(new AdminClientConfig { BootstrapServers = bootstrapServers }).Build())
            {
                try
                {
                    var result = await adminClient.ListConsumerGroupsAsync(new ListConsumerGroupsOptions()
                    { 
                        RequestTimeout = timeout,
                        MatchStates = states,
                        MatchTypes = types,
                    });
                    Console.WriteLine(result);
                }
                catch (KafkaException e)
                {
                    Console.WriteLine("An error occurred listing consumer groups." +
                        $" Code: {e.Error.Code}" +
                        $", Reason: {e.Error.Reason}");
                    Environment.ExitCode = 1;
                    return;
                }

            }
        }


        static async Task DescribeConsumerGroupsAsync(string bootstrapServers, string[] commandArgs)
        {
            if (commandArgs.Length < 3)
            {
                Console.WriteLine("usage: .. <bootstrapServers> describe-consumer-groups <username> <password> <include_authorized_operations> <group1> [<group2 ... <groupN>]");
                Environment.ExitCode = 1;
                return;
            }

            var username = commandArgs[0];
            var password = commandArgs[1];
            var includeAuthorizedOperations = (commandArgs[2] == "1");
            var groupNames = commandArgs.Skip(3).ToList();
            
            if (string.IsNullOrWhiteSpace(username))
            {
                username = null;
            }
            if (string.IsNullOrWhiteSpace(password))
            {
                password = null;
            }

            var timeout = TimeSpan.FromSeconds(30);
            var config = new AdminClientConfig
            {
                BootstrapServers = bootstrapServers,
            };
            if (username != null && password != null)
            {
                config = new AdminClientConfig
                {
                    BootstrapServers = bootstrapServers,
                    SecurityProtocol = SecurityProtocol.SaslPlaintext,
                    SaslMechanism = SaslMechanism.Plain,
                    SaslUsername = username,
                    SaslPassword = password,
                };
            }

            using (var adminClient = new AdminClientBuilder(config).Build())
            {
                try
                {
                    var descResult = await adminClient.DescribeConsumerGroupsAsync(groupNames, new DescribeConsumerGroupsOptions() { RequestTimeout = timeout , IncludeAuthorizedOperations = includeAuthorizedOperations});
                    foreach (var group in descResult.ConsumerGroupDescriptions)
                    {
                        Console.WriteLine($"\n  Group: {group.GroupId} {group.Error}");
                        Console.WriteLine($"  Broker: {group.Coordinator}");
                        Console.WriteLine($"  IsSimpleConsumerGroup: {group.IsSimpleConsumerGroup}");
                        Console.WriteLine($"  PartitionAssignor: {group.PartitionAssignor}");
                        Console.WriteLine($"  State: {group.State}");
                        Console.WriteLine($"  Members:");
                        foreach (var m in group.Members)
                        {
                            Console.WriteLine($"    {m.ClientId} {m.ConsumerId} {m.Host}");
                            Console.WriteLine($"    Assignment:");
                            var topicPartitions = "";
                            if (m.Assignment.TopicPartitions != null)
                            {
                                topicPartitions = String.Join(", ", m.Assignment.TopicPartitions.Select(tp => tp.ToString()));
                            }
                            Console.WriteLine($"      TopicPartitions: [{topicPartitions}]");
                        }
                        if (includeAuthorizedOperations)
                        {
                            string operations = string.Join(" ", group.AuthorizedOperations);
                            Console.WriteLine($"  Authorized operations: {operations}");
                        }
                    }
                }
                catch (KafkaException e)
                {
                    Console.WriteLine($"An error occurred describing consumer groups: {e}");
                    Environment.ExitCode = 1;
                }
            }
        }
        
        static async Task IncrementalAlterConfigsAsync(string bootstrapServers, string[] commandArgs)
        {
            var timeout = TimeSpan.FromSeconds(30);
            var configResourceList = new Dictionary<ConfigResource, List<ConfigEntry>>();
            try
            {
                if (commandArgs.Length > 0)
                {
                    timeout = TimeSpan.FromSeconds(Int32.Parse(commandArgs[0]));
                }
                if (((commandArgs.Length - 1) % 3) != 0)
                {
                    throw new ArgumentException("invalid arguments length");
                }
                
                for (int i = 1; i < commandArgs.Length; i+=3)
                {
                    var resourceType = Enum.Parse<ResourceType>(commandArgs[i]);
                    var resourceName = commandArgs[i + 1];
                    var configs = commandArgs[i + 2];
                    var configList = new List<ConfigEntry>();
                    foreach (var config in configs.Split(";"))
                    {
                        var nameOpValue = config.Split("=");
                        if (nameOpValue.Length != 2)
                        {
                            throw new ArgumentException($"invalid alteration name \"{config}\"");
                        }
                        
                        var name = nameOpValue[0];
                        var opValue = nameOpValue[1].Split(":");
                        if (opValue.Length != 2)
                        {
                            throw new ArgumentException($"invalid alteration value \"{nameOpValue[1]}\"");
                        }
                        
                        var op = Enum.Parse<AlterConfigOpType>(opValue[0]);
                        var value = opValue[1];
                        configList.Add(new ConfigEntry
                        {
                            Name = name,
                            Value = value,
                            IncrementalOperation = op
                        });
                    }
                    var resource = new ConfigResource
                    {
                        Name = resourceName,
                        Type = resourceType
                    };
                    configResourceList[resource] = configList;
                }
            }
            catch (Exception  e) when (
                e is ArgumentException ||
                e is FormatException
            )
            {
                Console.WriteLine($"error: {e.Message}");
                Console.WriteLine("usage: .. <bootstrapServers> incremental-alter-configs [<timeout_seconds> <resource-type1> <resource-name1> <config-name1=op-type1:config-value1;config-name1=op-type1:config-value1> ...]");
                Environment.ExitCode = 1;
                return;
            }
            
            using (var adminClient = new AdminClientBuilder(new AdminClientConfig { BootstrapServers = bootstrapServers }).Build())
            {
                try
                {
                    var alterResultList = await adminClient.IncrementalAlterConfigsAsync(configResourceList, new IncrementalAlterConfigsOptions() { RequestTimeout = timeout });
                    foreach (var alterResult in alterResultList)
                    {
                        Console.WriteLine($"Resource {alterResult.ConfigResource} altered correctly");
                    }
                }
                catch (IncrementalAlterConfigsException e)
                {
                    foreach (var alterResult in e.Results)
                    {
                        Console.WriteLine($"Resource {alterResult.ConfigResource} had error: {alterResult.Error}");
                    }
                    Environment.ExitCode = 1;
                }
                catch (Exception e)
                {
                    Console.WriteLine($"An error occurred altering configs incrementally: {e.Message}");
                    Environment.ExitCode = 1;
                }
            }
        }

        static async Task DescribeUserScramCredentialsAsync(string bootstrapServers, string[] commandArgs)
        {          
            var users = commandArgs.ToList();
            var timeout = TimeSpan.FromSeconds(30);
            using (var adminClient = new AdminClientBuilder(new AdminClientConfig { BootstrapServers = bootstrapServers }).Build())
            {
                try
                {
                    var descResult = await adminClient.DescribeUserScramCredentialsAsync(users, new DescribeUserScramCredentialsOptions() { RequestTimeout = timeout });
                    foreach (var description in descResult.UserScramCredentialsDescriptions)
                    {
                        Console.WriteLine($"  User: {description.User}");
                        foreach (var scramCredentialInfo in description.ScramCredentialInfos)
                        {
                            Console.WriteLine($"    Mechanism: {scramCredentialInfo.Mechanism}");
                            Console.WriteLine($"      Iterations: {scramCredentialInfo.Iterations}");
                        }
                    }
                }
                catch (DescribeUserScramCredentialsException e)
                {
                    Console.WriteLine($"An error occurred describing user SCRAM credentials" +
                                       " for some users:");
                    foreach (var description in e.Results.UserScramCredentialsDescriptions)
                    {
                        Console.WriteLine($"  User: {description.User}");
                        Console.WriteLine($"    Error: {description.Error}");
                        if (!description.Error.IsError)
                        {
                            foreach (var scramCredentialInfo in description.ScramCredentialInfos)
                            {
                                Console.WriteLine($"    Mechanism: {scramCredentialInfo.Mechanism}");
                                Console.WriteLine($"      Iterations: {scramCredentialInfo.Iterations}");
                            }
                        }
                    }
                }
                catch (KafkaException e)
                {
                    Console.WriteLine($"An error occurred describing user SCRAM credentials: {e}");
                    Environment.ExitCode = 1;
                }
            }
        }

        static async Task AlterUserScramCredentialsAsync(string bootstrapServers, string[] commandArgs)
        {
            var alterations = ParseUserScramCredentialAlterations(commandArgs);
            if (alterations == null)
                return;

            var timeout = TimeSpan.FromSeconds(30);
            using (var adminClient = new AdminClientBuilder(new AdminClientConfig { BootstrapServers = bootstrapServers }).Build())
            {
                try
                {
                    await adminClient.AlterUserScramCredentialsAsync(alterations,
                        new AlterUserScramCredentialsOptions() { RequestTimeout = timeout });
                    Console.WriteLine("All AlterUserScramCredentials operations completed successfully");
                }
                catch (AlterUserScramCredentialsException e)
                {
                    Console.WriteLine($"An error occurred altering user SCRAM credentials" +
                                       " for some users:");
                    foreach (var result in e.Results)
                    {
                        Console.WriteLine($"  User: {result.User}");
                        Console.WriteLine($"    Error: {result.Error}");
                    }
                }
                catch (KafkaException e)
                {
                    Console.WriteLine($"An error occurred altering user SCRAM credentials: {e}");
                    Environment.ExitCode = 1;
                }
            }
        }

        static async Task ListOffsetsAsync(string bootstrapServers, string[] commandArgs) {

            var listOffsetsArgs = ParseListOffsetsArgs(commandArgs);
            if (listOffsetsArgs == null) { return; }
            
            var isolationLevel = listOffsetsArgs.Item1;
            var topicPartitionOffsets = listOffsetsArgs.Item2;
            
            var timeout = TimeSpan.FromSeconds(30);
            ListOffsetsOptions options = new ListOffsetsOptions(){ RequestTimeout = timeout, IsolationLevel = isolationLevel };

            using (var adminClient = new AdminClientBuilder(new AdminClientConfig { BootstrapServers = bootstrapServers }).Build())
            {
                try
                {
                    var listOffsetsResult = await adminClient.ListOffsetsAsync(topicPartitionOffsets, options);
                    Console.WriteLine("ListOffsetsResult:");
                    PrintListOffsetsResultInfos(listOffsetsResult.ResultInfos);
                }
                catch (ListOffsetsException e)
                {
                    Console.WriteLine("ListOffsetsReport:");
                    Console.WriteLine($"  Error: {e.Error}");
                    PrintListOffsetsResultInfos(e.Result.ResultInfos);
                }
                catch (KafkaException e)
                {
                    Console.WriteLine($"An error occurred listing offsets: {e}");
                    Environment.ExitCode = 1;
                }
            }
        }

        static async Task ElectLeadersAsync(string bootstrapServers, string[] commandArgs)
        {
            if (commandArgs.Length < 3 && (commandArgs.Length - 1) % 2 != 0)
            {
                Console.WriteLine("usage: .. <bootstrapServers> elect-leaders electionType(0/1) <topic1> <partition1> ..");
                Environment.ExitCode = 1;
                return;
            }

            var req = ParseElectLeadersArgs(commandArgs);
            var electionType = req.Item1;
            var partitions = req.Item2;        
            var timeout = TimeSpan.FromSeconds(30);
            ElectLeadersOptions options = new ElectLeadersOptions() { RequestTimeout = timeout };
            using (var adminClient = new AdminClientBuilder(new AdminClientConfig { BootstrapServers = bootstrapServers }).Build())
            {
                try
                {
                    var result = await adminClient.ElectLeadersAsync(electionType, partitions, options);
                    PrintElectLeaderResults(result);
                    
                }
                catch (ElectLeadersException e)
                {
                    Console.WriteLine("One or more elect leaders operations failed.");
                    for (int i = 0; i < e.Results.PartitionResults.Count; ++i)
                    {
                        var result = e.Results.PartitionResults[i];
                        if (!result.Error.IsError)
                        {
                            Console.WriteLine($"Elected leaders operation completed successfully for Topic {result.Topic} Partition {result.Partition}");
                        }
                        else
                        {
                            Console.WriteLine($"An error occurred in elect leaders operation in Topic {result.Topic} Partition {result.Partition}: Code: {result.Error.Code}" +
                            $", Reason: {result.Error.Reason}");
                        }
                    }
                }
                catch (KafkaException e)
                {
                    Console.WriteLine($"An error occurred electing leaders: {e}");
                    Environment.ExitCode = 1;
                }
            }
        }
        static void PrintTopicDescriptions(List<TopicDescription> topicDescriptions, bool includeAuthorizedOperations)
        {
            foreach (var topic in topicDescriptions)
            {
                Console.WriteLine($"\n  Topic: {topic.Name} {topic.Error}");
                Console.WriteLine($"  Topic Id: {topic.TopicId}");
                Console.WriteLine($"  Partitions:");
                foreach (var partition in topic.Partitions)
                {
                    Console.WriteLine($"    Partition ID: {partition.Partition} with leader: {partition.Leader}");
                    if(!partition.ISR.Any())
                    {
                        Console.WriteLine("      There is no In-Sync-Replica broker for the partition");
                    }
                    else
                    {
                        string isrs = string.Join("; ", partition.ISR);
                        Console.WriteLine($"      The In-Sync-Replica brokers are: {isrs}");
                    }

                    if(!partition.Replicas.Any())
                    {
                        Console.WriteLine("      There is no Replica broker for the partition");
                    }
                    else
                    {
                        string replicas = string.Join("; ", partition.Replicas);
                        Console.WriteLine($"      The Replica brokers are: {replicas}");
                    }
                    
                }
                Console.WriteLine($"  Is internal: {topic.IsInternal}");
                if (includeAuthorizedOperations)
                {
                    string operations = string.Join(" ", topic.AuthorizedOperations);
                    Console.WriteLine($"  Authorized operations: {operations}");
                }
            }
        }

        static async Task DescribeTopicsAsync(string bootstrapServers, string[] commandArgs)
        {
            if (commandArgs.Length < 3)
            {
                Console.WriteLine("usage: .. <bootstrapServers> describe-topics <username> <password> <include_authorized_operations> <topic1> [<topic2 ... <topicN>]");
                Environment.ExitCode = 1;
                return;
            }
            
            var username = commandArgs[0];
            var password = commandArgs[1];
            var includeAuthorizedOperations = (commandArgs[2] == "1");
            if (string.IsNullOrWhiteSpace(username))
            {
                username = null;
            }
            if (string.IsNullOrWhiteSpace(password))
            {
                password = null;
            }
            var topicNames = commandArgs.Skip(3).ToList();

            var timeout = TimeSpan.FromSeconds(30);
            var config = new AdminClientConfig
            {
                BootstrapServers = bootstrapServers,
            };
            if (username != null && password != null)
            {
                config = new AdminClientConfig
                {
                    BootstrapServers = bootstrapServers,
                    SecurityProtocol = SecurityProtocol.SaslPlaintext,
                    SaslMechanism = SaslMechanism.Plain,
                    SaslUsername = username,
                    SaslPassword = password,
                };
            }

            using (var adminClient = new AdminClientBuilder(config).Build())
            {
                try
                {
                    var descResult = await adminClient.DescribeTopicsAsync(
                        TopicCollection.OfTopicNames(topicNames),
                        new DescribeTopicsOptions() { RequestTimeout = timeout , IncludeAuthorizedOperations = includeAuthorizedOperations});
                    PrintTopicDescriptions(descResult.TopicDescriptions, includeAuthorizedOperations);
                }
                catch (DescribeTopicsException e)
                {
                    // At least one TopicDescription will have an error.
                    PrintTopicDescriptions(e.Results.TopicDescriptions, includeAuthorizedOperations);
                }
                catch (KafkaException e)
                {
                    Console.WriteLine($"An error occurred describing topics: {e}");
                    Environment.ExitCode = 1;
                }
            }
        }

        static async Task DescribeClusterAsync(string bootstrapServers, string[] commandArgs)
        {
            if (commandArgs.Length < 3)
            {
                Console.WriteLine("usage: .. <bootstrapServers> describe-cluster <username> <password> <include_authorized_operations>");
                Environment.ExitCode = 1;
                return;
            }

            var username = commandArgs[0];
            var password = commandArgs[1];
            var includeAuthorizedOperations = (commandArgs[2] == "1");

            var timeout = TimeSpan.FromSeconds(30);
            var config = new AdminClientConfig
            {
                BootstrapServers = bootstrapServers,
            };
            if (username != null && password != null)
            {
                config = new AdminClientConfig
                {
                    BootstrapServers = bootstrapServers,
                    SecurityProtocol = SecurityProtocol.SaslPlaintext,
                    SaslMechanism = SaslMechanism.Plain,
                    SaslUsername = username,
                    SaslPassword = password,
                };
            }

            using (var adminClient = new AdminClientBuilder(config).Build())
            {
                try
                {
                    var descResult = await adminClient.DescribeClusterAsync(new DescribeClusterOptions() { RequestTimeout = timeout , IncludeAuthorizedOperations = includeAuthorizedOperations});
                    
                    Console.WriteLine($"  Cluster Id: {descResult.ClusterId}\n  Controller: {descResult.Controller}");
                    Console.WriteLine("  Nodes:");
                    foreach(var node in descResult.Nodes)
                    {
                        Console.WriteLine($"    {node}");
                    }
                    if (includeAuthorizedOperations)
                    {
                        string operations = string.Join(" ", descResult.AuthorizedOperations);
                        Console.WriteLine($"  Authorized operations: {operations}");
                    }
                }
                catch (KafkaException e)
                {
                    Console.WriteLine($"An error occurred describing cluster: {e}");
                    Environment.ExitCode = 1;
                }
            }
        }

        public static async Task Main(string[] args)
        {
            if (args.Length < 2)
            {
                Console.WriteLine(
                    "usage: .. <bootstrapServers> " + String.Join("|", new string[] {
                        "list-groups", "metadata", "library-version", "create-topic", "create-acls",
                        "list-consumer-groups", "describe-consumer-groups",
                        "list-consumer-group-offsets", "alter-consumer-group-offsets",
                        "incremental-alter-configs", "describe-user-scram-credentials", 
                        "alter-user-scram-credentials", "describe-topics",
                        "describe-cluster", "list-offsets", "elect-leaders"
                    }) +
                    " ..");
                Environment.ExitCode = 1;
                return;
            }

            var bootstrapServers = args[0];
            var command = args[1];
            var commandArgs = args.Skip(2).ToArray();
            switch (command)
            {
                case "library-version":
                    Console.WriteLine($"librdkafka Version: {Library.VersionString} ({Library.Version:X})");
                    Console.WriteLine($"Debug Contexts: {string.Join(", ", Library.DebugContexts)}");
                    break;
                case "list-groups":
                    ListGroups(bootstrapServers);
                    break;
                case "metadata":
                    PrintMetadata(bootstrapServers);
                    break;
                case "create-topic":
                    await CreateTopicAsync(bootstrapServers, commandArgs);
                    break;
                case "create-acls":
                    await CreateAclsAsync(bootstrapServers, commandArgs);
                    break;
                case "describe-acls":
                    await DescribeAclsAsync(bootstrapServers, commandArgs);
                    break;
                case "delete-acls":
                    await DeleteAclsAsync(bootstrapServers, commandArgs);
                    break;
                case "alter-consumer-group-offsets":
                    await AlterConsumerGroupOffsetsAsync(bootstrapServers, commandArgs);
                    break;
                case "list-consumer-group-offsets":
                    await ListConsumerGroupOffsetsAsync(bootstrapServers, commandArgs);
                    break;
                case "list-consumer-groups":
                    await ListConsumerGroupsAsync(bootstrapServers, commandArgs);
                    break;
                case "describe-consumer-groups":
                    await DescribeConsumerGroupsAsync(bootstrapServers, commandArgs);
                    break;
                case "incremental-alter-configs":
                    await IncrementalAlterConfigsAsync(bootstrapServers, commandArgs);
                    break;
                case "describe-user-scram-credentials":
                    await DescribeUserScramCredentialsAsync(bootstrapServers, commandArgs);
                    break;
                case "alter-user-scram-credentials":
                    await AlterUserScramCredentialsAsync(bootstrapServers, commandArgs);
                    break;
                case "describe-topics":
                    await DescribeTopicsAsync(bootstrapServers, commandArgs);
                    break;
                case "describe-cluster":
                    await DescribeClusterAsync(bootstrapServers, commandArgs);
                    break;
                case "list-offsets":
                    await ListOffsetsAsync(bootstrapServers, commandArgs);
                    break;
                case "elect-leaders":
                    await ElectLeadersAsync(bootstrapServers, commandArgs);
                    break;
                default:
                    Console.WriteLine($"unknown command: {command}");
                    break;
            }
        }
    }
}<|MERGE_RESOLUTION|>--- conflicted
+++ resolved
@@ -313,31 +313,6 @@
             return Tuple.Create(isolationLevel, topicPartitionOffsetSpecs);
         }
 
-<<<<<<< HEAD
-        static Tuple<ElectionType, List<TopicPartition>> ParseElectLeadersArgs(string[] args)
-        {
-            if ((args.Length -1 )%2 != 0)
-            {
-                Console.WriteLine("usage: .. <bootstrapServers> elect-leaders electionType(0/1) <topic1> <partition1> ..");
-                Environment.ExitCode = 1;
-                return null;
-            }
-            
-            var electionType = Enum.Parse<ElectionType>(args[0]);
-            var partitions = new List<TopicPartition>();
-            if(args.Length == 1)
-            {
-                partitions = null;
-                return Tuple.Create(electionType, partitions);
-            }
-            for (int i = 1; i < args.Length; i += 2)
-            {
-                var topic = args[i];
-                var partition = Int32.Parse(args[i + 1]);
-                partitions.Add(new TopicPartition(topic, partition));
-            }
-            return Tuple.Create(electionType, partitions);
-=======
         static bool ParseListConsumerGroupsArgs(string[] commandArgs,
             ref TimeSpan timeout,
             ref List<ConsumerGroupState> states,
@@ -416,7 +391,31 @@
                 error = e.Message;
                 return false;
             }
->>>>>>> dc5aff25
+        }
+
+        static Tuple<ElectionType, List<TopicPartition>> ParseElectLeadersArgs(string[] args)
+        {
+            if ((args.Length -1 )%2 != 0)
+            {
+                Console.WriteLine("usage: .. <bootstrapServers> elect-leaders electionType(0/1) <topic1> <partition1> ..");
+                Environment.ExitCode = 1;
+                return null;
+            }
+            
+            var electionType = Enum.Parse<ElectionType>(args[0]);
+            var partitions = new List<TopicPartition>();
+            if(args.Length == 1)
+            {
+                partitions = null;
+                return Tuple.Create(electionType, partitions);
+            }
+            for (int i = 1; i < args.Length; i += 2)
+            {
+                var topic = args[i];
+                var partition = Int32.Parse(args[i + 1]);
+                partitions.Add(new TopicPartition(topic, partition));
+            }
+            return Tuple.Create(electionType, partitions);
         }
 
        static void PrintListOffsetsResultInfos(List<ListOffsetsResultInfo> ListOffsetsResultInfos)
