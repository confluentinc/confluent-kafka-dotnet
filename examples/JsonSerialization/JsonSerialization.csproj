--- conflicted
+++ resolved
@@ -4,13 +4,8 @@
     <ProjectTypeGuids>{FAE04EC0-301F-11D3-BF4B-00C04F79EFBC}</ProjectTypeGuids>
     <AssemblyName>JsonSerialization</AssemblyName>
     <OutputType>Exe</OutputType>
-<<<<<<< HEAD
     <TargetFramework>net9.0</TargetFramework>
     <LangVersion>latest</LangVersion>
-=======
-    <TargetFramework>net8.0</TargetFramework>
-    <LangVersion>7.1</LangVersion>
->>>>>>> 64a3eaab
   </PropertyGroup>
 
   <ItemGroup>
