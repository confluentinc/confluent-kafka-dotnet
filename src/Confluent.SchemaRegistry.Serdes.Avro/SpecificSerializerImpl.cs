--- conflicted
+++ resolved
@@ -117,17 +117,13 @@
             SerializerSchemaData serializerSchemaData = new SerializerSchemaData();
             if (typeof(ISpecificRecord).IsAssignableFrom(writerType))
             {
-<<<<<<< HEAD
                 var schemaField = typeof(T).GetField("_SCHEMA", BindingFlags.Public | BindingFlags.Static);
                 if (schemaField is null)
                 {
                     throw new ArgumentException($"ISpecificRecord implementation '{typeof(T).FullName}' must have public static field with name '_SCHEMA'.");
                 }
 
-                writerSchema = (global::Avro.Schema)schemaField.GetValue(null);
-=======
-                serializerSchemaData.WriterSchema = (global::Avro.Schema) writerType.GetField("_SCHEMA", BindingFlags.Public | BindingFlags.Static).GetValue(null);
->>>>>>> e5503c17
+                serializerSchemaData.WriterSchema = (global::Avro.Schema)schemaField.GetValue(null);
             }
             else if (writerType.Equals(typeof(int)))
             {
