--- conflicted
+++ resolved
@@ -113,11 +113,7 @@
                 }
 
                 // TODO: change this interface such that it takes ReadOnlyMemory<byte>, not byte[].
-<<<<<<< HEAD
-                return isNull ? default : await deserializerImpl.Deserialize(context.Topic, data.ToArray());
-=======
-                return await deserializerImpl.Deserialize(context.Topic, isNull ? null : data.ToArray()).ConfigureAwait(continueOnCapturedContext: false);
->>>>>>> 79b6bc9d
+                return isNull ? default : await deserializerImpl.Deserialize(context.Topic, data.ToArray()).ConfigureAwait(continueOnCapturedContext: false);
             }
             catch (AggregateException e)
             {
