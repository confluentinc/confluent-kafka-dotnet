--- conflicted
+++ resolved
@@ -21,13 +21,9 @@
   </PropertyGroup>
 
   <ItemGroup>
-<<<<<<< HEAD
-    <!-- <PackageReference Include="librdkafka.redist" Version="2.2.0">
-=======
     <PackageReference Include="librdkafka.redist" Version="2.3.0-RC3">
->>>>>>> 58b52912
         <PrivateAssets Condition="'$(TargetFrameworkIdentifier)' == '.NETFramework'">None</PrivateAssets>
-    </PackageReference> -->
+    </PackageReference>
     <PackageReference Include="System.Memory" Version="4.5.0" />
   </ItemGroup>
 
