﻿<Project Sdk="Microsoft.NET.Sdk">
  <PropertyGroup>
    <ProjectTypeGuids>{FAE04EC0-301F-11D3-BF4B-00C04F79EFBC}</ProjectTypeGuids>
    <Authors>Confluent Inc.;Andreas Heider</Authors>
    <Description>Confluent's .NET Client for Apache Kafka</Description>
    <Copyright>Copyright 2016-2017 Confluent Inc., Andreas Heider</Copyright>
    <PackageProjectUrl>https://github.com/confluentinc/confluent-kafka-dotnet/</PackageProjectUrl>
    <PackageLicenseUrl>https://github.com/confluentinc/confluent-kafka-dotnet/blob/master/LICENSE</PackageLicenseUrl>
    <PackageIconUrl>https://raw.githubusercontent.com/confluentinc/confluent-kafka-dotnet/master/confluent_logo.png</PackageIconUrl>
    <PackageReleaseNotes>https://github.com/confluentinc/confluent-kafka-dotnet/releases</PackageReleaseNotes>
    <PackageTags>Kafka;Confluent;librdkafka</PackageTags>
    <PackageId>Confluent.Kafka</PackageId>
    <Title>Confluent.Kafka</Title>
    <AssemblyName>Confluent.Kafka</AssemblyName>
    <VersionPrefix>1.3.0</VersionPrefix>
    <TargetFrameworks>net45;net46;netcoreapp2.1;netstandard1.3;netstandard2.0</TargetFrameworks>
    <AllowUnsafeBlocks>true</AllowUnsafeBlocks>
    <GenerateDocumentationFile>true</GenerateDocumentationFile>
    <SignAssembly>true</SignAssembly>
    <AssemblyOriginatorKeyFile>Confluent.Kafka.snk</AssemblyOriginatorKeyFile>
  </PropertyGroup>

  <ItemGroup>
<<<<<<< HEAD
    <PackageReference Include="System.Collections" Version="4.3.0" />
    <PackageReference Include="System.Memory" Version="4.5.0" />
    <PackageReference Include="librdkafka.redist" Version="1.2.2">
      <PrivateAssets Condition="'$(TargetFrameworkIdentifier)' == '.NETFramework'">None</PrivateAssets>
=======
    <PackageReference Include="librdkafka.redist" Version="1.3.0">
        <PrivateAssets Condition="'$(TargetFrameworkIdentifier)' == '.NETFramework'">None</PrivateAssets>
>>>>>>> 2115c9d5
    </PackageReference>
  </ItemGroup>

  <ItemGroup Condition=" '$(TargetFramework)' == 'netstandard1.3' ">
    <PackageReference Include="System.Console" Version="4.3.0" />
    <PackageReference Include="System.Linq" Version="4.3.0" />
    <PackageReference Include="System.Runtime.InteropServices" Version="4.3.0" />
    <PackageReference Include="System.Runtime.Extensions" Version="4.3.0" />
    <PackageReference Include="System.Threading" Version="4.3.0" />
  </ItemGroup>

</Project><|MERGE_RESOLUTION|>--- conflicted
+++ resolved
@@ -21,16 +21,11 @@
   </PropertyGroup>
 
   <ItemGroup>
-<<<<<<< HEAD
-    <PackageReference Include="System.Collections" Version="4.3.0" />
-    <PackageReference Include="System.Memory" Version="4.5.0" />
-    <PackageReference Include="librdkafka.redist" Version="1.2.2">
-      <PrivateAssets Condition="'$(TargetFrameworkIdentifier)' == '.NETFramework'">None</PrivateAssets>
-=======
     <PackageReference Include="librdkafka.redist" Version="1.3.0">
         <PrivateAssets Condition="'$(TargetFrameworkIdentifier)' == '.NETFramework'">None</PrivateAssets>
->>>>>>> 2115c9d5
     </PackageReference>
+    <PackageReference Include="System.Memory" Version="4.5.0" />
+    <PackageReference Include="System.Collections" Version="4.3.0" />
   </ItemGroup>
 
   <ItemGroup Condition=" '$(TargetFramework)' == 'netstandard1.3' ">
