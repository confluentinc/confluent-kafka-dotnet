﻿<Project Sdk="Microsoft.NET.Sdk">
  <PropertyGroup>
    <ProjectTypeGuids>{FAE04EC0-301F-11D3-BF4B-00C04F79EFBC}</ProjectTypeGuids>
    <Authors>Confluent Inc.;Andreas Heider</Authors>
    <Description>Confluent's .NET Client for Apache Kafka</Description>
    <Copyright>Copyright 2016-2020 Confluent Inc., Andreas Heider</Copyright>
    <PackageProjectUrl>https://github.com/confluentinc/confluent-kafka-dotnet/</PackageProjectUrl>
    <PackageLicenseExpression>Apache-2.0</PackageLicenseExpression>
    <RepositoryUrl>https://github.com/confluentinc/confluent-kafka-dotnet.git</RepositoryUrl>
    <RepositoryType>git</RepositoryType>
    <PackageIcon>confluent-logo.png</PackageIcon>
    <PackageIconUrl>https://raw.githubusercontent.com/confluentinc/confluent-kafka-dotnet/master/confluent-logo.png</PackageIconUrl>
    <PackageReleaseNotes>https://github.com/confluentinc/confluent-kafka-dotnet/releases</PackageReleaseNotes>
    <PackageTags>Kafka;Confluent;librdkafka</PackageTags>
    <PackageId>Confluent.Kafka</PackageId>
    <PackageReadmeFile>README.md</PackageReadmeFile>
    <Title>Confluent.Kafka</Title>
    <AssemblyName>Confluent.Kafka</AssemblyName>
    <VersionPrefix>2.11.0</VersionPrefix>
    <TargetFrameworks>netstandard2.0;net462;net6.0;net8.0</TargetFrameworks>
    <AllowUnsafeBlocks>true</AllowUnsafeBlocks>
    <GenerateDocumentationFile>true</GenerateDocumentationFile>
    <SignAssembly>true</SignAssembly>
    <AssemblyOriginatorKeyFile>Confluent.Kafka.snk</AssemblyOriginatorKeyFile>
  </PropertyGroup>

  <ItemGroup>
    <PackageReference Include="librdkafka.redist" Version="2.11.0">
      <PrivateAssets Condition="'$(TargetFrameworkIdentifier)' == '.NETFramework'">None</PrivateAssets>
    </PackageReference>
<<<<<<< HEAD
=======
    <PackageReference Include="System.Memory" Version="4.5.0" />
    <PackageReference Include="System.Net.Http" Version="4.3.4" />
>>>>>>> 640f15e5
  </ItemGroup>

  <ItemGroup Condition=" '$(TargetFramework)' == 'netstandard2.0' or '$(TargetFramework)' == 'net462'">
    <PackageReference Include="System.Memory" Version="4.5.0" />
  </ItemGroup>

  <ItemGroup>
    <None Include="..\..\confluent-logo.png" Pack="true" PackagePath="\" />
    <None Include="..\..\README.md" Pack="true" PackagePath="\" />
  </ItemGroup>

</Project><|MERGE_RESOLUTION|>--- conflicted
+++ resolved
@@ -28,15 +28,11 @@
     <PackageReference Include="librdkafka.redist" Version="2.11.0">
       <PrivateAssets Condition="'$(TargetFrameworkIdentifier)' == '.NETFramework'">None</PrivateAssets>
     </PackageReference>
-<<<<<<< HEAD
-=======
-    <PackageReference Include="System.Memory" Version="4.5.0" />
-    <PackageReference Include="System.Net.Http" Version="4.3.4" />
->>>>>>> 640f15e5
   </ItemGroup>
 
   <ItemGroup Condition=" '$(TargetFramework)' == 'netstandard2.0' or '$(TargetFramework)' == 'net462'">
     <PackageReference Include="System.Memory" Version="4.5.0" />
+    <PackageReference Include="System.Net.Http" Version="4.3.4" />
   </ItemGroup>
 
   <ItemGroup>
