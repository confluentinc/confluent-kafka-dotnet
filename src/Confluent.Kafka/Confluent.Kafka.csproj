﻿<Project Sdk="Microsoft.NET.Sdk">
  <PropertyGroup>
    <ProjectTypeGuids>{FAE04EC0-301F-11D3-BF4B-00C04F79EFBC}</ProjectTypeGuids>
    <Authors>Confluent Inc.;Andreas Heider</Authors>
    <Description>Confluent's .NET Client for Apache Kafka</Description>
    <Copyright>Copyright 2016-2020 Confluent Inc., Andreas Heider</Copyright>
    <PackageProjectUrl>https://github.com/confluentinc/confluent-kafka-dotnet/</PackageProjectUrl>
    <PackageLicenseUrl>https://github.com/confluentinc/confluent-kafka-dotnet/blob/master/LICENSE</PackageLicenseUrl>
    <PackageIconUrl>https://raw.githubusercontent.com/confluentinc/confluent-kafka-dotnet/master/confluent_logo.png</PackageIconUrl>
    <PackageReleaseNotes>https://github.com/confluentinc/confluent-kafka-dotnet/releases</PackageReleaseNotes>
    <PackageTags>Kafka;Confluent;librdkafka</PackageTags>
    <PackageId>Confluent.Kafka</PackageId>
    <Title>Confluent.Kafka</Title>
    <AssemblyName>Confluent.Kafka</AssemblyName>
    <VersionPrefix>1.4.3</VersionPrefix>
    <TargetFrameworks>net45;net46;netcoreapp2.1;netstandard1.3;netstandard2.0</TargetFrameworks>
    <AllowUnsafeBlocks>true</AllowUnsafeBlocks>
    <GenerateDocumentationFile>true</GenerateDocumentationFile>
    <SignAssembly>true</SignAssembly>
    <AssemblyOriginatorKeyFile>Confluent.Kafka.snk</AssemblyOriginatorKeyFile>
  </PropertyGroup>

  <ItemGroup>
    <PackageReference Include="librdkafka.redist" Version="1.4.2">
        <PrivateAssets Condition="'$(TargetFrameworkIdentifier)' == '.NETFramework'">None</PrivateAssets>
    </PackageReference>
<<<<<<< HEAD
=======
    <PackageReference Include="System.Memory" Version="4.5.0" />
    <PackageReference Include="System.Collections" Version="4.3.0" />
>>>>>>> 50f71734
  </ItemGroup>

  <ItemGroup Condition=" '$(TargetFramework)' == 'netstandard1.3' ">
    <PackageReference Include="System.Console" Version="4.3.0" />
    <PackageReference Include="System.Linq" Version="4.3.0" />
    <PackageReference Include="System.Runtime.InteropServices" Version="4.3.0" />
    <PackageReference Include="System.Runtime.Extensions" Version="4.3.0" />
    <PackageReference Include="System.Threading" Version="4.3.0" />
  </ItemGroup>

</Project><|MERGE_RESOLUTION|>--- conflicted
+++ resolved
@@ -24,11 +24,7 @@
     <PackageReference Include="librdkafka.redist" Version="1.4.2">
         <PrivateAssets Condition="'$(TargetFrameworkIdentifier)' == '.NETFramework'">None</PrivateAssets>
     </PackageReference>
-<<<<<<< HEAD
-=======
     <PackageReference Include="System.Memory" Version="4.5.0" />
-    <PackageReference Include="System.Collections" Version="4.3.0" />
->>>>>>> 50f71734
   </ItemGroup>
 
   <ItemGroup Condition=" '$(TargetFramework)' == 'netstandard1.3' ">
