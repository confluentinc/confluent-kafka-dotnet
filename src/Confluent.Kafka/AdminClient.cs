--- conflicted
+++ resolved
@@ -439,41 +439,6 @@
             }).ToList();
         }
 
-<<<<<<< HEAD
-        private ListOffsetsReport extractListOffsetsReport(IntPtr resultPtr)
-        {
-            var resultResponsesPtr = Librdkafka.ListOffsets_result_infos(resultPtr, out UIntPtr resultResponsesCntPtr);
-            IntPtr[] resultResponsesPtrArr = new IntPtr[(int)resultResponsesCntPtr];
-            Marshal.Copy(resultResponsesPtr, resultResponsesPtrArr, 0, (int)resultResponsesCntPtr);
-            
-            ErrorCode reportErrorCode = ErrorCode.NoError;
-            var listOffsetsResultInfos = resultResponsesPtrArr.Select(resultResponsePtr => 
-            {
-                long timestamp = Librdkafka.ListOffsetsResultInfo_timestamp(resultResponsePtr);
-                IntPtr c_topicpartition = Librdkafka.ListOffsetsResultInfo_topic_partition(resultResponsePtr);
-                var tp = Util.Marshal.PtrToStructure<rd_kafka_topic_partition>(c_topicpartition);
-                ErrorCode code = tp.err;
-                Error error = new Error(code);
-                if ((code != ErrorCode.NoError) && (reportErrorCode == ErrorCode.NoError))
-                {
-                    reportErrorCode = code;
-                }
-                return new ListOffsetsResultInfo
-                {
-                    Timestamp = timestamp,
-                    TopicPartitionOffsetError = new TopicPartitionOffsetError(
-                        tp.topic,
-                        new Partition(tp.partition),
-                        new Offset(tp.offset),
-                        error)
-                };
-            }).ToList();
-
-            return new ListOffsetsReport
-            {
-                ListOffsetsResultInfos = listOffsetsResultInfos,
-                Error = new Error(reportErrorCode)
-=======
         private List<TopicPartitionInfo> extractTopicPartitionInfo(IntPtr topicPartitionInfosPtr, int topicPartitionInfosCount)
         {
             if (topicPartitionInfosCount == 0)
@@ -612,7 +577,42 @@
                 Controller = controller,
                 AuthorizedOperations = authorizedOperations,
                 Nodes = nodes
->>>>>>> 58b52912
+            };
+        }
+
+        private ListOffsetsReport extractListOffsetsReport(IntPtr resultPtr)
+        {
+            var resultResponsesPtr = Librdkafka.ListOffsets_result_infos(resultPtr, out UIntPtr resultResponsesCntPtr);
+            IntPtr[] resultResponsesPtrArr = new IntPtr[(int)resultResponsesCntPtr];
+            Marshal.Copy(resultResponsesPtr, resultResponsesPtrArr, 0, (int)resultResponsesCntPtr);
+            
+            ErrorCode reportErrorCode = ErrorCode.NoError;
+            var listOffsetsResultInfos = resultResponsesPtrArr.Select(resultResponsePtr => 
+            {
+                long timestamp = Librdkafka.ListOffsetsResultInfo_timestamp(resultResponsePtr);
+                IntPtr c_topicpartition = Librdkafka.ListOffsetsResultInfo_topic_partition(resultResponsePtr);
+                var tp = Util.Marshal.PtrToStructure<rd_kafka_topic_partition>(c_topicpartition);
+                ErrorCode code = tp.err;
+                Error error = new Error(code);
+                if ((code != ErrorCode.NoError) && (reportErrorCode == ErrorCode.NoError))
+                {
+                    reportErrorCode = code;
+                }
+                return new ListOffsetsResultInfo
+                {
+                    Timestamp = timestamp,
+                    TopicPartitionOffsetError = new TopicPartitionOffsetError(
+                        tp.topic,
+                        new Partition(tp.partition),
+                        new Offset(tp.offset),
+                        error)
+                };
+            }).ToList();
+
+            return new ListOffsetsReport
+            {
+                ListOffsetsResultInfos = listOffsetsResultInfos,
+                Error = new Error(reportErrorCode)
             };
         }
 
@@ -1170,28 +1170,11 @@
                                         
                                         break;
                                     }
-<<<<<<< HEAD
-                                    case Librdkafka.EventType.ListOffsets_Result:
-=======
                                     case Librdkafka.EventType.DescribeTopics_Result:
->>>>>>> 58b52912
                                     {
                                         if (errorCode != ErrorCode.NoError)
                                         {
                                             Task.Run(() =>
-<<<<<<< HEAD
-                                                    ((TaskCompletionSource<Null>)adminClientResult).TrySetException(
-                                                        new KafkaException(kafkaHandle.CreatePossiblyFatalError(errorCode, errorStr))));
-                                                break;
-                                        }
-                                        ListOffsetsReport report = extractListOffsetsReport(eventPtr);
-                                        ListOffsetsResult result = new ListOffsetsResult() { ListOffsetsResultInfos = report.ListOffsetsResultInfos };
-                                        if (report.Error.IsError)
-                                        {
-                                            Task.Run(() => 
-                                                ((TaskCompletionSource<Null>)adminClientResult).TrySetException(
-                                                    new ListOffsetsException(result)));
-=======
                                                     ((TaskCompletionSource<DescribeTopicsResult>)adminClientResult).TrySetException(
                                                         new KafkaException(kafkaHandle.CreatePossiblyFatalError(errorCode, errorStr))));
                                                 break;
@@ -1202,19 +1185,10 @@
                                             Task.Run(() =>
                                                     ((TaskCompletionSource<DescribeTopicsResult>)adminClientResult).TrySetException(
                                                         new DescribeTopicsException(results)));
->>>>>>> 58b52912
                                         }
                                         else
                                         {
                                             Task.Run(() =>
-<<<<<<< HEAD
-                                                ((TaskCompletionSource<ListOffsetsResult>)adminClientResult).TrySetResult(
-                                                    result));
-                                        }
-                                        break;
-                                    }
-
-=======
                                                 ((TaskCompletionSource<DescribeTopicsResult>)adminClientResult).TrySetResult(
                                                     new DescribeTopicsResult() { TopicDescriptions = results.TopicDescriptions }
                                                 ));
@@ -1235,7 +1209,31 @@
                                             ((TaskCompletionSource<DescribeClusterResult>)adminClientResult).TrySetResult(res));
                                         break;
                                     }
->>>>>>> 58b52912
+                                    case Librdkafka.EventType.ListOffsets_Result:
+                                    {
+                                        if (errorCode != ErrorCode.NoError)
+                                        {
+                                            Task.Run(() =>
+                                                    ((TaskCompletionSource<Null>)adminClientResult).TrySetException(
+                                                        new KafkaException(kafkaHandle.CreatePossiblyFatalError(errorCode, errorStr))));
+                                                break;
+                                        }
+                                        ListOffsetsReport report = extractListOffsetsReport(eventPtr);
+                                        ListOffsetsResult result = new ListOffsetsResult() { ListOffsetsResultInfos = report.ListOffsetsResultInfos };
+                                        if (report.Error.IsError)
+                                        {
+                                            Task.Run(() => 
+                                                ((TaskCompletionSource<Null>)adminClientResult).TrySetException(
+                                                    new ListOffsetsException(result)));
+                                        }
+                                        else
+                                        {
+                                            Task.Run(() =>
+                                                ((TaskCompletionSource<ListOffsetsResult>)adminClientResult).TrySetResult(
+                                                    result));
+                                        }
+                                        break;
+                                    }
                                     default:
                                         // Should never happen.
                                         throw new InvalidOperationException($"Unknown result type: {type}");
@@ -1284,12 +1282,9 @@
             { Librdkafka.EventType.DescribeConsumerGroups_Result, typeof(TaskCompletionSource<DescribeConsumerGroupsResult>) },
             { Librdkafka.EventType.DescribeUserScramCredentials_Result, typeof(TaskCompletionSource<DescribeUserScramCredentialsResult>) },
             { Librdkafka.EventType.AlterUserScramCredentials_Result, typeof(TaskCompletionSource<Null>) },
-<<<<<<< HEAD
-            { Librdkafka.EventType.ListOffsets_Result, typeof(TaskCompletionSource<ListOffsetsResult>) },
-=======
             { Librdkafka.EventType.DescribeTopics_Result, typeof(TaskCompletionSource<DescribeTopicsResult>) },
             { Librdkafka.EventType.DescribeCluster_Result, typeof(TaskCompletionSource<DescribeClusterResult>) },
->>>>>>> 58b52912
+            { Librdkafka.EventType.ListOffsets_Result, typeof(TaskCompletionSource<ListOffsetsResult>) },
         };
 
 
@@ -1727,7 +1722,32 @@
         }
 
         /// <summary>
-<<<<<<< HEAD
+        ///     Refer to <see cref="Confluent.Kafka.IAdminClientExtensions.DescribeTopicsAsync(IAdminClient, TopicCollection, DescribeTopicsOptions)" />
+        /// </summary>
+        public Task<DescribeTopicsResult> DescribeTopicsAsync(TopicCollection topicCollection, DescribeTopicsOptions options = null)
+        {
+            var completionSource = new TaskCompletionSource<DescribeTopicsResult>();
+            var gch = GCHandle.Alloc(completionSource);
+            Handle.LibrdkafkaHandle.DescribeTopics(
+                topicCollection, options, resultQueue,
+                GCHandle.ToIntPtr(gch));
+            return completionSource.Task;
+        }
+
+        /// <summary>
+        ///     Refer to <see cref="Confluent.Kafka.IAdminClientExtensions.DescribeClusterAsync(IAdminClient, DescribeClusterOptions)" />
+        /// </summary>
+        public Task<DescribeClusterResult> DescribeClusterAsync(DescribeClusterOptions options = null)
+        {
+            var completionSource = new TaskCompletionSource<DescribeClusterResult>();
+            var gch = GCHandle.Alloc(completionSource);
+            Handle.LibrdkafkaHandle.DescribeCluster(
+                options, resultQueue,
+                GCHandle.ToIntPtr(gch));
+            return completionSource.Task;
+        }
+
+        /// <summary>
         ///     Refer to <see cref="Confluent.Kafka.IAdminClient.ListOffsetsAsync(IEnumerable{TopicPartitionOffsetSpec}, ListOffsetsOptions)" />
         /// </summary>
         public Task<ListOffsetsResult> ListOffsetsAsync(IEnumerable<TopicPartitionOffsetSpec> topicPartitionOffsetSpecs,ListOffsetsOptions options = null) {
@@ -1735,29 +1755,6 @@
             var gch = GCHandle.Alloc(completionSource);
             Handle.LibrdkafkaHandle.ListOffsets(
                 topicPartitionOffsetSpecs, options, resultQueue,
-=======
-        ///     Refer to <see cref="Confluent.Kafka.IAdminClientExtensions.DescribeTopicsAsync(IAdminClient, TopicCollection, DescribeTopicsOptions)" />
-        /// </summary>
-        public Task<DescribeTopicsResult> DescribeTopicsAsync(TopicCollection topicCollection, DescribeTopicsOptions options = null)
-        {
-            var completionSource = new TaskCompletionSource<DescribeTopicsResult>();
-            var gch = GCHandle.Alloc(completionSource);
-            Handle.LibrdkafkaHandle.DescribeTopics(
-                topicCollection, options, resultQueue,
-                GCHandle.ToIntPtr(gch));
-            return completionSource.Task;
-        }
-
-        /// <summary>
-        ///     Refer to <see cref="Confluent.Kafka.IAdminClientExtensions.DescribeClusterAsync(IAdminClient, DescribeClusterOptions)" />
-        /// </summary>
-        public Task<DescribeClusterResult> DescribeClusterAsync(DescribeClusterOptions options = null)
-        {
-            var completionSource = new TaskCompletionSource<DescribeClusterResult>();
-            var gch = GCHandle.Alloc(completionSource);
-            Handle.LibrdkafkaHandle.DescribeCluster(
-                options, resultQueue,
->>>>>>> 58b52912
                 GCHandle.ToIntPtr(gch));
             return completionSource.Task;
         }
