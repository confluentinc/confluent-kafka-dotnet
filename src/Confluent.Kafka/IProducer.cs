--- conflicted
+++ resolved
@@ -61,11 +61,7 @@
         ///     report corresponding to the produce request,
         ///     or an exception if an error occurred.
         /// </returns>
-<<<<<<< HEAD
-        /// <exception cref="ProduceException">
-=======
-        /// <exception cref="Confluent.Kafka.ProduceException{TKey,TValue}">
->>>>>>> 32b0baa9
+        /// <exception cref="Confluent.Kafka.ProduceException">
         ///     Thrown in response to any produce request
         ///     that was unsuccessful for any reason
         ///     (excluding user application logic errors).
@@ -166,11 +162,7 @@
         ///     with a delivery report corresponding to the
         ///     produce request (if enabled).
         /// </param>
-<<<<<<< HEAD
-        /// <exception cref="ProduceException">
-=======
-        /// <exception cref="Confluent.Kafka.ProduceException{TKey,TValue}">
->>>>>>> 32b0baa9
+        /// <exception cref="Confluent.Kafka.ProduceException">
         ///     Thrown in response to any error that is known
         ///     immediately (excluding user application logic
         ///     errors), for example ErrorCode.Local_QueueFull.
@@ -351,268 +343,5 @@
         ///     Thrown if the operation is cancelled.
         /// </exception>
         void Flush(CancellationToken cancellationToken = default(CancellationToken));
-<<<<<<< HEAD
-=======
-
-
-        /// <summary>
-        ///     Initialize transactions for the producer instance. 
-        ///     This function ensures any transactions initiated by previous instances
-        ///     of the producer with the same TransactionalId are completed.
-        ///     If the previous instance failed with a transaction in progress the
-        ///     previous transaction will be aborted.
-        ///     This function needs to be called before any other transactional or
-        ///     produce functions are called when the TransactionalId is configured.
-        ///
-        ///     If the last transaction had begun completion (following transaction commit)
-        ///     but not yet finished, this function will await the previous transaction's
-        ///     completion.
-        ///
-        ///     When any previous transactions have been fenced this function
-        ///     will acquire the internal producer id and epoch, used in all future
-        ///     transactional messages issued by this producer instance.
-        ///
-        ///     Upon successful return from this function the application has to perform at
-        ///     least one of the following operations within TransactionalTimeoutMs to
-        ///     avoid timing out the transaction on the broker:
-        ///         * ProduceAsync (et.al)
-        ///         * SendOffsetsToTransaction
-        ///         * CommitTransaction
-        ///         * AbortTransaction
-        /// </summary>
-        /// <param name="timeout">
-        ///     The maximum length of time this method may block.
-        /// </param>
-        /// <exception cref="KafkaRetriableException">
-        ///     Thrown if an error occured, and the operation may be retried.
-        /// </exception>
-        /// <exception cref="KafkaException">
-        ///     Thrown on all other errors.
-        /// </exception>
-        void InitTransactions(TimeSpan timeout);
-
-
-        /// <summary>
-        ///     Begin a new transaction.
-        ///
-        ///     InitTransactions must have been called successfully (once)
-        ///     before this function is called.
-        ///
-        ///     Any messages produced, offsets sent (SendOffsetsToTransaction),
-        ///     etc, after the successful return of this function will be part of
-        ///     the transaction and committed or aborted atomatically.
-        ///
-        ///     Finish the transaction by calling CommitTransaction or
-        ///     abort the transaction by calling AbortTransaction.
-        /// </summary>
-        /// <remark>
-        ///     With the transactional producer, ProduceAsync and
-        ///     Prodce calls are only allowed during an on-going
-        ///     transaction, as started with this function.
-        ///     Any produce call outside an on-going transaction,
-        ///     or for a failed transaction, will fail.
-        /// </remark>
-        /// <exception cref="KafkaException">
-        ///     Thrown on all errors.
-        /// </exception>
-        void BeginTransaction();
-
-
-        /// <summary>
-        ///     Commit the current transaction (as started with
-        ///     BeginTransaction).
-        ///
-        ///     Any outstanding messages will be flushed (delivered) before actually
-        ///     committing the transaction.
-        ///
-        ///     If any of the outstanding messages fail permanently the current
-        ///     transaction will enter the abortable error state, in this case
-        ///     the application must call AbortTransaction before attempting a new
-        ///     transaction with BeginTransaction.
-        ///
-        ///     IMPORTANT NOTE: It is currently strongly recommended that the application
-        ///     call CommitTransaction without specifying a timeout (which will block up
-        ///     to the remaining transaction timeout - ProducerConfig.TransactionTimeoutMs)
-        ///     because the Transactional Producer's API timeout handling is inconsistent with
-        ///     the underlying protocol requests (known issue).
-        /// </summary>
-        /// <remark>
-        ///      This function will block until all outstanding messages are
-        ///      delivered and the transaction commit request has been successfully
-        ///      handled by the transaction coordinator, or until <paramref name="timeout" />
-        ///      expires, which ever comes first. On timeout the application may
-        ///      call the function again.
-        /// </remark>
-        /// <remark>
-        ///     Will automatically call Flush to ensure all queued
-        ///     messages are delivered before attempting to commit the
-        ///     transaction.
-        /// </remark>
-        /// <param name="timeout">
-        ///     The maximum length of time this method may block.
-        /// </param>
-        /// <exception cref="KafkaTxnRequiresAbortException">
-        ///     Thrown if the application must call AbortTransaction and
-        ///     start a new transaction with BeginTransaction if it
-        ///     wishes to proceed with transactions.
-        /// </exception>
-        /// <exception cref="KafkaRetriableException">
-        ///     Thrown if an error occured, and the operation may be retried.
-        /// </exception>
-        /// <exception cref="KafkaException">
-        ///     Thrown on all other errors.
-        /// </exception>
-        void CommitTransaction(TimeSpan timeout);
-
-
-        /// <summary>
-        ///     Commit the current transaction (as started with
-        ///     BeginTransaction).
-        ///
-        ///     Any outstanding messages will be flushed (delivered) before actually
-        ///     committing the transaction.
-        ///
-        ///     If any of the outstanding messages fail permanently the current
-        ///     transaction will enter the abortable error state, in this case
-        ///     the application must call AbortTransaction before attempting a new
-        ///     transaction with BeginTransaction.
-        /// </summary>
-        /// <remark>
-        ///     This function will block until all outstanding messages are
-        ///     delivered and the transaction commit request has been successfully
-        ///     handled by the transaction coordinator, or until the transaction
-        ///     times out (ProducerConfig.TransactionTimeoutMs) which ever comes
-        ///     first. On timeout the application may call the function again.
-        /// </remark>
-        /// <remark>
-        ///     Will automatically call Flush to ensure all queued
-        ///     messages are delivered before attempting to commit the
-        ///     transaction.
-        /// </remark>
-        /// <exception cref="KafkaTxnRequiresAbortException">
-        ///     Thrown if the application must call AbortTransaction and
-        ///     start a new transaction with BeginTransaction if it
-        ///     wishes to proceed with transactions.
-        /// </exception>
-        /// <exception cref="KafkaRetriableException">
-        ///     Thrown if an error occured, and the operation may be retried.
-        /// </exception>
-        /// <exception cref="KafkaException">
-        ///     Thrown on all other errors.
-        /// </exception>
-        void CommitTransaction();
-
-
-        /// <summary>
-        ///     Aborts the ongoing transaction.
-        ///
-        ///     This function should also be used to recover from non-fatal abortable
-        ///     transaction errors.
-        ///
-        ///     Any outstanding messages will be purged and fail.
-        ///
-        ///     IMPORTANT NOTE: It is currently strongly recommended that the application
-        ///     call AbortTransaction without specifying a timeout (which will block up
-        ///     to the remaining transaction timeout - ProducerConfig.TransactionTimeoutMs)
-        ///     because the Transactional Producer's API timeout handling is inconsistent with
-        ///     the underlying protocol requests (known issue).
-        /// </summary>
-        /// <remark>
-        ///     This function will block until all outstanding messages are purged
-        ///     and the transaction abort request has been successfully
-        ///     handled by the transaction coordinator, or until <paramref name="timeout" />
-        ///     expires, which ever comes first. On timeout the application may
-        ///     call the function again.
-        /// </remark>
-        /// <param name="timeout">
-        ///     The maximum length of time this method may block.
-        /// </param>
-        /// <exception cref="KafkaRetriableException">
-        ///     Thrown if an error occured, and the operation may be retried.
-        /// </exception>
-        /// <exception cref="KafkaException">
-        ///     Thrown on all other errors.
-        /// </exception>
-        void AbortTransaction(TimeSpan timeout);
-
-
-        /// <summary>
-        ///     Aborts the ongoing transaction.
-        ///
-        ///     This function should also be used to recover from non-fatal abortable
-        ///     transaction errors.
-        ///
-        ///     Any outstanding messages will be purged and fail.
-        /// </summary>
-        /// <remark>
-        ///     This function will block until all outstanding messages are purged
-        ///     and the transaction abort request has been successfully
-        ///     handled by the transaction coordinator, or until the transaction
-        ///     times out (ProducerConfig.TransactionTimeoutMs), which ever comes
-        ///     first. On timeout the application may call the function again.
-        /// </remark>
-        /// <exception cref="KafkaRetriableException">
-        ///     Thrown if an error occured, and the operation may be retried.
-        /// </exception>
-        /// <exception cref="KafkaException">
-        ///     Thrown on all other errors.
-        /// </exception>
-        void AbortTransaction();
-
-
-        /// <summary>
-        ///     Sends a list of topic partition offsets to the consumer group
-        ///     coordinator for <paramref name="groupMetadata" />, and marks
-        ///     the offsets as part part of the current transaction.
-        ///     These offsets will be considered committed only if the transaction is
-        ///     committed successfully.
-        ///
-        ///     The offsets should be the next message your application will consume,
-        ///     i.e., the last processed message's offset + 1 for each partition.
-        ///     Either track the offsets manually during processing or use
-        ///     Position property (on the consumer) to get the current offsets for
-        ///     the partitions assigned to the consumer.
-        ///
-        ///     Use this method at the end of a consume-transform-produce loop prior
-        ///     to committing the transaction with CommitTransaction.
-        /// </summary>
-        /// <remark>
-        ///     The consumer must disable auto commits
-        ///     (set EnableAutoCommit to false on the consumer).
-        /// </remark>
-        /// <remark>
-        ///     Logical and invalid offsets (such as Offset.Unset) in
-        ///     <paramref name="offsets" /> will be ignored, if there are no valid offsets in
-        ///     <paramref name="offsets" /> the function will not throw
-        ///     and no action will be taken.
-        /// </remark>
-        /// <param name="offsets">
-        ///     List of offsets to commit to the consumer group upon
-        ///     successful commit of the transaction. Offsets should be
-        ///     the next message to consume, e.g., last processed message + 1.
-        /// </param>
-        /// <param name="groupMetadata">
-        ///     The consumer group metadata acquired via
-        ///     <see cref="IConsumer{K,V}.ConsumerGroupMetadata" />
-        /// </param>
-        /// <param name="timeout">
-        ///     The maximum length of time this method may block.
-        /// </param>
-        /// <exception cref="System.ArgumentException">
-        ///     Thrown if group metadata is invalid.
-        /// </exception>
-        /// <exception cref="Confluent.Kafka.KafkaTxnRequiresAbortException">
-        ///     Thrown if the application must call AbortTransaction and
-        ///     start a new transaction with BeginTransaction if it
-        ///     wishes to proceed with transactions.
-        /// </exception>
-        /// <exception cref="Confluent.Kafka.KafkaRetriableException">
-        ///     Thrown if an error occured, and the operation may be retried.
-        /// </exception>
-        /// <exception cref="Confluent.Kafka.KafkaException">
-        ///     Thrown on all other errors.
-        /// </exception>
-        void SendOffsetsToTransaction(IEnumerable<TopicPartitionOffset> offsets, IConsumerGroupMetadata groupMetadata, TimeSpan timeout);
->>>>>>> 32b0baa9
     }
 }