// Copyright 2015-2016 Andreas Heider
//           2016-2023 Confluent Inc.
//
// Licensed under the Apache License, Version 2.0 (the "License");
// you may not use this file except in compliance with the License.
// You may obtain a copy of the License at
//
// http://www.apache.org/licenses/LICENSE-2.0
//
// Unless required by applicable law or agreed to in writing, software
// distributed under the License is distributed on an "AS IS" BASIS,
// WITHOUT WARRANTIES OR CONDITIONS OF ANY KIND, either express or implied.
// See the License for the specific language governing permissions and
// limitations under the License.
//
// Derived from: rdkafka-dotnet, licensed under the 2-clause BSD License.
//
// Refer to LICENSE for more information.

using System;
using System.Collections.Generic;
using System.Linq;
using System.Runtime.InteropServices;
using System.Text;
using Confluent.Kafka.Admin;
using Confluent.Kafka.Internal;


namespace Confluent.Kafka.Impl
{
    enum RdKafkaType
    {
        Producer,
        Consumer
    }


    [StructLayout(LayoutKind.Sequential)]
    struct rd_kafka_message
    {
        internal ErrorCode err;                       /* Non-zero for error signaling. */
        internal /* rd_kafka_topic_t * */ IntPtr rkt; /* Topic */
        internal int partition;                       /* Partition */
        internal /* void   * */ IntPtr val;           /* err==0: Message val
                                                       * err!=0: Error string */
        internal UIntPtr  len;                        /* err==0: Message val length
                                                       * err!=0: Error string length */
        internal /* void   * */ IntPtr key;           /* err==0: Optional message key */
        internal UIntPtr  key_len;                    /* err==0: Optional message key length */
        internal long offset;                         /* Consume:
                                                       *   Message offset (or offset for error
                                                       *   if err!=0 if applicable).
                                                       * dr_msg_cb:
                                                       *   Message offset assigned by broker.
                                                       *   If produce.offset.report is set then
                                                       *   each message will have this field set,
                                                       *   otherwise only the last message in
                                                       *   each produced internal batch will
                                                       *   have this field set, otherwise 0. */
        internal /* void  * */ IntPtr _private;       /* Consume:
                                                       *   rdkafka private pointer: DO NOT MODIFY
                                                       * dr_msg_cb:
                                                       *   mgs_opaque from produce() call */
    }

    [StructLayout(LayoutKind.Sequential)]
    internal struct rd_kafka_topic_partition
    {
        internal string topic;
        internal int partition;
        internal long offset;
        internal /* void * */ IntPtr metadata;
        internal UIntPtr metadata_size;
        internal /* void * */ IntPtr opaque;
        internal ErrorCode err; /* Error code, depending on use. */
        internal /* void * */ IntPtr _private; /* INTERNAL USE ONLY,
                                                * INITIALIZE TO ZERO, DO NOT TOUCH */
    };

    [StructLayout(LayoutKind.Sequential)]
    struct rd_kafka_topic_partition_list
    {
        internal int cnt; /* Current number of elements */
        internal int size; /* Allocated size */
        internal /* rd_kafka_topic_partition_t * */ IntPtr elems;
    };

    internal sealed class SafeKafkaHandle : SafeHandleZeroIsInvalid
    {
        private const int RD_KAFKA_PARTITION_UA = -1;

        public volatile IClient owner;

        public RdKafkaType type;

        private object topicHandlesLock = new object();
        private Dictionary<string, SafeTopicHandle> topicHandles
            = new Dictionary<string, SafeTopicHandle>(StringComparer.Ordinal);

        internal SafeTopicHandle newTopic(string topic, IntPtr topicConfigPtr)
        {
            lock (topicHandlesLock)
            {
                if (this.topicHandles.ContainsKey(topic))
                {
                    return topicHandles[topic];
                }

                var topicHandle = this.NewTopic(topic, topicConfigPtr);
                topicHandles.Add(topic, topicHandle);
                return topicHandle;
            }
        }

        public SafeKafkaHandle() : base("kafka") {}

        /// <summary>
        ///     This object is tightly coupled to the referencing Producer /
        ///     Consumer via callback objects passed into the librdkafka
        ///     config. These are not tracked by the CLR, so we need to
        ///     maintain an explicit reference to the containing object here
        ///     so the delegates - which may get called by librdkafka during
        ///     destroy - are guaranteed to exist during finalization.
        ///     Note: objects referenced by this handle (recursively) will 
        ///     not be GC'd at the time of finalization as the freachable
        ///     list is a GC root. Also, the delegates are ok to use since they
        ///     don't have finalizers.
        ///     
        ///     this is a useful reference:
        ///     https://stackoverflow.com/questions/6964270/which-objects-can-i-use-in-a-finalizer-method
        /// </summary>
        internal void SetOwner(IClient owner) { this.owner = owner; }

        public static SafeKafkaHandle Create(RdKafkaType type, IntPtr config, IClient owner)
        {
            var errorStringBuilder = new StringBuilder(Librdkafka.MaxErrorStringLength);
            var kh = Librdkafka.kafka_new(type, config, errorStringBuilder,(UIntPtr) errorStringBuilder.Capacity);
            if (kh.IsInvalid)
            {
                Librdkafka.conf_destroy(config);
                throw new InvalidOperationException(errorStringBuilder.ToString());
            }
            kh.SetOwner(owner);
            kh.type = type;
            Library.IncrementKafkaHandleCreateCount();
            return kh;
        }

        /// <summary>
        ///     Prevent AccessViolationException when handle has already been closed.
        ///     Should be called at start of every function using the handle,
        ///     except in ReleaseHandle. 
        /// </summary>
        public void ThrowIfHandleClosed()
        {
            if (IsClosed)
            {
                throw new ObjectDisposedException($"handle is destroyed", innerException: null);
            }
        }

        protected override void Dispose(bool disposing)
        {
            if (disposing)
            {
                foreach (var kv in topicHandles)
                {
                    kv.Value.Dispose();
                }
            }

            base.Dispose(disposing);
        }

        protected override bool ReleaseHandle()
        {
            Library.IncrementKafkaHandleDestroyCount();

            // Librdkafka.destroy / Librdkafka.destroy_flags is a static
            // object which means at this point we can be sure it hasn't
            // already been GC'd.

            if (type == RdKafkaType.Producer)
            {
                Librdkafka.destroy(handle);
            }
            else
            {
                Librdkafka.destroy_flags(handle, (IntPtr)Librdkafka.DestroyFlags.RD_KAFKA_DESTROY_F_NO_CONSUMER_CLOSE);
            }

            return true;
        }

        internal Error CreatePossiblyFatalMessageError(IntPtr msgPtr)
        {
            var msg = Util.Marshal.PtrToStructure<rd_kafka_message>(msgPtr);
            if (msg.err == ErrorCode.Local_Fatal)
            {
                return CreateFatalError();
            }
            return new Error(msg.err, Util.Marshal.PtrToStringUTF8(Librdkafka.message_errstr(msgPtr)));
        }

        internal Error CreatePossiblyFatalError(ErrorCode err, string reason)
        {
            if (err == ErrorCode.Local_Fatal)
            {
                return CreateFatalError();
            }
            return new Error(err, reason);
        }

        internal Error CreateFatalError()
        {
            var errorStringBuilder = new StringBuilder(Librdkafka.MaxErrorStringLength);
            var err = Librdkafka.fatal_error(this.handle, errorStringBuilder, (UIntPtr)errorStringBuilder.Capacity);
            return new Error(err, errorStringBuilder.ToString(), true);
        }

        private string name;
        internal string Name
        {
            get
            {
                if (name == null)
                {
                    ThrowIfHandleClosed();
                    name = Util.Marshal.PtrToStringUTF8(Librdkafka.name(handle));
                }
                return name;
            }
        }

        private int OutQueueLength
        {
            get
            {
                ThrowIfHandleClosed();
                return Librdkafka.outq_len(handle);
            }
        }

        internal int Flush(int millisecondsTimeout)
        {
            ThrowIfHandleClosed();
            Librdkafka.flush(handle, new IntPtr(millisecondsTimeout));
            return OutQueueLength;
        }

        internal int AddBrokers(string brokers)
        {
            ThrowIfHandleClosed();
            if (brokers == null)
            {
                throw new ArgumentNullException("brokers", "Argument 'brokers' must not be null.");
            }
            return (int)Librdkafka.brokers_add(handle, brokers);
        }

        internal void SetSaslCredentials(string username, string password)
        {
            ThrowIfHandleClosed();
            IntPtr err = Librdkafka.sasl_set_credentials(handle, username, password);
            if (err != IntPtr.Zero)
            {
                throw new KafkaException(new Error(err, true));
            }
        }

        internal int Poll(IntPtr millisecondsTimeout)
        {
            ThrowIfHandleClosed();
            return (int)Librdkafka.poll(handle, millisecondsTimeout);
        }

        /// <summary>
        ///     Setting the config parameter to IntPtr.Zero returns the handle of an 
        ///     existing topic, or an invalid handle if a topic with name <paramref name="topic" /> 
        ///     does not exist. Note: Only the first applied configuration for a specific
        ///     topic will be used.
        /// </summary>
        internal SafeTopicHandle NewTopic(string topic, IntPtr config)
        {
            ThrowIfHandleClosed();

            // Increase the refcount to this handle to keep it alive for
            // at least as long as the topic handle.
            // Corresponding decrement happens in the topic handle ReleaseHandle method.
            bool success = false;
            DangerousAddRef(ref success);
            if (!success)
            {
                Librdkafka.topic_conf_destroy(config);
                throw new Exception("Failed to create topic (DangerousAddRef failed)");
            }

            SafeTopicHandle topicHandle = null;
            using (var pinnedString = new Util.Marshal.StringAsPinnedUTF8(topic))
            {
                topicHandle = Librdkafka.topic_new(handle, pinnedString.Ptr, config);
            }

            if (topicHandle.IsInvalid)
            {
                DangerousRelease();
                throw new KafkaException(CreatePossiblyFatalError(Librdkafka.last_error(), null));
            }

            topicHandle.kafkaHandle = this;
            return topicHandle;
        }

        private IntPtr marshalHeaders(IReadOnlyList<IHeader> headers)
        {
            var headersPtr = IntPtr.Zero;

            if (headers != null && headers.Count > 0)
            {
                headersPtr = Librdkafka.headers_new((IntPtr)headers.Count);
                if (headersPtr == IntPtr.Zero)
                {
                    throw new Exception("Failed to create headers list.");
                }
                for (int x = 0; x < headers.Count; x++)
                {
                    var header = headers[x];

                    if (header.Key == null)
                    {
                        throw new ArgumentNullException("Message header keys must not be null.");
                    }
                    byte[] keyBytes = System.Text.UTF8Encoding.UTF8.GetBytes(header.Key);
                    GCHandle pinnedKey = GCHandle.Alloc(keyBytes, GCHandleType.Pinned);
                    IntPtr keyPtr = pinnedKey.AddrOfPinnedObject();
                    IntPtr valuePtr = IntPtr.Zero;
                    GCHandle pinnedValue = default(GCHandle);
                    if (header.GetValueBytes() != null)
                    {
                        pinnedValue = GCHandle.Alloc(header.GetValueBytes(), GCHandleType.Pinned);
                        valuePtr = pinnedValue.AddrOfPinnedObject();
                    }
                    ErrorCode err = Librdkafka.headers_add(headersPtr, keyPtr, (IntPtr)keyBytes.Length, valuePtr, (IntPtr)(header.GetValueBytes() == null ? 0 : header.GetValueBytes().Length));
                    // copies of key and value have been made in headers_list_add - pinned values are no longer referenced.
                    pinnedKey.Free();
                    if (header.GetValueBytes() != null)
                    {
                        pinnedValue.Free();
                    }
                    if (err != ErrorCode.NoError)
                    {
                        throw new KafkaException(CreatePossiblyFatalError(err, null));
                    }
                }
            }

            return headersPtr;
        }

        internal ErrorCode Produce(
            string topic,
            byte[] val, int valOffset, int valLength,
            byte[] key, int keyOffset, int keyLength,
            int partition,
            long timestamp,
            IReadOnlyList<IHeader> headers,
            IntPtr opaque)
        {
            var pValue = IntPtr.Zero;
            var pKey = IntPtr.Zero;

            var gchValue = default(GCHandle);
            var gchKey = default(GCHandle);

            if (val == null)
            {
                if (valOffset != 0 || valLength != 0)
                {
                    throw new ArgumentException("valOffset and valLength parameters must be 0 when producing null values.");
                }
            }
            else
            {
                gchValue = GCHandle.Alloc(val, GCHandleType.Pinned);
                pValue = Marshal.UnsafeAddrOfPinnedArrayElement(val, valOffset);
            }

            if (key == null)
            {
                if (keyOffset != 0 || keyLength != 0)
                {
                    throw new ArgumentException("keyOffset and keyLength parameters must be 0 when producing null key values.");
                }
            }
            else
            {
                gchKey = GCHandle.Alloc(key, GCHandleType.Pinned);
                pKey = Marshal.UnsafeAddrOfPinnedArrayElement(key, keyOffset);
            }

            IntPtr headersPtr = marshalHeaders(headers);

            try
            {
                var errorCode = Librdkafka.produceva(
                    handle,
                    topic,
                    partition,
                    (IntPtr)MsgFlags.MSG_F_COPY,
                    pValue, (UIntPtr)valLength,
                    pKey, (UIntPtr)keyLength,
                    timestamp,
                    headersPtr,
                    opaque);

                if (errorCode != ErrorCode.NoError)
                {
                    if (headersPtr != IntPtr.Zero)
                    {
                        Librdkafka.headers_destroy(headersPtr);
                    }
                }

                return errorCode;
            }
            catch
            {
                if (headersPtr != IntPtr.Zero)
                {
                    Librdkafka.headers_destroy(headersPtr);
                }
                throw;
            }
            finally
            {
                if (val != null)
                {
                    gchValue.Free();
                }

                if (key != null)
                {
                    gchKey.Free();
                }
            }
        }

        private static int[] MarshalCopy(IntPtr source, int length)
        {
            int[] res = new int[length];
            Marshal.Copy(source, res, 0, length);
            return res;
        }

        /// <summary>
        ///     - allTopics=true - request all topics from cluster
        ///     - allTopics=false, topic=null - request only locally known topics (topic_new():ed topics or otherwise locally referenced once, such as consumed topics)
        ///     - allTopics=false, topic=valid - request specific topic
        /// </summary>
        internal Metadata GetMetadata(bool allTopics, SafeTopicHandle topic, int millisecondsTimeout)
        {
            ThrowIfHandleClosed();

            ErrorCode err = Librdkafka.metadata(
                handle, allTopics,
                topic?.DangerousGetHandle() ?? IntPtr.Zero,
                /* const struct rd_kafka_metadata ** */ out IntPtr metaPtr,
                (IntPtr)millisecondsTimeout);

            if (err == ErrorCode.NoError)
            {
                try {
                    var meta = Util.Marshal.PtrToStructure<rd_kafka_metadata>(metaPtr);

                    var brokers = Enumerable.Range(0, meta.broker_cnt)
                        .Select(i => Util.Marshal.PtrToStructure<rd_kafka_metadata_broker>(
                                    meta.brokers + i * Util.Marshal.SizeOf<rd_kafka_metadata_broker>()))
                        .Select(b => new BrokerMetadata(b.id, b.host, b.port))
                        .ToList();

                    var topics = Enumerable.Range(0, meta.topic_cnt)
                        .Select(i => Util.Marshal.PtrToStructure<rd_kafka_metadata_topic>(
                                    meta.topics + i * Util.Marshal.SizeOf<rd_kafka_metadata_topic>()))
                        .Select(t => new TopicMetadata(
                                t.topic,
                                Enumerable.Range(0, t.partition_cnt)
                                    .Select(j => Util.Marshal.PtrToStructure<rd_kafka_metadata_partition>(
                                                t.partitions + j * Util.Marshal.SizeOf<rd_kafka_metadata_partition>()))
                                    .Select(p => new PartitionMetadata(
                                            p.id,
                                            p.leader,
                                            MarshalCopy(p.replicas, p.replica_cnt),
                                            MarshalCopy(p.isrs, p.isr_cnt),
                                            p.err
                                        ))
                                    .ToList(),
                                t.err
                            ))
                        .ToList();

                    return new Metadata(
                        brokers,
                        topics,
                        meta.orig_broker_id,
                        meta.orig_broker_name
                    );
                }
                finally
                {
                    Librdkafka.metadata_destroy(metaPtr);
                }
            }
            else
            {
                throw new KafkaException(CreatePossiblyFatalError(err, null));
            }
        }

        internal ErrorCode PollSetConsumer()
        {
            ThrowIfHandleClosed();
            return Librdkafka.poll_set_consumer(handle);
        }

        internal void InitTransactions(int millisecondsTimeout)
        {
            var error = new Error(Librdkafka.init_transactions(this.handle, (IntPtr)millisecondsTimeout));
            if (error.Code != ErrorCode.NoError)
            {
                if (error.IsRetriable)
                {
                    throw new KafkaRetriableException(error);
                }
                throw new KafkaException(error);
            }
        }

        internal void BeginTransaction()
        {
            var error = new Error(Librdkafka.begin_transaction(this.handle));
            if (error.Code != ErrorCode.NoError)
            {
                throw new KafkaException(error);
            }
        }

        internal void CommitTransaction(int millisecondsTimeout)
        {
            var error = new Error(Librdkafka.commit_transaction(this.handle, (IntPtr)millisecondsTimeout));
            if (error.Code != ErrorCode.NoError)
            {
                if (error.TxnRequiresAbort)
                {
                    throw new KafkaTxnRequiresAbortException(error);
                }
                if (error.IsRetriable)
                {
                    throw new KafkaRetriableException(error);
                }
                throw new KafkaException(error);
            }
        }

        internal void AbortTransaction(int millisecondsTimeout)
        {
            var error = new Error(Librdkafka.abort_transaction(this.handle, (IntPtr)millisecondsTimeout));
            if (error.Code != ErrorCode.NoError)
            {
                if (error.IsRetriable)
                {
                    throw new KafkaRetriableException(error);
                }
                throw new KafkaException(error);
            }
        }

        internal void SendOffsetsToTransaction(IEnumerable<TopicPartitionOffset> offsets, IConsumerGroupMetadata groupMetadata, int millisecondsTimeout)
        {
            if (!(groupMetadata is ConsumerGroupMetadata))
            {
                throw new ArgumentException("groupMetadata object must be a value acquired via Consumer.ConsumerGroupMetadata.");
            }
            var serializedMetadata = ((ConsumerGroupMetadata)groupMetadata).serializedMetadata;

            var cgmdPtr = IntPtr.Zero;
            var offsetsPtr = IntPtr.Zero;
            try
            {
                cgmdPtr = this.DeserializeConsumerGroupMetadata(serializedMetadata);
                offsetsPtr = GetCTopicPartitionList(offsets);

                var error = new Error(Librdkafka.send_offsets_to_transaction(this.handle, offsetsPtr, cgmdPtr, (IntPtr)millisecondsTimeout));
                if (error.Code != ErrorCode.NoError)
                {
                    if (error.IsRetriable)
                    {
                        throw new KafkaRetriableException(error);
                    }
                    if (error.TxnRequiresAbort)
                    {
                        throw new KafkaTxnRequiresAbortException(error);
                    }
                    throw new KafkaException(error);
                }
            }
            finally
            {
                if (offsetsPtr != IntPtr.Zero)
                {
                    Librdkafka.topic_partition_list_destroy(offsetsPtr);
                }
                if (cgmdPtr != IntPtr.Zero)
                {
                    this.DestroyConsumerGroupMetadata(cgmdPtr);
                }
            }
        }

        internal IntPtr GetConsumerGroupMetadata()
            => Librdkafka.consumer_group_metadata(this.handle);

        internal void DestroyConsumerGroupMetadata(IntPtr consumerGroupMetadata)
            => Librdkafka.consumer_group_metadata_destroy(consumerGroupMetadata);

        internal unsafe byte[] SerializeConsumerGroupMetadata(IntPtr consumerGroupMetadata)
        {
            var error = new Error(Librdkafka.consumer_group_metadata_write(consumerGroupMetadata, out IntPtr buffer, out IntPtr dataSize));
            if (error.Code != ErrorCode.NoError)
            {
                throw new KafkaException(error);
            }
            var result = new byte[(int)dataSize];
            byte* pIter = (byte*)buffer;
            for (int i=0; i<(int)dataSize; ++i)
            {
                result[i] = *pIter++;
            }
            Librdkafka.mem_free(IntPtr.Zero, buffer);
            return result;
        }

        internal IntPtr DeserializeConsumerGroupMetadata(byte[] buffer)
        {
            var error = new Error(Librdkafka.consumer_group_metadata_read(out IntPtr cgmd, buffer, (IntPtr)buffer.Length));
            if (error.Code != ErrorCode.NoError)
            {
                throw new KafkaException(error);
            }
            return cgmd;
        }

        internal WatermarkOffsets QueryWatermarkOffsets(string topic, int partition, int millisecondsTimeout)
        {
            ThrowIfHandleClosed();

            ErrorCode err = Librdkafka.query_watermark_offsets(handle, topic, partition, out long low, out long high, (IntPtr)millisecondsTimeout);
            if (err != ErrorCode.NoError)
            {
                throw new KafkaException(CreatePossiblyFatalError(err, null));
            }

            return new WatermarkOffsets(low,  high);
        }

        internal WatermarkOffsets GetWatermarkOffsets(string topic, int partition)
        {
            ThrowIfHandleClosed();

            ErrorCode err = Librdkafka.get_watermark_offsets(handle, topic, partition, out long low, out long high);
            if (err != ErrorCode.NoError)
            {
                throw new KafkaException(CreatePossiblyFatalError(err, null));
            }

            return new WatermarkOffsets(low, high);
        }

        internal List<TopicPartitionOffset> OffsetsForTimes(IEnumerable<TopicPartitionTimestamp> timestampsToSearch, int millisecondsTimeout)
        {
            if (timestampsToSearch.Count() == 0)
            {
                // librdkafka returns invalid argument in this case (which would result in an exception).
                // an empty result is a better response (also matches the java api).
                return new List<TopicPartitionOffset>();
            }

            var offsets = timestampsToSearch.Select(t => new TopicPartitionOffset(t.TopicPartition, t.Timestamp.UnixTimestampMs)).ToList();
            IntPtr cOffsets = GetCTopicPartitionList(offsets);
            try
            {
                // The timestamps to query are represented as Offset property in offsets param on input, 
                // and Offset property will contain the offset on output
                var errorCode = Librdkafka.offsets_for_times(handle, cOffsets, (IntPtr) millisecondsTimeout);
                if (errorCode != ErrorCode.NoError)
                {
                    throw new KafkaException(CreatePossiblyFatalError(errorCode, null));
                }

                var result = GetTopicPartitionOffsetErrorList(cOffsets);

                if (result.Where(tpoe => tpoe.Error.Code != ErrorCode.NoError).Count() > 0)
                {
                    throw new TopicPartitionOffsetException(result);
                }

                return result.Select(r => r.TopicPartitionOffset).ToList();
            }
            finally
            {
                Librdkafka.topic_partition_list_destroy(cOffsets);
            }
        }

        internal void Subscribe(IEnumerable<string> topics)
        {
            ThrowIfHandleClosed();

            if (topics == null)
            {
                throw new ArgumentNullException("Subscription must not be null");
            }

            if (topics.Any(t => t == null))
            {
                throw new ArgumentNullException("Subscribed-to topic must not be null");
            }

            IntPtr list = Librdkafka.topic_partition_list_new((IntPtr) topics.Count());
            if (list == IntPtr.Zero)
            {
                throw new Exception("Failed to create topic partition list");
            }
            foreach (string topic in topics)
            {
                Librdkafka.topic_partition_list_add(list, topic, RD_KAFKA_PARTITION_UA);
            }

            ErrorCode err = Librdkafka.subscribe(handle, list);
            Librdkafka.topic_partition_list_destroy(list);
            if (err != ErrorCode.NoError)
            {
                throw new KafkaException(CreatePossiblyFatalError(err, null));
            }
        }

        internal void Unsubscribe()
        {
            ThrowIfHandleClosed();

            ErrorCode err = Librdkafka.unsubscribe(handle);
            if (err != ErrorCode.NoError)
            {
                throw new KafkaException(CreatePossiblyFatalError(err, null));
            }
        }

        internal IntPtr ConsumerPoll(IntPtr millisecondsTimeout)
        {
            ThrowIfHandleClosed();

            // TODO: There is a newer librdkafka interface for this now. Use that.
            return Librdkafka.consumer_poll(handle, millisecondsTimeout);
        }

        internal void ConsumerClose()
        {
            ThrowIfHandleClosed();

            ErrorCode err = Librdkafka.consumer_close(handle);
            if (err != ErrorCode.NoError)
            {
                throw new KafkaException(CreatePossiblyFatalError(err, null));
            }
        }

        internal List<TopicPartition> GetAssignment()
        {
            ThrowIfHandleClosed();

            IntPtr listPtr = IntPtr.Zero;
            ErrorCode err = Librdkafka.assignment(handle, out listPtr);
            if (err != ErrorCode.NoError)
            {
                throw new KafkaException(CreatePossiblyFatalError(err, null));
            }

            var ret = GetTopicPartitionOffsetErrorList(listPtr).Select(a => a.TopicPartition).ToList();
            Librdkafka.topic_partition_list_destroy(listPtr);
            return ret;
        }

        internal List<string> GetSubscription()
        {
            ThrowIfHandleClosed();

            IntPtr listPtr = IntPtr.Zero;
            ErrorCode err = Librdkafka.subscription(handle, out listPtr);
            if (err != ErrorCode.NoError)
            {
                throw new KafkaException(CreatePossiblyFatalError(err, null));
            }
            var ret = GetTopicPartitionOffsetErrorList(listPtr).Select(a => a.Topic).ToList();
            Librdkafka.topic_partition_list_destroy(listPtr);
            return ret;
        }

        private void AssignImpl(IEnumerable<TopicPartitionOffset> partitions,
                                Func<IntPtr, IntPtr, ErrorCode> assignMethodErr,
                                Func<IntPtr, IntPtr, IntPtr> assignMethodError)
        {
            ThrowIfHandleClosed();

            IntPtr list = IntPtr.Zero;
            if (partitions != null)
            {
                list = Librdkafka.topic_partition_list_new((IntPtr) partitions.Count());
                if (list == IntPtr.Zero)
                {
                    throw new Exception("Failed to create topic partition list");
                }
                foreach (var partition in partitions)
                {
                    if (partition.Topic == null)
                    {
                        Librdkafka.topic_partition_list_destroy(list);
                        throw new ArgumentException("Partition topic must not be null");
                    }

                    IntPtr ptr = Librdkafka.topic_partition_list_add(list, partition.Topic, partition.Partition);
                    Marshal.WriteInt64(
                        ptr,
                        (int) Util.Marshal.OffsetOf<rd_kafka_topic_partition>("offset"),
                        partition.Offset);
                }
            }

            ErrorCode err = ErrorCode.NoError;
            Error error = null;

            if (assignMethodErr != null)
            {
                err = assignMethodErr(handle, list);
            }
            else if (assignMethodError != null)
            {
                var errorPtr = assignMethodError(handle, list);
                if (errorPtr != IntPtr.Zero)
                {
                    error = new Error(errorPtr);
                }
            }

            if (list != IntPtr.Zero)
            {
                Librdkafka.topic_partition_list_destroy(list);
            }

            if (err != ErrorCode.NoError) { throw new KafkaException(CreatePossiblyFatalError(err, null)); }
            else if (error != null) { throw new KafkaException(error); }
        }

        internal void Assign(IEnumerable<TopicPartitionOffset> partitions)
            => AssignImpl(partitions, Librdkafka.assign, null);

        internal void IncrementalAssign(IEnumerable<TopicPartitionOffset> partitions)
            => AssignImpl(partitions, null, Librdkafka.incremental_assign);

        internal void IncrementalUnassign(IEnumerable<TopicPartitionOffset> partitions)
            => AssignImpl(partitions, null, Librdkafka.incremental_unassign);

        internal bool AssignmentLost
        {
            get
            {
                ThrowIfHandleClosed();
                return (Librdkafka.assignment_lost(handle) != IntPtr.Zero);
            }
        }

        internal string RebalanceProtocol
        {
            get
            {
                ThrowIfHandleClosed();
                var rebalanceProtocolPtr = Librdkafka.rebalance_protocol(handle);
                if (rebalanceProtocolPtr == IntPtr.Zero) {
                    return null;
                }
                return Util.Marshal.PtrToStringUTF8(rebalanceProtocolPtr);
            }
        }

        internal void StoreOffsets(IEnumerable<TopicPartitionOffset> offsets)
        {
            ThrowIfHandleClosed();

            IntPtr cOffsets = GetCTopicPartitionList(offsets);
            ErrorCode err = Librdkafka.offsets_store(handle, cOffsets);
            var results = GetTopicPartitionOffsetErrorList(cOffsets);
            Librdkafka.topic_partition_list_destroy(cOffsets);

            if (err != ErrorCode.NoError)
            {
                throw new KafkaException(CreatePossiblyFatalError(err, null));
            }

            if (results.Where(tpoe => tpoe.Error.Code != ErrorCode.NoError).Count() > 0)
            {
                throw new TopicPartitionOffsetException(results);
            }
        }

        /// <summary>
        ///     Dummy commit callback that does nothing but prohibits
        ///     triggering the global offset_commit_cb.
        ///     Used by manual commits.
        /// </summary>
        static void DummyOffsetCommitCb(IntPtr rk, ErrorCode err, IntPtr offsets, IntPtr opaque)
        {
            return;
        }


        internal List<TopicPartitionOffset> Commit(IEnumerable<TopicPartitionOffset> offsets)
        {
            ThrowIfHandleClosed();

            if (offsets != null && offsets.Count() == 0)
            {
                return new List<TopicPartitionOffset>();
            }

            // Create temporary queue so we can get the offset commit results
            // as an event instead of a callback.
            // We still need to specify a dummy callback (that does nothing)
            // to prevent the global offset_commit_cb to kick in.
            IntPtr cQueue = Librdkafka.queue_new(handle);
            IntPtr cOffsets = GetCTopicPartitionList(offsets);
            ErrorCode err = Librdkafka.commit_queue(handle, cOffsets, cQueue, DummyOffsetCommitCb, IntPtr.Zero);
            if (cOffsets != IntPtr.Zero)
            {
                Librdkafka.topic_partition_list_destroy(cOffsets);
            }
            if (err != ErrorCode.NoError)
            {
                Librdkafka.queue_destroy(cQueue);
                throw new KafkaException(CreatePossiblyFatalError(err, null));
            }

            // Wait for commit to finish
            IntPtr rkev = Librdkafka.queue_poll(cQueue, -1/*infinite*/);
            Librdkafka.queue_destroy(cQueue);
            if (rkev == IntPtr.Zero)
            {
                // This shouldn't happen since timeout is infinite
                throw new KafkaException(ErrorCode.Local_TimedOut);
            }

            var errorCode = Librdkafka.event_error(rkev);
            if (errorCode != ErrorCode.NoError)
            {
                var errorString = Librdkafka.event_error_string(rkev);
                Librdkafka.event_destroy(rkev);
                throw new KafkaException(CreatePossiblyFatalError(errorCode, errorString));
            }

            var result = GetTopicPartitionOffsetErrorList(Librdkafka.event_topic_partition_list(rkev));
            Librdkafka.event_destroy(rkev);

            if (result.Where(tpoe => tpoe.Error.Code != ErrorCode.NoError).Count() > 0)
            {
                throw new TopicPartitionOffsetException(result);
            }

            return result.Select(r => r.TopicPartitionOffset).ToList();
        }

        internal void Seek(string topic, Partition partition, Offset offset, int millisecondsTimeout,
                           int? leaderEpoch = null)
        {
            ThrowIfHandleClosed();
          
            ErrorCode result;
            IntPtr list = Librdkafka.topic_partition_list_new((IntPtr) 1);
            if (list == IntPtr.Zero)
            {
                throw new Exception("Failed to create seek partition list");
            }

            IntPtr listPartition =
                Librdkafka.topic_partition_list_add(list, topic, partition);

            Marshal.WriteInt64(
                listPartition,
                (int) Util.Marshal.OffsetOf<rd_kafka_topic_partition>("offset"),
                offset);
            
            if (leaderEpoch != null)
            {
                Librdkafka.topic_partition_set_leader_epoch(listPartition,
                                                            leaderEpoch.Value);
            }

            IntPtr resultError = Librdkafka.seek_partitions(
                handle,
                list, (IntPtr)millisecondsTimeout);
            
            if (resultError != IntPtr.Zero)
            {
                result = Librdkafka.error_code(resultError);
            }
            else
            {
                result = ErrorCode.NoError;
            }
            
            if (result == ErrorCode.NoError)
            {
                var topicPartitionErrors = GetTopicPartitionErrorList(list);
                foreach (var tp in topicPartitionErrors)
                {
                    if (tp.Error != ErrorCode.NoError)
                    {
                        result = tp.Error;
                    }
                }
            }
            
            Librdkafka.topic_partition_list_destroy(list);

            if (result != ErrorCode.NoError)
            {
                throw new KafkaException(CreatePossiblyFatalError(result, null));
            }
        }

        internal List<TopicPartitionError> Pause(IEnumerable<TopicPartition> partitions)
        {
            ThrowIfHandleClosed();

            IntPtr list = Librdkafka.topic_partition_list_new((IntPtr) partitions.Count());
            if (list == IntPtr.Zero)
            {
                throw new Exception("Failed to create pause partition list");
            }

            foreach (var partition in partitions)
            {
                Librdkafka.topic_partition_list_add(list, partition.Topic, partition.Partition);

            }
            ErrorCode err = Librdkafka.pause_partitions(handle, list);
            var result = GetTopicPartitionErrorList(list);
            Librdkafka.topic_partition_list_destroy(list);

            if (err != ErrorCode.NoError)
            {
                throw new KafkaException(CreatePossiblyFatalError(err, null));
            }

            if (result.Where(tpe => tpe.Error.Code != ErrorCode.NoError).Count() > 0)
            {
                throw new TopicPartitionException(result);
            }

            return result;
        }

        internal List<TopicPartitionError> Resume(IEnumerable<TopicPartition> partitions)
        {
            ThrowIfHandleClosed();

            IntPtr list = Librdkafka.topic_partition_list_new((IntPtr) partitions.Count());
            if (list == IntPtr.Zero)
            {
                throw new Exception("Failed to create resume partition list");
            }

            foreach (var partition in partitions)
            {
                Librdkafka.topic_partition_list_add(list, partition.Topic, partition.Partition);
            }

            ErrorCode err = Librdkafka.resume_partitions(handle, list);
            var result = GetTopicPartitionErrorList(list);
            Librdkafka.topic_partition_list_destroy(list);

            if (err != ErrorCode.NoError)
            {
                throw new KafkaException(CreatePossiblyFatalError(err, null));
            }

            if (result.Where(tpe => tpe.Error.Code != ErrorCode.NoError).Count() > 0)
            {
                throw new TopicPartitionException(result);
            }

            return result;
        }


        internal List<TopicPartitionOffset> Committed(IEnumerable<TopicPartition> partitions, IntPtr timeout_ms)
        {
            ThrowIfHandleClosed();

            IntPtr list = Librdkafka.topic_partition_list_new((IntPtr) partitions.Count());
            if (list == IntPtr.Zero)
            {
                throw new Exception("Failed to create committed partition list");
            }
            foreach (var partition in partitions)
            {
                Librdkafka.topic_partition_list_add(list, partition.Topic, partition.Partition);
            }

            ErrorCode err = Librdkafka.committed(handle, list, timeout_ms);
            var result = GetTopicPartitionOffsetErrorList(list);
            Librdkafka.topic_partition_list_destroy(list);

            if (err != ErrorCode.NoError)
            {
                throw new KafkaException(CreatePossiblyFatalError(err, null));
            }

            if (result.Where(tpoe => tpoe.Error.Code != ErrorCode.NoError).Count() > 0)
            {
                throw new TopicPartitionOffsetException(result);
            }

            return result.Select(r => r.TopicPartitionOffset).ToList();
        }


        internal List<TopicPartitionOffset> Position(IEnumerable<TopicPartition> partitions)
        {
            ThrowIfHandleClosed();

            IntPtr list = Librdkafka.topic_partition_list_new((IntPtr) partitions.Count());
            if (list == IntPtr.Zero)
            {
                throw new Exception("Failed to create position list");
            }
            foreach (var partition in partitions)
            {
                Librdkafka.topic_partition_list_add(list, partition.Topic, partition.Partition);
            }

            ErrorCode err = Librdkafka.position(handle, list);
            var result = GetTopicPartitionOffsetErrorList(list);
            Librdkafka.topic_partition_list_destroy(list);
            if (err != ErrorCode.NoError)
            {
                throw new KafkaException(CreatePossiblyFatalError(err, null));
            }

            if (result.Where(tpoe => tpoe.Error.Code != ErrorCode.NoError).Count() > 0)
            {
                throw new TopicPartitionOffsetException(result);
            }

            return result.Select(r => r.TopicPartitionOffset).ToList();
        }

        internal string MemberId
        {
            get
            {
                ThrowIfHandleClosed();

                IntPtr strPtr = Librdkafka.memberid(handle);
                if (strPtr == IntPtr.Zero)
                {
                    return null;
                }

                string memberId = Util.Marshal.PtrToStringUTF8(strPtr);
                Librdkafka.mem_free(handle, strPtr);
                return memberId;
            }
        }

        internal static List<TopicPartitionError> GetTopicPartitionErrorList(IntPtr listPtr)
        {
            if (listPtr == IntPtr.Zero)
            {
                throw new InvalidOperationException("FATAL: Cannot marshal from a NULL ptr.");
            }

            var list = Util.Marshal.PtrToStructure<rd_kafka_topic_partition_list>(listPtr);
            return Enumerable.Range(0, list.cnt)
                .Select(i => Util.Marshal.PtrToStructure<rd_kafka_topic_partition>(
                    list.elems + i * Util.Marshal.SizeOf<rd_kafka_topic_partition>()))
                .Select(ktp => new TopicPartitionError(ktp.topic, ktp.partition, ktp.err))
                .ToList();
        }

        internal static List<TopicPartitionOffsetError> GetTopicPartitionOffsetErrorList(IntPtr listPtr)
        {
            if (listPtr == IntPtr.Zero)
            {
                throw new InvalidOperationException("FATAL: Cannot marshal from a NULL ptr.");
            }

            var list = Util.Marshal.PtrToStructure<rd_kafka_topic_partition_list>(listPtr);
            var returnList = new List<TopicPartitionOffsetError>(list.cnt);
            for (var i = 0; i < list.cnt; i++)
            {
                var ptr = list.elems + i * Util.Marshal.SizeOf<rd_kafka_topic_partition>();
                var ktp = Util.Marshal.PtrToStructure<rd_kafka_topic_partition>(ptr);
                returnList.Add(new TopicPartitionOffsetError(
                    ktp.topic,
                    ktp.partition,
                    ktp.offset,
                    ktp.err,
                    Librdkafka.topic_partition_get_leader_epoch(ptr)
                ));
            }
            return returnList;
        }

        /// <summary>
        ///     Creates and returns a List{TopicPartition} from a C rd_kafka_topic_partition_list_t *.
        /// </summary>
        internal static List<TopicPartition> GetTopicPartitionList(IntPtr listPtr)
        {
            if (listPtr == IntPtr.Zero)
            {
                throw new InvalidOperationException("FATAL: Cannot marshal from a NULL ptr.");
            }

            var list = Util.Marshal.PtrToStructure<rd_kafka_topic_partition_list>(listPtr);
            return Enumerable.Range(0, list.cnt)
                .Select(i => Util.Marshal.PtrToStructure<rd_kafka_topic_partition>(
                    list.elems + i * Util.Marshal.SizeOf<rd_kafka_topic_partition>()))
                .Select(ktp => new TopicPartition(
                        ktp.topic,
                        ktp.partition
                    ))
                .ToList();
        }

        /// <summary>
        ///     Creates and returns a C rd_kafka_topic_partition_list_t * populated by offsets.
        /// </summary>
        /// <returns>
        ///     If offsets is null a null IntPtr will be returned, else a IntPtr
        ///     which must destroyed with LibRdKafka.topic_partition_list_destroy()
        /// </returns>
        internal static IntPtr GetCTopicPartitionList(IEnumerable<TopicPartitionOffset> offsets)
        {
            if (offsets == null)
            {
                return IntPtr.Zero;
            }

            IntPtr list = Librdkafka.topic_partition_list_new((IntPtr)offsets.Count());
            if (list == IntPtr.Zero)
            {
                throw new Exception("Failed to create topic partition list");
            }

            foreach (var p in offsets)
            {
                if (p.Topic == null)
                {
                    Librdkafka.topic_partition_list_destroy(list);
                    throw new ArgumentException("Cannot create offsets list because one or more topics is null.");
                }
                IntPtr ptr = Librdkafka.topic_partition_list_add(list, p.Topic, p.Partition);
                Marshal.WriteInt64(ptr, (int)Util.Marshal.OffsetOf<rd_kafka_topic_partition>("offset"), p.Offset);
                
                if (p.LeaderEpoch != null)
                {
                    Librdkafka.topic_partition_set_leader_epoch(ptr,
                                                                p.LeaderEpoch.Value);
                }
            }

            return list;
        }

        /// <summary>
        ///     Creates and returns a C rd_kafka_topic_partition_list_t *.
        /// </summary>
        /// <returns>
        ///     If offsets is null a null IntPtr will be returned, else a IntPtr
        ///     which must destroyed with LibRdKafka.topic_partition_list_destroy()
        /// </returns>
        internal static IntPtr GetCTopicPartitionList(IEnumerable<TopicPartition> partitions)
        {
            if (partitions == null)
            {
                return IntPtr.Zero;
            }

            IntPtr list = Librdkafka.topic_partition_list_new((IntPtr)partitions.Count());
            if (list == IntPtr.Zero)
            {
                throw new Exception("Failed to create topic partition list");
            }

            foreach (var p in partitions)
            {
                if (p.Topic == null)
                {
                    Librdkafka.topic_partition_list_destroy(list);
                    throw new ArgumentException("Cannot create offsets list because one or more topics is null.");
                }
                Librdkafka.topic_partition_list_add(list, p.Topic, p.Partition);
            }

            return list;
        }

        static byte[] CopyBytes(IntPtr ptr, IntPtr len)
        {
            byte[] data = null;
            if (ptr != IntPtr.Zero)
            {
                data = new byte[(int) len];
                Marshal.Copy(ptr, data, 0, (int) len);
            }
            return data;
        }

        internal GroupInfo ListGroup(string group, int millisecondsTimeout)
        {
            if (group == null)
            {
                throw new ArgumentNullException("group", "Argument 'group' must not be null.");
            }

            return ListGroupsImpl(group, millisecondsTimeout).FirstOrDefault();
        }

        internal List<GroupInfo> ListGroups(int millisecondsTimeout)
            => ListGroupsImpl(null, millisecondsTimeout);

        private List<GroupInfo> ListGroupsImpl(string group, int millisecondsTimeout)
        {
            ThrowIfHandleClosed();

            ErrorCode err = Librdkafka.list_groups(handle, group, out IntPtr grplistPtr, (IntPtr)millisecondsTimeout);
            if (err == ErrorCode.NoError)
            {
                var list = Util.Marshal.PtrToStructure<rd_kafka_group_list>(grplistPtr);
                var groups = Enumerable.Range(0, list.group_cnt)
                    .Select(i => Util.Marshal.PtrToStructure<rd_kafka_group_info>(
                        list.groups + i * Util.Marshal.SizeOf<rd_kafka_group_info>()))
                    .Select(gi => new GroupInfo(
                            new BrokerMetadata(
                                gi.broker.id,
                                gi.broker.host,
                                gi.broker.port
                            ),
                            gi.group,
                            gi.err,
                            gi.state,
                            gi.protocol_type,
                            gi.protocol,
                            Enumerable.Range(0, gi.member_cnt)
                                .Select(j => Util.Marshal.PtrToStructure<rd_kafka_group_member_info>(
                                    gi.members + j * Util.Marshal.SizeOf<rd_kafka_group_member_info>()))
                                .Select(mi => new GroupMemberInfo(
                                        mi.member_id,
                                        mi.client_id,
                                        mi.client_host,
                                        CopyBytes(
                                            mi.member_metadata,
                                            mi.member_metadata_size),
                                        CopyBytes(
                                            mi.member_assignment,
                                            mi.member_assignment_size)
                                    ))
                                .ToList()
                        ))
                    .ToList();
                Librdkafka.group_list_destroy(grplistPtr);
                return groups;
            }
            else
            {
                throw new KafkaException(CreatePossiblyFatalError(err, null));
            }
        }


        internal IntPtr CreateQueue()
        {
            return Librdkafka.queue_new(handle);
        }

        internal void DestroyQueue(IntPtr queue)
        {
            Librdkafka.queue_destroy(queue);
        }

        internal IntPtr QueuePoll(IntPtr queue, int millisecondsTimeout)
        {
            return Librdkafka.queue_poll(queue, millisecondsTimeout);
        }


        //
        // Admin Client
        //

        private void setOption_ValidatOnly(IntPtr optionsPtr, bool validateOnly)
        {
            var errorStringBuilder = new StringBuilder(Librdkafka.MaxErrorStringLength);
            var errorCode = Librdkafka.AdminOptions_set_validate_only(optionsPtr, (IntPtr)(validateOnly ? 1 : 0), errorStringBuilder, (UIntPtr)errorStringBuilder.Capacity);
            if (errorCode != ErrorCode.NoError)
            {
                throw new KafkaException(CreatePossiblyFatalError(errorCode, errorStringBuilder.ToString()));
            }
        }

        private void setOption_RequestTimeout(IntPtr optionsPtr, TimeSpan? timeout)
        {
            if (timeout != null)
            {
                var errorStringBuilder = new StringBuilder(Librdkafka.MaxErrorStringLength);
                var errorCode = Librdkafka.AdminOptions_set_request_timeout(optionsPtr, (IntPtr)(int)(timeout.Value.TotalMilliseconds), errorStringBuilder, (UIntPtr)errorStringBuilder.Capacity);
                if (errorCode != ErrorCode.NoError)
                {
                    throw new KafkaException(CreatePossiblyFatalError(errorCode, errorStringBuilder.ToString()));
                }
            }
        }

        private void setOption_OperationTimeout(IntPtr optionsPtr, TimeSpan? timeout)
        {
            if (timeout != null)
            {
                var errorStringBuilder = new StringBuilder(Librdkafka.MaxErrorStringLength);
                var errorCode = Librdkafka.AdminOptions_set_operation_timeout(optionsPtr, (IntPtr)(int)(timeout.Value.TotalMilliseconds), errorStringBuilder, (UIntPtr)errorStringBuilder.Capacity);
                if (errorCode != ErrorCode.NoError)
                {
                    throw new KafkaException(CreatePossiblyFatalError(errorCode, errorStringBuilder.ToString()));
                }
            }
        }

        private void setOption_RequireStableOffsets(IntPtr optionsPtr, bool requireStable)
        {
            var rError = Librdkafka.AdminOptions_set_require_stable_offsets(optionsPtr, (IntPtr)(int)(requireStable ? 1 : 0));
            var error = new Error(rError, true);
            if (error.Code != ErrorCode.NoError)
            {
                throw new KafkaException(error);
            }

        }

        private void setOption_IncludeAuthorizedOperations(IntPtr optionsPtr, bool includeAuthorizedOperations)
        {
            var rError = Librdkafka.AdminOptions_set_include_authorized_operations(optionsPtr, (IntPtr)(int)(includeAuthorizedOperations ? 1 : 0));
            var error = new Error(rError, true);
            if (error.Code != ErrorCode.NoError)
            {
                throw new KafkaException(error);
            }

        }

        private void setOption_MatchConsumerGroupStates(IntPtr optionsPtr, ConsumerGroupState[] states)
        {
            var error = Librdkafka.AdminOptions_set_match_consumer_group_states(optionsPtr, states, (UIntPtr)states.Count());
            if (error != IntPtr.Zero)
            {
                throw new KafkaException(new Error(error, true));
            }
        }

        private void setOption_IsolationLevel(IntPtr optionsPtr, Confluent.Kafka.Admin.IsolationLevel IsolationLevel)
        {
            var rError = Librdkafka.AdminOptions_set_isolation_level(optionsPtr, (IntPtr)(int)IsolationLevel);
            var error = new Error(rError, true);
            if (error.Code != ErrorCode.NoError)
            {
                throw new KafkaException(error);
            }
        }

        private void setOption_completionSource(IntPtr optionsPtr, IntPtr completionSourcePtr)
            => Librdkafka.AdminOptions_set_opaque(optionsPtr, completionSourcePtr);


        internal void AlterConfigs(
            IDictionary<ConfigResource, List<ConfigEntry>> configs,
            AlterConfigsOptions options,
            IntPtr resultQueuePtr,
            IntPtr completionSourcePtr)
        {
            ThrowIfHandleClosed();

            options = options == null ? new AlterConfigsOptions() : options;
            IntPtr optionsPtr = Librdkafka.AdminOptions_new(handle, Librdkafka.AdminOp.AlterConfigs);
            setOption_ValidatOnly(optionsPtr, options.ValidateOnly);
            setOption_RequestTimeout(optionsPtr, options.RequestTimeout);
            setOption_completionSource(optionsPtr, completionSourcePtr);

            IntPtr[] configPtrs = new IntPtr[configs.Count()];
            int configPtrsIdx = 0;
            foreach (var config in configs)
            {
                var resource = config.Key;
                var resourceConfig = config.Value;

                if (string.IsNullOrEmpty(resource.Name))
                {
                    throw new ArgumentException("Resource must be specified.");
                }
                var resourcePtr = Librdkafka.ConfigResource_new(resource.Type, resource.Name);
                foreach (var rc in resourceConfig)
                {
                    if (string.IsNullOrEmpty(rc.Name))
                    {
                        throw new ArgumentException($"config name must be specified for {resource}");
                    }

                    var errorCode = Librdkafka.ConfigResource_set_config(resourcePtr, rc.Name, rc.Value);

                    if (errorCode != ErrorCode.NoError)
                    {
                        throw new KafkaException(CreatePossiblyFatalError(errorCode, null));
                    }
                }
                configPtrs[configPtrsIdx++] = resourcePtr;
            }

            Librdkafka.AlterConfigs(handle, configPtrs, (UIntPtr)configPtrs.Length, optionsPtr, resultQueuePtr);

            for (int i=0; i<configPtrs.Length; ++i)
            {
                Librdkafka.ConfigResource_destroy(configPtrs[i]);
            }

            Librdkafka.AdminOptions_destroy(optionsPtr);
        }

        internal void IncrementalAlterConfigs(
            IDictionary<ConfigResource, List<ConfigEntry>> configs,
            IncrementalAlterConfigsOptions options,
            IntPtr resultQueuePtr,
            IntPtr completionSourcePtr)
        {
            ThrowIfHandleClosed();

            IntPtr[] configPtrs = new IntPtr[configs.Count()];
            int configPtrsIdx = 0;
            foreach (var config in configs)
            {
                var resource = config.Key;
                var resourceConfig = config.Value;

                if (string.IsNullOrEmpty(resource.Name))
                {
                    throw new ArgumentException("Resource must be specified.");
                }

                var resourcePtr = Librdkafka.ConfigResource_new(resource.Type, resource.Name);
                foreach (var rc in resourceConfig)
                {
                    if (string.IsNullOrEmpty(rc.Name))
                    {
                        throw new ArgumentException($"Config name must be specified for {resource}");
                    }
                    
                    var error = Librdkafka.ConfigResource_add_incremental_config(resourcePtr, rc.Name, rc.IncrementalOperation, rc.Value);
                    if (error != IntPtr.Zero)
                    {
                        throw new KafkaException(new Error(error, true));
                    }
                }
                configPtrs[configPtrsIdx++] = resourcePtr;
            }

            options = options ?? new IncrementalAlterConfigsOptions();
            IntPtr optionsPtr = Librdkafka.AdminOptions_new(handle, Librdkafka.AdminOp.IncrementalAlterConfigs);
            setOption_ValidatOnly(optionsPtr, options.ValidateOnly);
            setOption_RequestTimeout(optionsPtr, options.RequestTimeout);
            setOption_completionSource(optionsPtr, completionSourcePtr);
            
            Librdkafka.IncrementalAlterConfigs(handle, configPtrs, (UIntPtr)configPtrs.Length, optionsPtr, resultQueuePtr);

            for (int i=0; i<configPtrs.Length; ++i)
            {
                Librdkafka.ConfigResource_destroy(configPtrs[i]);
            }

            Librdkafka.AdminOptions_destroy(optionsPtr);
        }

        internal void DescribeConfigs(
            IEnumerable<ConfigResource> resources,
            DescribeConfigsOptions options,
            IntPtr resultQueuePtr,
            IntPtr completionSourcePtr)
        {
            ThrowIfHandleClosed();

            options = options == null ? new DescribeConfigsOptions() : options;
            IntPtr optionsPtr = Librdkafka.AdminOptions_new(handle, Librdkafka.AdminOp.DescribeConfigs);
            setOption_RequestTimeout(optionsPtr, options.RequestTimeout);
            setOption_completionSource(optionsPtr, completionSourcePtr);

            IntPtr[] configPtrs = new IntPtr[resources.Count()];
            int configPtrsIdx = 0;
            foreach (var resource in resources)
            {
                if (string.IsNullOrEmpty(resource.Name))
                {
                    throw new ArgumentException("Resource must be specified.");
                }
                var resourcePtr = Librdkafka.ConfigResource_new(resource.Type, resource.Name);
                configPtrs[configPtrsIdx++] = resourcePtr;
            }

            Librdkafka.DescribeConfigs(handle, configPtrs, (UIntPtr)configPtrs.Length, optionsPtr, resultQueuePtr);

            for (int i=0; i<configPtrs.Length; ++i)
            {
                Librdkafka.ConfigResource_destroy(configPtrs[i]);
            }

            Librdkafka.AdminOptions_destroy(optionsPtr);
        }

        internal void CreatePartitions(
            IEnumerable<PartitionsSpecification> newPartitions,
            CreatePartitionsOptions options,
            IntPtr resultQueuePtr,
            IntPtr completionSourcePtr)
        {
            ThrowIfHandleClosed();

            var errorStringBuilder = new StringBuilder(Librdkafka.MaxErrorStringLength);

            options = options == null ? new CreatePartitionsOptions() : options;
            IntPtr optionsPtr = Librdkafka.AdminOptions_new(handle, Librdkafka.AdminOp.CreatePartitions);
            setOption_ValidatOnly(optionsPtr, options.ValidateOnly);
            setOption_RequestTimeout(optionsPtr, options.RequestTimeout);
            setOption_OperationTimeout(optionsPtr, options.OperationTimeout);
            setOption_completionSource(optionsPtr, completionSourcePtr);

            IntPtr[] newPartitionsPtrs = new IntPtr[newPartitions.Count()];
            try
            {
                int newPartitionsIdx = 0;
                foreach (var newPartitionsForTopic in newPartitions)
                {
                    var topic = newPartitionsForTopic.Topic;
                    var increaseTo = newPartitionsForTopic.IncreaseTo;
                    var assignments = newPartitionsForTopic.ReplicaAssignments;

                    if (newPartitionsForTopic.Topic == null)
                    {
                        throw new ArgumentException("Cannot add partitions to a null topic.");
                    }

                    IntPtr ptr = Librdkafka.NewPartitions_new(topic, (UIntPtr)increaseTo, errorStringBuilder, (UIntPtr)errorStringBuilder.Capacity);
                    if (ptr == IntPtr.Zero)
                    {
                        throw new KafkaException(new Error(ErrorCode.Unknown, errorStringBuilder.ToString()));
                    }

                    if (assignments != null)
                    {
                        int assignmentsCount = 0;
                        foreach (var assignment in assignments)
                        {
                            errorStringBuilder = new StringBuilder(Librdkafka.MaxErrorStringLength);
                            var brokerIds = assignments[assignmentsCount].ToArray();
                            var errorCode = Librdkafka.NewPartitions_set_replica_assignment(
                                ptr,
                                assignmentsCount,
                                brokerIds, (UIntPtr)brokerIds.Length,
                                errorStringBuilder, (UIntPtr)errorStringBuilder.Capacity);
                            if (errorCode != ErrorCode.NoError)
                            {
                                throw new KafkaException(CreatePossiblyFatalError(errorCode, errorStringBuilder.ToString()));
                            }
                            assignmentsCount += 1;
                        }
                    }

                    newPartitionsPtrs[newPartitionsIdx] = ptr;
                    newPartitionsIdx += 1;
                }

                Librdkafka.CreatePartitions(handle, newPartitionsPtrs, (UIntPtr)newPartitionsPtrs.Length, optionsPtr, resultQueuePtr);
            }
            finally
            {
                foreach (var newPartitionPtr in newPartitionsPtrs)
                {
                    if (newPartitionPtr != IntPtr.Zero)
                    {
                        Librdkafka.NewPartitions_destroy(newPartitionPtr);
                    }
                }
            }

            Librdkafka.AdminOptions_destroy(optionsPtr);
        }

        internal void DeleteRecords(
            IEnumerable<TopicPartitionOffset> topicPartitionOffsets,
            DeleteRecordsOptions options,
            IntPtr resultQueuePtr,
            IntPtr completionSourcePtr)
        {
            ThrowIfHandleClosed();

            options = options == null ? new DeleteRecordsOptions() : options;

            IntPtr deleteRecordsPtr = IntPtr.Zero;
            IntPtr optionsPtr = IntPtr.Zero;
            try
            {
                optionsPtr = Librdkafka.AdminOptions_new(handle, Librdkafka.AdminOp.DeleteRecords);
                setOption_RequestTimeout(optionsPtr, options.RequestTimeout);
                setOption_OperationTimeout(optionsPtr, options.OperationTimeout);
                setOption_completionSource(optionsPtr, completionSourcePtr);

                if (topicPartitionOffsets.Where(tpo => tpo.Topic == null).Count() > 0)
                {
                    throw new ArgumentException("Cannot delete records because one or more topics were specified as null.");
                }

                IntPtr cOffsets = GetCTopicPartitionList(topicPartitionOffsets);
                if (cOffsets == IntPtr.Zero)
                {
                    throw new ArgumentNullException("Delete records offsets collection must not be null");
                }
                deleteRecordsPtr = Librdkafka.DeleteRecords_new(cOffsets);
                Librdkafka.topic_partition_list_destroy(cOffsets);

                IntPtr[] deleteRecordsPtrs = new IntPtr[1];
                deleteRecordsPtrs[0] = deleteRecordsPtr;
                Librdkafka.DeleteRecords(handle, deleteRecordsPtrs, (UIntPtr)1, optionsPtr, resultQueuePtr);
            }
            finally
            {
                if (deleteRecordsPtr != IntPtr.Zero)
                {
                    Librdkafka.DeleteRecords_destroy(deleteRecordsPtr);
                }

                if (optionsPtr != IntPtr.Zero)
                {
                    Librdkafka.AdminOptions_destroy(optionsPtr);
                }
            }
        }

        internal void DeleteGroups(IList<string> deleteGroups, DeleteGroupsOptions options, IntPtr resultQueuePtr, IntPtr completionSourcePtr)
        {
            ThrowIfHandleClosed();

            options = options == null ? new DeleteGroupsOptions() : options;

            IntPtr[] deleteGroupsPtrs = new IntPtr[deleteGroups.Count()];
            IntPtr optionsPtr = IntPtr.Zero;
            try
            {
                optionsPtr = Librdkafka.AdminOptions_new(handle, Librdkafka.AdminOp.DeleteGroups);
                setOption_RequestTimeout(optionsPtr, options.RequestTimeout);
                setOption_OperationTimeout(optionsPtr, options.OperationTimeout);
                setOption_completionSource(optionsPtr, completionSourcePtr);

                for (int i = 0; i < deleteGroups.Count(); i++)
                {
                    deleteGroupsPtrs[i] = Librdkafka.DeleteGroup_new(deleteGroups[i]);
                }

                Librdkafka.DeleteGroups(handle, deleteGroupsPtrs, (UIntPtr)deleteGroupsPtrs.Length, optionsPtr, resultQueuePtr);
            }
            finally
            {
                foreach(var deleteGroupPtr in deleteGroupsPtrs)
                {
                    if(deleteGroupPtr != IntPtr.Zero)
                    {
                        Librdkafka.DeleteGroup_destroy(deleteGroupPtr);
                    }
                }

                if (optionsPtr != IntPtr.Zero)
                {
                    Librdkafka.AdminOptions_destroy(optionsPtr);
                }
            }
        }

        internal void DeleteConsumerGroupOffsets(String group, IEnumerable<TopicPartition> partitions, DeleteConsumerGroupOffsetsOptions options, IntPtr resultQueuePtr, IntPtr completionSourcePtr)
        {
            ThrowIfHandleClosed();

            options = options == null ? new DeleteConsumerGroupOffsetsOptions() : options;
            var groupsToDeleteCnt = 1; // Offsets for only one group can be reset at a time

            IntPtr[] deleteGroupOffsetPtrs = new IntPtr[groupsToDeleteCnt];
            IntPtr optionsPtr = IntPtr.Zero;
            try
            {
                optionsPtr = Librdkafka.AdminOptions_new(handle, Librdkafka.AdminOp.DeleteConsumerGroupOffsets);
                setOption_RequestTimeout(optionsPtr, options.RequestTimeout);
                setOption_OperationTimeout(optionsPtr, options.OperationTimeout);
                setOption_completionSource(optionsPtr, completionSourcePtr);

                if (partitions.Where(tp => tp.Topic == null || tp.Partition == null).Count() > 0)
                {
                    throw new ArgumentException("Cannot delete offsets because one or more topics or partitions were specified as null.");
                }

                List<TopicPartitionOffset> topicPartitionOffsets = partitions.Select(a => new TopicPartitionOffset(a, Offset.Unset)).ToList();
                IntPtr cOffsets = GetCTopicPartitionList(topicPartitionOffsets);
                if (cOffsets == IntPtr.Zero)
                {
                    throw new ArgumentNullException("Delete offsets partitions collection must not be null");
                }

                deleteGroupOffsetPtrs[0] = Librdkafka.DeleteConsumerGroupOffsets_new(group, cOffsets); // Offsets for only one group can be reset at a time
                Librdkafka.DeleteConsumerGroupOffsets(handle, deleteGroupOffsetPtrs, (UIntPtr)deleteGroupOffsetPtrs.Length, optionsPtr, resultQueuePtr);
            }
            finally
            {
                foreach (var deleteGroupOffsetPtr in deleteGroupOffsetPtrs)
                {
                    if (deleteGroupOffsetPtr != IntPtr.Zero)
                    {
                        Librdkafka.DeleteConsumerGroupOffsets_destroy(deleteGroupOffsetPtr);
                    }
                }

                if (optionsPtr != IntPtr.Zero)
                {
                    Librdkafka.AdminOptions_destroy(optionsPtr);
                }
            }
        }

        internal void DeleteTopics(
            IEnumerable<string> deleteTopics,
            DeleteTopicsOptions options,
            IntPtr resultQueuePtr,
            IntPtr completionSourcePtr)
        {
            ThrowIfHandleClosed();

            options = options == null ? new DeleteTopicsOptions() : options;

            IntPtr[] deleteTopicsPtrs = new IntPtr[deleteTopics.Count()];
            IntPtr optionsPtr = IntPtr.Zero;
            try
            {
                optionsPtr = Librdkafka.AdminOptions_new(handle, Librdkafka.AdminOp.DeleteTopics);
                setOption_RequestTimeout(optionsPtr, options.RequestTimeout);
                setOption_OperationTimeout(optionsPtr, options.OperationTimeout);
                setOption_completionSource(optionsPtr, completionSourcePtr);

                int idx = 0;
                foreach (var deleteTopic in deleteTopics)
                {
                    if (deleteTopic == null)
                    {
                        throw new ArgumentException("Cannot delete topics because one or more topics were specified as null.");
                    }

                    var deleteTopicPtr = Librdkafka.DeleteTopic_new(deleteTopic);
                    deleteTopicsPtrs[idx] = deleteTopicPtr;
                    idx += 1;
                }

                Librdkafka.DeleteTopics(handle, deleteTopicsPtrs, (UIntPtr)deleteTopicsPtrs.Length, optionsPtr, resultQueuePtr);
            }
            finally
            {
                foreach (var deleteTopicPtr in deleteTopicsPtrs)
                {
                    if (deleteTopicPtr != IntPtr.Zero)
                    {
                        Librdkafka.DeleteTopic_destroy(deleteTopicPtr);
                    }
                }

                if (optionsPtr != IntPtr.Zero)
                {
                    Librdkafka.AdminOptions_destroy(optionsPtr);
                }
            }
        }

        internal void CreateTopics(
            IEnumerable<TopicSpecification> newTopics,
            CreateTopicsOptions options,
            IntPtr resultQueuePtr,
            IntPtr completionSourcePtr)
        {
            ThrowIfHandleClosed();

            var errorStringBuilder = new StringBuilder(Librdkafka.MaxErrorStringLength);

            options = options == null ? new CreateTopicsOptions() : options;
            IntPtr optionsPtr = Librdkafka.AdminOptions_new(handle, Librdkafka.AdminOp.CreateTopics);
            setOption_ValidatOnly(optionsPtr, options.ValidateOnly);
            setOption_RequestTimeout(optionsPtr, options.RequestTimeout);
            setOption_OperationTimeout(optionsPtr, options.OperationTimeout);
            setOption_completionSource(optionsPtr, completionSourcePtr);

            IntPtr[] newTopicPtrs = new IntPtr[newTopics.Count()];
            try
            {
                int idx = 0;
                foreach (var newTopic in newTopics)
                {
                    if (newTopic.ReplicationFactor != -1 && newTopic.ReplicasAssignments != null)
                    {
                        throw new ArgumentException("ReplicationFactor must be -1 when ReplicasAssignments are specified.");
                    }

                    if (newTopic.Name == null)
                    {
                        throw new ArgumentException("Cannot create a topic with a name of null.");
                    }

                    IntPtr newTopicPtr = Librdkafka.NewTopic_new(
                        newTopic.Name,
                        (IntPtr)newTopic.NumPartitions,
                        (IntPtr)newTopic.ReplicationFactor,
                        errorStringBuilder,
                        (UIntPtr)errorStringBuilder.Capacity);
                    if (newTopicPtr == IntPtr.Zero)
                    {
                        throw new KafkaException(new Error(ErrorCode.Unknown, errorStringBuilder.ToString()));
                    }

                    if (newTopic.ReplicasAssignments != null)
                    {
                        foreach (var replicAssignment in newTopic.ReplicasAssignments)
                        {
                            var partition = replicAssignment.Key;
                            var brokerIds = replicAssignment.Value.ToArray();
                            var errorCode = Librdkafka.NewTopic_set_replica_assignment(
                                                newTopicPtr,
                                                partition, brokerIds, (UIntPtr)brokerIds.Length,
                                                errorStringBuilder, (UIntPtr)errorStringBuilder.Capacity);
                            if (errorCode != ErrorCode.NoError)
                            {
                                throw new KafkaException(CreatePossiblyFatalError(errorCode, errorStringBuilder.ToString()));
                            }
                        }
                    }

                    if (newTopic.Configs != null)
                    {
                        foreach (var config in newTopic.Configs)
                        {
                            Librdkafka.NewTopic_set_config(newTopicPtr, config.Key, config.Value);
                        }
                    }

                    newTopicPtrs[idx] = newTopicPtr;
                    idx += 1;
                }

                Librdkafka.CreateTopics(handle, newTopicPtrs, (UIntPtr)newTopicPtrs.Length, optionsPtr, resultQueuePtr);
            }
            finally
            {
                foreach (var newTopicPtr in newTopicPtrs)
                {
                    if (newTopicPtr != IntPtr.Zero)
                    {
                        Librdkafka.NewTopic_destroy(newTopicPtr);
                    }
                }
            }

            Librdkafka.AdminOptions_destroy(optionsPtr);
        }

        private static void Validate(AclBinding aclBinding)
        {
            if (aclBinding.Pattern == null) throw new ArgumentNullException("Pattern cannot be null");
            if (aclBinding.Entry == null) throw new ArgumentNullException("Entry cannot be null");
        }

        private static void Validate(AclBindingFilter aclBindingFilter)
        {
            if (aclBindingFilter.PatternFilter == null) throw new ArgumentNullException("PatternFilter cannot be null");
            if (aclBindingFilter.EntryFilter == null) throw new ArgumentNullException("EntryFilter cannot be null");
        }

        internal void CreateAcls(
            IEnumerable<AclBinding> aclBindings,
            CreateAclsOptions options,
            IntPtr resultQueuePtr,
            IntPtr completionSourcePtr)
        {
            ThrowIfHandleClosed();
            if (aclBindings == null)
            {
                throw new ArgumentNullException("Expected non-null aclBindings argument");
            }
            if (aclBindings.Count() == 0)
            {
                throw new ArgumentException("Expected non-empty IEnumerable of AclBinding");
            }
            foreach (var aclBinding in aclBindings)
            {
                Validate(aclBinding);
            }

            var errorStringBuilder = new StringBuilder(Librdkafka.MaxErrorStringLength);

            options = options ?? new CreateAclsOptions();
            IntPtr optionsPtr = Librdkafka.AdminOptions_new(handle, Librdkafka.AdminOp.CreateAcls);
            setOption_RequestTimeout(optionsPtr, options.RequestTimeout);
            setOption_completionSource(optionsPtr, completionSourcePtr);

            IntPtr[] newAclsPtrs = new IntPtr[aclBindings.Count()];
            try
            {
                int idx = 0;
                foreach (var aclBinding in aclBindings)
                {
                    IntPtr newAclPtr = Librdkafka.AclBinding_new(
                        aclBinding.Pattern.Type,
                        aclBinding.Pattern.Name,
                        aclBinding.Pattern.ResourcePatternType,
                        aclBinding.Entry.Principal,
                        aclBinding.Entry.Host,
                        aclBinding.Entry.Operation,
                        aclBinding.Entry.PermissionType,
                        errorStringBuilder,
                        (UIntPtr)errorStringBuilder.Capacity
                    );
                    if (newAclPtr == IntPtr.Zero)
                    {
                        throw new KafkaException(new Error(ErrorCode.Unknown, errorStringBuilder.ToString()));
                    }

                    newAclsPtrs[idx] = newAclPtr;
                    idx++;
                }
                Librdkafka.CreateAcls(handle, newAclsPtrs, (UIntPtr)newAclsPtrs.Length, optionsPtr, resultQueuePtr);
            }
            finally
            {
                foreach (var newAclPtr in newAclsPtrs)
                {
                    if (newAclPtr != IntPtr.Zero)
                    {
                        Librdkafka.AclBinding_destroy(newAclPtr);
                    }
                }
                Librdkafka.AdminOptions_destroy(optionsPtr);
            }
        }

        internal void DescribeAcls(
            AclBindingFilter aclBindingFilter,
            DescribeAclsOptions options,
            IntPtr resultQueuePtr,
            IntPtr completionSourcePtr)
        {
            ThrowIfHandleClosed();
            if (aclBindingFilter == null)
            {
                throw new ArgumentNullException("Expected non-null AclBindingFilter");
            }
            Validate(aclBindingFilter);

            var errorStringBuilder = new StringBuilder(Librdkafka.MaxErrorStringLength);

            options = options ?? new DescribeAclsOptions();
            IntPtr optionsPtr = Librdkafka.AdminOptions_new(handle, Librdkafka.AdminOp.DescribeAcls);
            setOption_RequestTimeout(optionsPtr, options.RequestTimeout);
            setOption_completionSource(optionsPtr, completionSourcePtr);

            IntPtr aclBindingFilterPtr = IntPtr.Zero;
            try
            {
                aclBindingFilterPtr = Librdkafka.AclBindingFilter_new(
                    aclBindingFilter.PatternFilter.Type,
                    aclBindingFilter.PatternFilter.Name,
                    aclBindingFilter.PatternFilter.ResourcePatternType,
                    aclBindingFilter.EntryFilter.Principal,
                    aclBindingFilter.EntryFilter.Host,
                    aclBindingFilter.EntryFilter.Operation,
                    aclBindingFilter.EntryFilter.PermissionType,
                    errorStringBuilder,
                    (UIntPtr)errorStringBuilder.Capacity
                );
                if (aclBindingFilterPtr == IntPtr.Zero)
                {
                    throw new KafkaException(new Error(ErrorCode.Unknown, errorStringBuilder.ToString()));
                }
                Librdkafka.DescribeAcls(handle, aclBindingFilterPtr, optionsPtr, resultQueuePtr);
            }
            finally
            {
                if (aclBindingFilterPtr != IntPtr.Zero)
                {
                    Librdkafka.AclBinding_destroy(aclBindingFilterPtr);
                }
                Librdkafka.AdminOptions_destroy(optionsPtr);
            }
        }

        internal void DeleteAcls(
            IEnumerable<AclBindingFilter> aclBindingFilters,
            DeleteAclsOptions options,
            IntPtr resultQueuePtr,
            IntPtr completionSourcePtr)
        {
            ThrowIfHandleClosed();
            if (aclBindingFilters.Count() == 0)
            {
                throw new ArgumentException("Expected non-empty IEnumerable of AclBindingFilter");
            }
            foreach (var aclBindingFilter in aclBindingFilters)
            {
                Validate(aclBindingFilter);
            }

            var errorStringBuilder = new StringBuilder(Librdkafka.MaxErrorStringLength);

            options = options ?? new DeleteAclsOptions();
            IntPtr optionsPtr = Librdkafka.AdminOptions_new(handle, Librdkafka.AdminOp.DeleteAcls);
            setOption_RequestTimeout(optionsPtr, options.RequestTimeout);
            setOption_completionSource(optionsPtr, completionSourcePtr);

            IntPtr[] aclBindingFilterPtrs = new IntPtr[aclBindingFilters.Count()];
            try
            {
                int idx = 0;
                foreach (var aclBindingFilter in aclBindingFilters)
                {
                    IntPtr aclBindingFilterPtr = Librdkafka.AclBindingFilter_new(
                        aclBindingFilter.PatternFilter.Type,
                        aclBindingFilter.PatternFilter.Name,
                        aclBindingFilter.PatternFilter.ResourcePatternType,
                        aclBindingFilter.EntryFilter.Principal,
                        aclBindingFilter.EntryFilter.Host,
                        aclBindingFilter.EntryFilter.Operation,
                        aclBindingFilter.EntryFilter.PermissionType,
                        errorStringBuilder,
                        (UIntPtr)errorStringBuilder.Capacity
                    );
                    if (aclBindingFilterPtr == IntPtr.Zero)
                    {
                        throw new KafkaException(new Error(ErrorCode.Unknown, errorStringBuilder.ToString()));
                    }

                    aclBindingFilterPtrs[idx] = aclBindingFilterPtr;
                    idx++;
                }
                Librdkafka.DeleteAcls(handle, aclBindingFilterPtrs, (UIntPtr)aclBindingFilterPtrs.Length, optionsPtr, resultQueuePtr);
            }
            finally
            {
                foreach (var aclBindingFiltersPtr in aclBindingFilterPtrs)
                {
                    if (aclBindingFiltersPtr != IntPtr.Zero)
                    {
                        Librdkafka.AclBinding_destroy(aclBindingFiltersPtr);
                    }
                }
                Librdkafka.AdminOptions_destroy(optionsPtr);
            }
        }

        internal void AlterConsumerGroupOffsets(
            IEnumerable<ConsumerGroupTopicPartitionOffsets> groupsPartitions,
            AlterConsumerGroupOffsetsOptions options,
            IntPtr resultQueuePtr,
            IntPtr completionSourcePtr)
        {
            ThrowIfHandleClosed();

	        // For now, we only support one group at a time given as a single element of groupsPartitions.
	        // Code has been written so that only this if-guard needs to be removed when we add support for
	        // multiple ConsumerGroupTopicPartitionOffsets.
            if (groupsPartitions.Count() != 1) 
            {
                throw new ArgumentException("Can only alter offsets for one group at a time");
            }

            IntPtr optionsPtr = IntPtr.Zero;
            IntPtr[] groupsPartitionsPtrs = new IntPtr[groupsPartitions.Count()];

            try
            {
                // Set admin options if any
                options = options ?? new AlterConsumerGroupOffsetsOptions();
                optionsPtr = Librdkafka.AdminOptions_new(handle, Librdkafka.AdminOp.AlterConsumerGroupOffsets);
                setOption_RequestTimeout(optionsPtr, options.RequestTimeout);
                setOption_completionSource(optionsPtr, completionSourcePtr);

                // Create the objects required by librdkafka to call the method.
                var idx = 0;
                foreach (var groupPartitions in groupsPartitions)
                {
                    if (groupPartitions == null)
                    {
                        throw new ArgumentException("Cannot alter consumer group offsets for null group");
                    }

                    // Create C list of topic partitions.
                    var list = SafeKafkaHandle.GetCTopicPartitionList(groupPartitions.TopicPartitionOffsets);

                    groupsPartitionsPtrs[idx] = Librdkafka.AlterConsumerGroupOffsets_new(groupPartitions.Group, list);
                    idx++;

                    if (list != IntPtr.Zero)
                    {
                        Librdkafka.topic_partition_list_destroy(list);
                    }
                }


                Librdkafka.AlterConsumerGroupOffsets(handle, groupsPartitionsPtrs, (UIntPtr)(uint)groupsPartitionsPtrs.Count(), optionsPtr, resultQueuePtr);
            }
            finally
            {
                // Clean up the options if created.
                if (optionsPtr != IntPtr.Zero)
                {
                    Librdkafka.AdminOptions_destroy(optionsPtr);
                }

                // Clean up the groupPartitionPtr objects if created.
                // Note that the function takes care of cleaning up the topic partition list inside the object.
                foreach (var groupPartitionPtr in groupsPartitionsPtrs)
                {
                    if (groupPartitionPtr != IntPtr.Zero)
                    {
                        Librdkafka.AlterConsumerGroupOffsets_destroy(groupPartitionPtr);
                    }
                }
            }

        }

        internal void ListConsumerGroupOffsets(
            IEnumerable<ConsumerGroupTopicPartitions> groupsPartitions,
            ListConsumerGroupOffsetsOptions options,
            IntPtr resultQueuePtr,
            IntPtr completionSourcePtr)
        {
            ThrowIfHandleClosed();

	        // For now, we only support one group at a time given as a single element of groupsPartitions.
	        // Code has been written so that only this if-guard needs to be removed when we add support for
	        // multiple ConsumerGroupTopicPartitions.
            if (groupsPartitions.Count() != 1) 
            {
                throw new ArgumentException("Can only list offsets for one group at a time");
            }

            IntPtr optionsPtr = IntPtr.Zero;
            IntPtr[] groupsPartitionPtrs = new IntPtr[groupsPartitions.Count()];

            try
            {
                // Set admin options if any
                options = options ?? new ListConsumerGroupOffsetsOptions();
                optionsPtr = Librdkafka.AdminOptions_new(handle, Librdkafka.AdminOp.ListConsumerGroupOffsets);
                setOption_RequestTimeout(optionsPtr, options.RequestTimeout);
                setOption_RequireStableOffsets(optionsPtr, options.RequireStableOffsets);
                setOption_completionSource(optionsPtr, completionSourcePtr);

                // Create the objects required by librdkafka to call the method.
                var idx = 0;
                foreach (var groupPartitions in groupsPartitions)
                {
                    if (groupPartitions == null)
                    {
                        throw new ArgumentException("Cannot list consumer group offsets for null group");
                    }

                    // Create C list of topic partitions.
                    var list = SafeKafkaHandle.GetCTopicPartitionList(groupPartitions.TopicPartitions);

                    groupsPartitionPtrs[idx] = Librdkafka.ListConsumerGroupOffsets_new(groupPartitions.Group, list);
                    idx++;

                    if (list != IntPtr.Zero)
                    {
                        Librdkafka.topic_partition_list_destroy(list);
                    }
                }


                Librdkafka.ListConsumerGroupOffsets(handle, groupsPartitionPtrs, (UIntPtr)(uint)groupsPartitionPtrs.Count(), optionsPtr, resultQueuePtr);
            }
            finally
            {
                // Clean up the options if created.
                if (optionsPtr != IntPtr.Zero)
                {
                    Librdkafka.AdminOptions_destroy(optionsPtr);
                }

                // Clean up the groupsPartitionPtr objects if created.
                // Note that the function takes care of cleaning up the topic partition list inside the object.
                foreach (var groupsPartitionPtr in groupsPartitionPtrs)
                {
                    if (groupsPartitionPtr != IntPtr.Zero)
                    {
                        Librdkafka.ListConsumerGroupOffsets_destroy(groupsPartitionPtr);
                    }
                }
            }

        }

        internal void ListConsumerGroups(
            ListConsumerGroupsOptions options,
            IntPtr resultQueuePtr,
            IntPtr completionSourcePtr)
        {
            ThrowIfHandleClosed();

            IntPtr optionsPtr = IntPtr.Zero;
            try
            {
                // Set Admin Options if any.
                options = options ?? new ListConsumerGroupsOptions();
                optionsPtr = Librdkafka.AdminOptions_new(handle, Librdkafka.AdminOp.ListConsumerGroups);
                setOption_RequestTimeout(optionsPtr, options.RequestTimeout);
                if (options.MatchStates != null)
                {
                    setOption_MatchConsumerGroupStates(optionsPtr, options.MatchStates.ToArray());
                }
                setOption_completionSource(optionsPtr, completionSourcePtr);

                // Call ListConsumerGroups (async).
                Librdkafka.ListConsumerGroups(handle, optionsPtr, resultQueuePtr);
            }
            finally
            {
                if (optionsPtr != IntPtr.Zero)
                {
                    Librdkafka.AdminOptions_destroy(optionsPtr);
                }

            }
        }


        internal void DescribeConsumerGroups(IEnumerable<string> groups, DescribeConsumerGroupsOptions options, IntPtr resultQueuePtr, IntPtr completionSourcePtr)
        {
            ThrowIfHandleClosed();

            if (groups.Count() == 0) {
                throw new ArgumentException("at least one group should be provided to DescribeConsumerGroups");
            }

            var optionsPtr = IntPtr.Zero;
            try
            {
                // Set Admin Options if any.
                options = options ?? new DescribeConsumerGroupsOptions();
                optionsPtr = Librdkafka.AdminOptions_new(handle, Librdkafka.AdminOp.DescribeConsumerGroups);
                setOption_RequestTimeout(optionsPtr, options.RequestTimeout);
                setOption_IncludeAuthorizedOperations(optionsPtr, options.IncludeAuthorizedOperations);
                setOption_completionSource(optionsPtr, completionSourcePtr);

                // Call DescribeConsumerGroups (async).
                Librdkafka.DescribeConsumerGroups(
                    handle, groups.ToArray(), (UIntPtr)(groups.Count()),
                    optionsPtr, resultQueuePtr);
            }
            finally
            {
                if (optionsPtr != IntPtr.Zero)
                {
                    Librdkafka.AdminOptions_destroy(optionsPtr);
                }
            }
        }

        internal void DescribeUserScramCredentials(IEnumerable<string> users, DescribeUserScramCredentialsOptions options, IntPtr resultQueuePtr, IntPtr completionSourcePtr)
        {
            ThrowIfHandleClosed();

            foreach (var user in users)
            {
                if (string.IsNullOrEmpty(user))
                {
                    throw new ArgumentException("Cannot have a null or empty user");
                }
            }
            
            var optionsPtr = IntPtr.Zero;
            try
            {
                // Set Admin Options if any.
                options = options ?? new DescribeUserScramCredentialsOptions();
                optionsPtr = Librdkafka.AdminOptions_new(handle, Librdkafka.AdminOp.DescribeUserScramCredentials);
                setOption_RequestTimeout(optionsPtr, options.RequestTimeout);
                setOption_completionSource(optionsPtr, completionSourcePtr);

                // Call DescribeUserScramCredentials (async).
                Librdkafka.DescribeUserScramCredentials(
                    handle, users.ToArray(), (UIntPtr) users.Count(),
                    optionsPtr, resultQueuePtr);
            }
            finally
            {
                if (optionsPtr != IntPtr.Zero)
                {
                    Librdkafka.AdminOptions_destroy(optionsPtr);
                }
            }
        }

        internal void AlterUserScramCredentials(IEnumerable<UserScramCredentialAlteration> alterations, AlterUserScramCredentialsOptions options, IntPtr resultQueuePtr, IntPtr completionSourcePtr)
        {
            ThrowIfHandleClosed();

            var optionsPtr = IntPtr.Zero;
            IntPtr[] c_alterationsPtr = new IntPtr[alterations.Count()];
            var idx = 0;
            try
            {
                // Set Admin Options if any.
                options = options ?? new AlterUserScramCredentialsOptions();
                optionsPtr = Librdkafka.AdminOptions_new(handle, Librdkafka.AdminOp.AlterUserScramCredentials);
                setOption_RequestTimeout(optionsPtr, options.RequestTimeout);
                setOption_completionSource(optionsPtr, completionSourcePtr);

                foreach (var alteration in alterations)
                {
                    if (alteration == null)
                    {
                        throw new ArgumentException("Cannot have a null alteration");
                    }

                    if (alteration.GetType() == typeof(UserScramCredentialDeletion))
                    {
                        UserScramCredentialDeletion deletion =
                            (UserScramCredentialDeletion)alteration;
                        c_alterationsPtr[idx] = Librdkafka.UserScramCredentialDeletion_new(deletion.User, deletion.Mechanism);
                        idx++;
                    }
                    else if (alteration.GetType() == typeof(UserScramCredentialUpsertion))
                    {
                        UserScramCredentialUpsertion upsertion =
                            (UserScramCredentialUpsertion)alteration;
                        byte[] salt = upsertion.Salt;
                        int saltSize = 0;
                        if (salt != null)
                            saltSize = salt.Length;
                        
                        c_alterationsPtr[idx] = Librdkafka.UserScramCredentialUpsertion_new(
                            upsertion.User,
                            upsertion.ScramCredentialInfo.Mechanism,
                            upsertion.ScramCredentialInfo.Iterations,
                            upsertion.Password,
                            (IntPtr) upsertion.Password.Length,
                            salt,
                            (IntPtr) saltSize
                        );
                        idx++;
                    }
                    else
                    {
                        throw new ArgumentException("Every alteration must be either a UserScramCredentialDeletion " + 
                            "or UserScramCredentialUpsertion");
                    }
                }
                Librdkafka.AlterUserScramCredentials(
                        handle, c_alterationsPtr, (UIntPtr)(alterations.Count()),
                        optionsPtr, resultQueuePtr);
            }
            finally
            {
                for(var i=0; i<idx; i++)
                {
                    Librdkafka.UserScramCredentialAlteration_destroy(c_alterationsPtr[i]);
                }
            }
        }

        internal void ListOffsets(IEnumerable<TopicPartitionOffsetSpec> requests, ListOffsetsOptions options, IntPtr resultQueuePtr, IntPtr completionSourcePtr)
        {
            ThrowIfHandleClosed();
            var optionsPtr = IntPtr.Zero;
            var topic_partition_list = IntPtr.Zero;
            try
            {
                // set Admin Options if any
                options = options ?? new ListOffsetsOptions();
                optionsPtr = Librdkafka.AdminOptions_new(handle, Librdkafka.AdminOp.ListOffsets);
                setOption_RequestTimeout(optionsPtr, options.RequestTimeout);
                setOption_IsolationLevel(optionsPtr, options.IsolationLevel);
                setOption_completionSource(optionsPtr, completionSourcePtr);

                topic_partition_list = Librdkafka.topic_partition_list_new((IntPtr)requests.Count());
                foreach(var request in requests)
                {
                    string Topic = request.TopicPartition.Topic;
                    int Partition = request.TopicPartition.Partition;
                    IntPtr topic_partition = Librdkafka.topic_partition_list_add(topic_partition_list, Topic, Partition);
                    if (topic_partition == IntPtr.Zero)
                    {
                        throw new Exception("Failed to create topic partition list");
                    }
                    var tp = Util.Marshal.PtrToStructure<rd_kafka_topic_partition>(topic_partition);
                    if (request.OffsetSpec is OffsetSpec.EarliestSpec)
                    {
                        tp.offset = (long) OffsetSpecEnumValue.Earliest;
                    }
                    else if (request.OffsetSpec is OffsetSpec.LatestSpec)
                    {
                        tp.offset = (long) OffsetSpecEnumValue.Latest;
                    }
                    else if (request.OffsetSpec is OffsetSpec.MaxTimestampSpec)
                    {
                        tp.offset = (long) OffsetSpecEnumValue.MaxTimestamp;
                    }
                    else if (request.OffsetSpec is OffsetSpec.TimestampSpec)
                    {
                        tp.offset = (long) ((OffsetSpec.TimestampSpec)request.OffsetSpec).Timestamp;
                    }    
                }  
                Librdkafka.ListOffsets(handle, topic_partition_list, optionsPtr, resultQueuePtr);
            }
            finally
            {
                if (optionsPtr != IntPtr.Zero)
                {
                    Librdkafka.AdminOptions_destroy(optionsPtr);
                }
                if (topic_partition_list != IntPtr.Zero)
                {
                    Librdkafka.topic_partition_list_destroy(topic_partition_list);
                }
            }
        }

<<<<<<< HEAD
=======
        internal void DescribeTopics(TopicCollection topicCollection, DescribeTopicsOptions options, IntPtr resultQueuePtr, IntPtr completionSourcePtr)
        {
            ThrowIfHandleClosed();

            if (topicCollection.Topics.Count() == 0)
            {
                throw new ArgumentException("at least one topic should be provided to DescribeTopics");
            }

            var optionsPtr = IntPtr.Zero;
            var topicCollectionPtr = IntPtr.Zero;
            try
            {
                topicCollectionPtr = Librdkafka.TopicCollection_of_topic_names(
                    topicCollection.Topics.ToArray(),
                    (UIntPtr)topicCollection.Topics.Count());
                
                // Set Admin Options if any.
                options = options ?? new DescribeTopicsOptions();
                optionsPtr = Librdkafka.AdminOptions_new(handle, Librdkafka.AdminOp.DescribeTopics);
                setOption_RequestTimeout(optionsPtr, options.RequestTimeout);
                setOption_IncludeAuthorizedOperations(optionsPtr, options.IncludeAuthorizedOperations);
                setOption_completionSource(optionsPtr, completionSourcePtr);

                // Call DescribeTopics (async).
                Librdkafka.DescribeTopics(
                    handle, topicCollectionPtr,
                    optionsPtr, resultQueuePtr);
            }
            finally
            {
                if (topicCollectionPtr != IntPtr.Zero)
                {
                    Librdkafka.TopicCollection_destroy(topicCollectionPtr);
                }
                if (optionsPtr != IntPtr.Zero)
                {
                    Librdkafka.AdminOptions_destroy(optionsPtr);
                }
            }
        }

        internal void DescribeCluster(DescribeClusterOptions options, IntPtr resultQueuePtr, IntPtr completionSourcePtr)
        {
            ThrowIfHandleClosed();

            var optionsPtr = IntPtr.Zero;
            try
            {
                // Set Admin Options if any.
                options = options ?? new DescribeClusterOptions();
                optionsPtr = Librdkafka.AdminOptions_new(handle, Librdkafka.AdminOp.DescribeCluster);
                setOption_RequestTimeout(optionsPtr, options.RequestTimeout);
                setOption_IncludeAuthorizedOperations(optionsPtr, options.IncludeAuthorizedOperations);
                setOption_completionSource(optionsPtr, completionSourcePtr);

                // Call DescribeCluster (async).
                Librdkafka.DescribeCluster(handle, optionsPtr, resultQueuePtr);
            }
            finally
            {
                if (optionsPtr != IntPtr.Zero)
                {
                    Librdkafka.AdminOptions_destroy(optionsPtr);
                }
            }
        }

>>>>>>> 58b52912
        internal void OAuthBearerSetToken(string tokenValue, long lifetimeMs, string principalName, IDictionary<string, string> extensions)
        {
            if (tokenValue == null) throw new ArgumentNullException(nameof(tokenValue));

            var extensionsArray = extensions.ToStringArray();
            var errorStringBuilder = new StringBuilder(Librdkafka.MaxErrorStringLength);
            var errorCode = Librdkafka.oauthbearer_set_token(handle,
                tokenValue, lifetimeMs, principalName,
                extensionsArray, (UIntPtr) (extensionsArray?.Length ?? 0),
                errorStringBuilder, (UIntPtr) errorStringBuilder.Capacity);

            if (errorCode != ErrorCode.NoError)
            {
                throw new KafkaException(CreatePossiblyFatalError(errorCode, errorStringBuilder.ToString()));
            }
        }

        internal void OAuthBearerSetTokenFailure(string errstr)
        {
            if (errstr == null) throw new ArgumentNullException(nameof(errstr));
            if (string.IsNullOrEmpty(errstr)) throw new ArgumentException($"Argument '{nameof(errstr)}' must be a non-empty string");

            var errorCode = Librdkafka.oauthbearer_set_token_failure(handle, errstr);

            if (errorCode != ErrorCode.NoError)
            {
                throw new KafkaException(errorCode);
            }
        }

        internal SafeTopicConfigHandle DuplicateDefaultTopicConfig()
            => Librdkafka.default_topic_conf_dup(this);

    }
}<|MERGE_RESOLUTION|>--- conflicted
+++ resolved
@@ -2545,8 +2545,6 @@
             }
         }
 
-<<<<<<< HEAD
-=======
         internal void DescribeTopics(TopicCollection topicCollection, DescribeTopicsOptions options, IntPtr resultQueuePtr, IntPtr completionSourcePtr)
         {
             ThrowIfHandleClosed();
@@ -2615,7 +2613,6 @@
             }
         }
 
->>>>>>> 58b52912
         internal void OAuthBearerSetToken(string tokenValue, long lifetimeMs, string principalName, IDictionary<string, string> extensions)
         {
             if (tokenValue == null) throw new ArgumentNullException(nameof(tokenValue));
