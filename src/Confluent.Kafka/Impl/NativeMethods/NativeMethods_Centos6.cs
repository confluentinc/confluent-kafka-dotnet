--- conflicted
+++ resolved
@@ -51,7 +51,6 @@
         public const string DllName = "centos6-librdkafka";
 #endif
 
-
 #if NET7_0_OR_GREATER
         [LibraryImport(DllName)]
 #pragma warning disable CS3016 // Arrays as attribute arguments is not CLS-compliant
@@ -2333,9 +2332,11 @@
 #pragma warning disable CS3016 // Arrays as attribute arguments is not CLS-compliant
         [UnmanagedCallConv(CallConvs = new Type[] { typeof(CallConvCdecl) })]
 #pragma warning restore CS3016 // Arrays as attribute arguments is not CLS-compliant
-        internal static partial /* rd_kafka_ConfigEntry_t ** */ IntPtr rd_kafka_ConfigResource_configs(
+        internal static partial /* rd_kafka_error_t * */ IntPtr rd_kafka_ConfigResource_add_incremental_config(
                 /* rd_kafka_ConfigResource_t * */ IntPtr config,
-                /* size_t * */ out UIntPtr cntp
+                [MarshalAs(UnmanagedType.LPStr)] string name,
+                /* rd_kafka_AlterConfigOpType_t */ AlterConfigOpType optype,
+                [MarshalAs(UnmanagedType.LPStr)] string value
                 );
 #else
         [DllImport(DllName, CallingConvention = CallingConvention.Cdecl)]
@@ -2343,8 +2344,20 @@
                 /* rd_kafka_ConfigResource_t * */ IntPtr config,
                 [MarshalAs(UnmanagedType.LPStr)] string name,
                 /* rd_kafka_AlterConfigOpType_t */ AlterConfigOpType optype,
-                [MarshalAs(UnmanagedType.LPStr)] string value);
-
+                [MarshalAs(UnmanagedType.LPStr)] string value
+                );
+#endif
+
+#if NET7_0_OR_GREATER
+        [LibraryImport(DllName)]
+#pragma warning disable CS3016 // Arrays as attribute arguments is not CLS-compliant
+        [UnmanagedCallConv(CallConvs = new Type[] { typeof(CallConvCdecl) })]
+#pragma warning restore CS3016 // Arrays as attribute arguments is not CLS-compliant
+        internal static partial /* rd_kafka_ConfigEntry_t ** */ IntPtr rd_kafka_ConfigResource_configs(
+                /* rd_kafka_ConfigResource_t * */ IntPtr config,
+                /* size_t * */ out UIntPtr cntp
+                );
+#else
         [DllImport(DllName, CallingConvention = CallingConvention.Cdecl)]
         internal static extern /* rd_kafka_ConfigEntry_t ** */ IntPtr rd_kafka_ConfigResource_configs(
                 /* rd_kafka_ConfigResource_t * */ IntPtr config,
@@ -2448,26 +2461,49 @@
         [DllImport(DllName, CallingConvention = CallingConvention.Cdecl)]
         internal static extern /* rd_kafka_ConfigResource_t ** */ IntPtr rd_kafka_AlterConfigs_result_resources(
                 /* rd_kafka_AlterConfigs_result_t * */ IntPtr result,
-<<<<<<< HEAD
                 out UIntPtr cntp
                 );
 #endif
-=======
-                out UIntPtr cntp);
-                
+
+#if NET7_0_OR_GREATER
+        [LibraryImport(DllName)]
+#pragma warning disable CS3016 // Arrays as attribute arguments is not CLS-compliant
+        [UnmanagedCallConv(CallConvs = new Type[] { typeof(CallConvCdecl) })]
+#pragma warning restore CS3016 // Arrays as attribute arguments is not CLS-compliant
+        internal static partial void rd_kafka_IncrementalAlterConfigs(
+                /* rd_kafka_t * */ IntPtr rk,
+                /* rd_kafka_ConfigResource_t ** */ IntPtr[] configs,
+                UIntPtr config_cnt,
+                /* rd_kafka_AdminOptions_t * */ IntPtr options,
+                /* rd_kafka_queue_t * */ IntPtr rkqu
+                );
+#else
         [DllImport(DllName, CallingConvention = CallingConvention.Cdecl)]
         internal static extern void rd_kafka_IncrementalAlterConfigs(
                 /* rd_kafka_t * */ IntPtr rk,
                 /* rd_kafka_ConfigResource_t ** */ IntPtr[] configs,
                 UIntPtr config_cnt,
                 /* rd_kafka_AdminOptions_t * */ IntPtr options,
-                /* rd_kafka_queue_t * */ IntPtr rkqu);
-                
+                /* rd_kafka_queue_t * */ IntPtr rkqu
+                );
+#endif
+
+#if NET7_0_OR_GREATER
+        [LibraryImport(DllName)]
+#pragma warning disable CS3016 // Arrays as attribute arguments is not CLS-compliant
+        [UnmanagedCallConv(CallConvs = new Type[] { typeof(CallConvCdecl) })]
+#pragma warning restore CS3016 // Arrays as attribute arguments is not CLS-compliant
+        internal static partial /* rd_kafka_ConfigResource_t ** */ IntPtr rd_kafka_IncrementalAlterConfigs_result_resources(
+                /* rd_kafka_IncrementalAlterConfigs_result_t * */ IntPtr result,
+                out UIntPtr cntp
+                );
+#else
         [DllImport(DllName, CallingConvention = CallingConvention.Cdecl)]
         internal static extern /* rd_kafka_ConfigResource_t ** */ IntPtr rd_kafka_IncrementalAlterConfigs_result_resources(
                 /* rd_kafka_IncrementalAlterConfigs_result_t * */ IntPtr result,
-                out UIntPtr cntp);
->>>>>>> 19d4fa19
+                out UIntPtr cntp
+                );
+#endif
 
 #if NET7_0_OR_GREATER
         [LibraryImport(DllName)]
@@ -3381,21 +3417,64 @@
                 [MarshalAs(UnmanagedType.LPArray)] string[] users,
                 UIntPtr usersCnt,
                 IntPtr optionsPtr,
-                IntPtr resultQueuePtr);
-        
+                IntPtr resultQueuePtr
+                );
+
+#if NET7_0_OR_GREATER
+        [LibraryImport(DllName)]
+#pragma warning disable CS3016 // Arrays as attribute arguments is not CLS-compliant
+        [UnmanagedCallConv(CallConvs = new Type[] { typeof(CallConvCdecl) })]
+#pragma warning restore CS3016 // Arrays as attribute arguments is not CLS-compliant
+        internal static partial ErrorCode rd_kafka_AlterUserScramCredentials(
+                IntPtr handle,
+                IntPtr[] alterations,
+                UIntPtr alterationsCnt,
+                IntPtr optionsPtr,
+                IntPtr resultQueuePtr
+                );
+#else
         [DllImport(DllName, CallingConvention = CallingConvention.Cdecl)]
         internal static extern ErrorCode rd_kafka_AlterUserScramCredentials(
                 IntPtr handle,
                 IntPtr[] alterations,
                 UIntPtr alterationsCnt,
                 IntPtr optionsPtr,
-                IntPtr resultQueuePtr);
-        
+                IntPtr resultQueuePtr
+                );
+#endif
+
+#if NET7_0_OR_GREATER
+        [LibraryImport(DllName)]
+#pragma warning disable CS3016 // Arrays as attribute arguments is not CLS-compliant
+        [UnmanagedCallConv(CallConvs = new Type[] { typeof(CallConvCdecl) })]
+#pragma warning restore CS3016 // Arrays as attribute arguments is not CLS-compliant
+        internal static partial IntPtr rd_kafka_UserScramCredentialDeletion_new(
+                [MarshalAs(UnmanagedType.LPStr)] string user,
+                ScramMechanism mechanism
+                );
+#else
         [DllImport(DllName, CallingConvention = CallingConvention.Cdecl)]
         internal static extern IntPtr rd_kafka_UserScramCredentialDeletion_new(
                 string user,
-                ScramMechanism mechanism);
-
+                ScramMechanism mechanism
+                );
+#endif
+
+#if NET7_0_OR_GREATER
+        [LibraryImport(DllName)]
+#pragma warning disable CS3016 // Arrays as attribute arguments is not CLS-compliant
+        [UnmanagedCallConv(CallConvs = new Type[] { typeof(CallConvCdecl) })]
+#pragma warning restore CS3016 // Arrays as attribute arguments is not CLS-compliant
+        internal static partial IntPtr rd_kafka_UserScramCredentialUpsertion_new(
+                [MarshalAs(UnmanagedType.LPStr)] string user,
+                ScramMechanism mechanism,
+                int iterations,
+                byte[] password,
+                IntPtr passwordSize,
+                byte[] salt,
+                IntPtr saltSize
+                );
+#else
         [DllImport(DllName, CallingConvention = CallingConvention.Cdecl)]
         internal static extern IntPtr rd_kafka_UserScramCredentialUpsertion_new(
                 string user,
@@ -3404,46 +3483,146 @@
                 byte[] password,
                 IntPtr passwordSize,
                 byte[] salt,
-                IntPtr saltSize);
-
+                IntPtr saltSize
+                );
+#endif
+
+#if NET7_0_OR_GREATER
+        [LibraryImport(DllName)]
+#pragma warning disable CS3016 // Arrays as attribute arguments is not CLS-compliant
+        [UnmanagedCallConv(CallConvs = new Type[] { typeof(CallConvCdecl) })]
+#pragma warning restore CS3016 // Arrays as attribute arguments is not CLS-compliant
+        internal static partial void rd_kafka_UserScramCredentialAlteration_destroy(
+                IntPtr alteration
+                );
+#else
         [DllImport(DllName, CallingConvention = CallingConvention.Cdecl)]
         internal static extern void rd_kafka_UserScramCredentialAlteration_destroy(
-                IntPtr alteration);
-             
+                IntPtr alteration
+                );
+#endif
+
+#if NET7_0_OR_GREATER
+        [LibraryImport(DllName)]
+#pragma warning disable CS3016 // Arrays as attribute arguments is not CLS-compliant
+        [UnmanagedCallConv(CallConvs = new Type[] { typeof(CallConvCdecl) })]
+#pragma warning restore CS3016 // Arrays as attribute arguments is not CLS-compliant
+        internal static partial IntPtr rd_kafka_DescribeUserScramCredentials_result_descriptions(
+                IntPtr event_result,
+                out UIntPtr cntp
+                );
+#else
         [DllImport(DllName, CallingConvention = CallingConvention.Cdecl)]
         internal static extern IntPtr rd_kafka_DescribeUserScramCredentials_result_descriptions(
                 IntPtr event_result,
-                out UIntPtr cntp);
-
+                out UIntPtr cntp
+                );
+#endif
+
+#if NET7_0_OR_GREATER
+        [LibraryImport(DllName)]
+#pragma warning disable CS3016 // Arrays as attribute arguments is not CLS-compliant
+        [UnmanagedCallConv(CallConvs = new Type[] { typeof(CallConvCdecl) })]
+#pragma warning restore CS3016 // Arrays as attribute arguments is not CLS-compliant
+        internal static partial IntPtr rd_kafka_UserScramCredentialsDescription_user(IntPtr description);
+#else
         [DllImport(DllName, CallingConvention = CallingConvention.Cdecl)]
         internal static extern IntPtr rd_kafka_UserScramCredentialsDescription_user(IntPtr description);
-
-
+#endif
+
+#if NET7_0_OR_GREATER
+        [LibraryImport(DllName)]
+#pragma warning disable CS3016 // Arrays as attribute arguments is not CLS-compliant
+        [UnmanagedCallConv(CallConvs = new Type[] { typeof(CallConvCdecl) })]
+#pragma warning restore CS3016 // Arrays as attribute arguments is not CLS-compliant
+        internal static partial IntPtr rd_kafka_UserScramCredentialsDescription_error(IntPtr description);
+#else
         [DllImport(DllName, CallingConvention = CallingConvention.Cdecl)]
         internal static extern IntPtr rd_kafka_UserScramCredentialsDescription_error(IntPtr description);
-
+#endif
+
+#if NET7_0_OR_GREATER
+        [LibraryImport(DllName)]
+#pragma warning disable CS3016 // Arrays as attribute arguments is not CLS-compliant
+        [UnmanagedCallConv(CallConvs = new Type[] { typeof(CallConvCdecl) })]
+#pragma warning restore CS3016 // Arrays as attribute arguments is not CLS-compliant
+        internal static partial int rd_kafka_UserScramCredentialsDescription_scramcredentialinfo_count(IntPtr description);
+#else
         [DllImport(DllName, CallingConvention = CallingConvention.Cdecl)]
         internal static extern int rd_kafka_UserScramCredentialsDescription_scramcredentialinfo_count(IntPtr description);
-        
+#endif
+
+#if NET7_0_OR_GREATER
+        [LibraryImport(DllName)]
+#pragma warning disable CS3016 // Arrays as attribute arguments is not CLS-compliant
+        [UnmanagedCallConv(CallConvs = new Type[] { typeof(CallConvCdecl) })]
+#pragma warning restore CS3016 // Arrays as attribute arguments is not CLS-compliant
+        internal static partial IntPtr rd_kafka_UserScramCredentialsDescription_scramcredentialinfo(IntPtr description, int i);
+#else
         [DllImport(DllName, CallingConvention = CallingConvention.Cdecl)]
         internal static extern IntPtr rd_kafka_UserScramCredentialsDescription_scramcredentialinfo(IntPtr description, int i);
-        
+#endif
+
+#if NET7_0_OR_GREATER
+        [LibraryImport(DllName)]
+#pragma warning disable CS3016 // Arrays as attribute arguments is not CLS-compliant
+        [UnmanagedCallConv(CallConvs = new Type[] { typeof(CallConvCdecl) })]
+#pragma warning restore CS3016 // Arrays as attribute arguments is not CLS-compliant
+        internal static partial ScramMechanism rd_kafka_ScramCredentialInfo_mechanism(IntPtr scramcredentialinfo);
+#else
         [DllImport(DllName, CallingConvention = CallingConvention.Cdecl)]
         internal static extern ScramMechanism rd_kafka_ScramCredentialInfo_mechanism(IntPtr scramcredentialinfo);
-        
+#endif
+
+#if NET7_0_OR_GREATER
+        [LibraryImport(DllName)]
+#pragma warning disable CS3016 // Arrays as attribute arguments is not CLS-compliant
+        [UnmanagedCallConv(CallConvs = new Type[] { typeof(CallConvCdecl) })]
+#pragma warning restore CS3016 // Arrays as attribute arguments is not CLS-compliant
+        internal static partial int rd_kafka_ScramCredentialInfo_iterations(IntPtr scramcredentialinfo);
+#else
         [DllImport(DllName, CallingConvention = CallingConvention.Cdecl)]
         internal static extern int rd_kafka_ScramCredentialInfo_iterations(IntPtr scramcredentialinfo);
-        
+#endif
+
+#if NET7_0_OR_GREATER
+        [LibraryImport(DllName)]
+#pragma warning disable CS3016 // Arrays as attribute arguments is not CLS-compliant
+        [UnmanagedCallConv(CallConvs = new Type[] { typeof(CallConvCdecl) })]
+#pragma warning restore CS3016 // Arrays as attribute arguments is not CLS-compliant
+        internal static partial IntPtr rd_kafka_AlterUserScramCredentials_result_responses(
+                IntPtr event_result,
+                out UIntPtr cntp
+                );
+#else
         [DllImport(DllName, CallingConvention = CallingConvention.Cdecl)]
         internal static extern IntPtr rd_kafka_AlterUserScramCredentials_result_responses(
                 IntPtr event_result,
-                out UIntPtr cntp);
-        
+                out UIntPtr cntp
+                );
+#endif
+
+#if NET7_0_OR_GREATER
+        [LibraryImport(DllName)]
+#pragma warning disable CS3016 // Arrays as attribute arguments is not CLS-compliant
+        [UnmanagedCallConv(CallConvs = new Type[] { typeof(CallConvCdecl) })]
+#pragma warning restore CS3016 // Arrays as attribute arguments is not CLS-compliant
+        internal static partial IntPtr rd_kafka_AlterUserScramCredentials_result_response_user(IntPtr element);
+#else
         [DllImport(DllName, CallingConvention = CallingConvention.Cdecl)]
         internal static extern IntPtr rd_kafka_AlterUserScramCredentials_result_response_user(IntPtr element);
-        
+#endif
+
+#if NET7_0_OR_GREATER
+        [LibraryImport(DllName)]
+#pragma warning disable CS3016 // Arrays as attribute arguments is not CLS-compliant
+        [UnmanagedCallConv(CallConvs = new Type[] { typeof(CallConvCdecl) })]
+#pragma warning restore CS3016 // Arrays as attribute arguments is not CLS-compliant
+        internal static partial IntPtr rd_kafka_AlterUserScramCredentials_result_response_error(IntPtr element);
+#else
         [DllImport(DllName, CallingConvention = CallingConvention.Cdecl)]
         internal static extern IntPtr rd_kafka_AlterUserScramCredentials_result_response_error(IntPtr element);
+#endif
 
         //
         // Queues
