// Copyright 2016-2017 Confluent Inc., 2015-2016 Andreas Heider
//
// Licensed under the Apache License, Version 2.0 (the "License");
// you may not use this file except in compliance with the License.
// You may obtain a copy of the License at
//
// http://www.apache.org/licenses/LICENSE-2.0
//
// Unless required by applicable law or agreed to in writing, software
// distributed under the License is distributed on an "AS IS" BASIS,
// WITHOUT WARRANTIES OR CONDITIONS OF ANY KIND, either express or implied.
// See the License for the specific language governing permissions and
// limitations under the License.
//
// Derived from: rdkafka-dotnet, licensed under the 2-clause BSD License.
//
// Refer to LICENSE for more information.

using System;
using System.Collections.Generic;
using System.Linq;
using System.IO;
using System.Text;
using System.Runtime.InteropServices;
using Confluent.Kafka.Admin;
using Confluent.Kafka.Internal;
using System.Reflection;
#if NET462
using System.ComponentModel;
#endif


namespace Confluent.Kafka.Impl
{
    internal static class Librdkafka
    {
        const int RTLD_NOW = 2;

        internal enum DestroyFlags
        {
            /*!
            * Don't call consumer_close() to leave group and commit final offsets.
            *
            * This also disables consumer callbacks to be called from rd_kafka_destroy*(),
            * such as rebalance_cb.
            *
            * The consumer group handler is still closed internally, but from an
            * application perspective none of the functionality from consumer_close()
            * is performed.
            */
            RD_KAFKA_DESTROY_F_NO_CONSUMER_CLOSE = 0x8
        }

        internal enum AdminOp
        {
            Any = 0,
            CreateTopics = 1,
            DeleteTopics = 2,
            CreatePartitions=  3,
            AlterConfigs = 4,
            DescribeConfigs = 5,
            DeleteRecords = 6,
            DeleteGroups = 7,
            DeleteConsumerGroupOffsets = 8,
            CreateAcls = 9,
            DescribeAcls = 10,
            DeleteAcls = 11,
            ListConsumerGroups = 12,
            DescribeConsumerGroups = 13,
            ListConsumerGroupOffsets = 14,
            AlterConsumerGroupOffsets = 15,
<<<<<<< HEAD
            DescribeTopics = 16,
            DescribeCluster = 17,
=======
            IncrementalAlterConfigs = 16,
            DescribeUserScramCredentials = 17,
            AlterUserScramCredentials = 18
>>>>>>> 65362199
        }

        public enum EventType : int
        {
            None = 0x0,
            DR = 0x1,
            Fetch = 0x2,
            Log = 0x4,
            Error = 0x8,
            Rebalance = 0x10,
            Offset_Commit = 0x20,
            Stats = 0x40,
            CreateTopics_Result = 100,
            DeleteTopics_Result = 101,
            CreatePartitions_Result = 102,
            AlterConfigs_Result = 103,
            DescribeConfigs_Result = 104,
            DeleteRecords_Result = 105,
            DeleteGroups_Result = 106,
            DeleteConsumerGroupOffsets_Result = 107,
            CreateAcls_Result = 0x400,
            DescribeAcls_Result = 0x800,
            DeleteAcls_Result = 0x1000,
            ListConsumerGroups_Result = 0x2000,
            DescribeConsumerGroups_Result = 0x4000,
            ListConsumerGroupOffsets_Result = 0x8000,
            AlterConsumerGroupOffsets_Result = 0x10000,
<<<<<<< HEAD
            DescribeTopics_Result = 0x20000,
            DescribeCluster_Result = 0x40000,
=======
            IncrementalAlterConfigs_Result = 0x20000,
            DescribeUserScramCredentials_Result = 0x40000,
            AlterUserScramCredentials_Result = 0x80000
>>>>>>> 65362199
        }

        // Minimum librdkafka version.
        const long minVersion = 0x010502ff;

        // Maximum length of error strings built by librdkafka.
        internal const int MaxErrorStringLength = 512;

        private static class WindowsNative
        {
            [Flags]
            public enum LoadLibraryFlags : uint
            {
                DONT_RESOLVE_DLL_REFERENCES = 0x00000001,
                LOAD_IGNORE_CODE_AUTHZ_LEVEL = 0x00000010,
                LOAD_LIBRARY_AS_DATAFILE = 0x00000002,
                LOAD_LIBRARY_AS_DATAFILE_EXCLUSIVE = 0x00000040,
                LOAD_LIBRARY_AS_IMAGE_RESOURCE = 0x00000020,
                LOAD_LIBRARY_SEARCH_APPLICATION_DIR = 0x00000200,
                LOAD_LIBRARY_SEARCH_DEFAULT_DIRS = 0x00001000,
                LOAD_LIBRARY_SEARCH_DLL_LOAD_DIR = 0x00000100,
                LOAD_LIBRARY_SEARCH_SYSTEM32 = 0x00000800,
                LOAD_LIBRARY_SEARCH_USER_DIRS = 0x00000400,
                LOAD_WITH_ALTERED_SEARCH_PATH = 0x00000008
            }

            [DllImport("kernel32", SetLastError = true)]
            public static extern IntPtr LoadLibraryEx(string lpFileName, IntPtr hReservedNull, LoadLibraryFlags dwFlags);

            [DllImport("kernel32", SetLastError = true)]
            public static extern IntPtr GetModuleHandle(string lpFileName);

            [DllImport("kernel32", SetLastError = true)]
            public static extern IntPtr GetProcAddress(IntPtr hModule, String procname);
        }

        private static class PosixNative
        {
            [DllImport("libdl")]
            public static extern IntPtr dlopen(String fileName, int flags);

            [DllImport("libdl")]
            public static extern IntPtr dlerror();

            [DllImport("libdl")]
            public static extern IntPtr dlsym(IntPtr handle, String symbol);

            public static string LastError
            {
                get
                {
                    // TODO: In practice, the following is always returning IntPtr.Zero. Why?
                    IntPtr error = dlerror();
                    if (error == IntPtr.Zero)
                    {
                        return "";
                    }
                    return Marshal.PtrToStringAnsi(error);
                }
            }
        }

        static bool SetDelegates(Type nativeMethodsClass)
        {
            var methods = nativeMethodsClass.GetRuntimeMethods().ToArray();

            _version = (Func<IntPtr>)methods.Single(m => m.Name == "rd_kafka_version").CreateDelegate(typeof(Func<IntPtr>));
            _version_str = (Func<IntPtr>)methods.Single(m => m.Name == "rd_kafka_version_str").CreateDelegate(typeof(Func<IntPtr>));
            _get_debug_contexts = (Func<IntPtr>)methods.Single(m => m.Name == "rd_kafka_get_debug_contexts").CreateDelegate(typeof(Func<IntPtr>));
            _err2str = (Func<ErrorCode, IntPtr>)methods.Single(m => m.Name == "rd_kafka_err2str").CreateDelegate(typeof(Func<ErrorCode, IntPtr>));
            _last_error = (Func<ErrorCode>)methods.Single(m => m.Name == "rd_kafka_last_error").CreateDelegate(typeof(Func<ErrorCode>));
            _fatal_error = (Func<IntPtr, StringBuilder, UIntPtr, ErrorCode>)methods.Single(m => m.Name == "rd_kafka_fatal_error").CreateDelegate(typeof(Func<IntPtr, StringBuilder, UIntPtr, ErrorCode>));
            _message_errstr = (Func<IntPtr, IntPtr>)methods.Single(m => m.Name == "rd_kafka_message_errstr").CreateDelegate(typeof(Func<IntPtr, IntPtr>));
            _topic_partition_list_new = (Func<IntPtr, IntPtr>)methods.Single(m => m.Name == "rd_kafka_topic_partition_list_new").CreateDelegate(typeof(Func<IntPtr, IntPtr>));
            _topic_partition_list_destroy = (Action<IntPtr>)methods.Single(m => m.Name == "rd_kafka_topic_partition_list_destroy").CreateDelegate(typeof(Action<IntPtr>));
            _topic_partition_list_add = (Func<IntPtr, string, int, IntPtr>)methods.Single(m => m.Name == "rd_kafka_topic_partition_list_add").CreateDelegate(typeof(Func<IntPtr, string, int, IntPtr>));
            _headers_new = (Func<IntPtr, IntPtr>)methods.Single(m => m.Name == "rd_kafka_headers_new").CreateDelegate(typeof(Func<IntPtr, IntPtr>));
            _headers_destroy = (Action<IntPtr>)methods.Single(m => m.Name == "rd_kafka_headers_destroy").CreateDelegate(typeof(Action<IntPtr>));
            _header_add = (Func<IntPtr, IntPtr, IntPtr, IntPtr, IntPtr, ErrorCode>)methods.Single(m => m.Name == "rd_kafka_header_add").CreateDelegate(typeof(Func<IntPtr, IntPtr, IntPtr, IntPtr, IntPtr, ErrorCode>));
            _header_get_all = (headerGetAllDelegate)methods.Single(m => m.Name == "rd_kafka_header_get_all").CreateDelegate(typeof(headerGetAllDelegate));
            _message_timestamp = (messageTimestampDelegate)methods.Single(m => m.Name == "rd_kafka_message_timestamp").CreateDelegate(typeof(messageTimestampDelegate));
            _message_headers = (messageHeadersDelegate)methods.Single(m => m.Name == "rd_kafka_message_headers").CreateDelegate(typeof(messageHeadersDelegate));
            _message_status = (Func<IntPtr, PersistenceStatus>)methods.Single(m => m.Name == "rd_kafka_message_status").CreateDelegate(typeof(Func<IntPtr, PersistenceStatus>));
            _message_leader_epoch = (messageLeaderEpoch)methods.Single(m => m.Name == "rd_kafka_message_leader_epoch").CreateDelegate(typeof(messageLeaderEpoch));
            _message_destroy = (Action<IntPtr>)methods.Single(m => m.Name == "rd_kafka_message_destroy").CreateDelegate(typeof(Action<IntPtr>));
            _conf_new = (Func<SafeConfigHandle>)methods.Single(m => m.Name == "rd_kafka_conf_new").CreateDelegate(typeof(Func<SafeConfigHandle>));
            _conf_destroy = (Action<IntPtr>)methods.Single(m => m.Name == "rd_kafka_conf_destroy").CreateDelegate(typeof(Action<IntPtr>));
            _conf_dup = (Func<IntPtr, IntPtr>)methods.Single(m => m.Name == "rd_kafka_conf_dup").CreateDelegate(typeof(Func<IntPtr, IntPtr>));
            _conf_set = (Func<IntPtr, string, string, StringBuilder, UIntPtr, ConfRes>)methods.Single(m => m.Name == "rd_kafka_conf_set").CreateDelegate(typeof(Func<IntPtr, string, string, StringBuilder, UIntPtr, ConfRes>));
            _conf_set_dr_msg_cb = (Action<IntPtr, DeliveryReportDelegate>)methods.Single(m => m.Name == "rd_kafka_conf_set_dr_msg_cb").CreateDelegate(typeof(Action<IntPtr, DeliveryReportDelegate>));
            _conf_set_rebalance_cb = (Action<IntPtr, RebalanceDelegate>)methods.Single(m => m.Name == "rd_kafka_conf_set_rebalance_cb").CreateDelegate(typeof(Action<IntPtr, RebalanceDelegate>));
            _conf_set_error_cb = (Action<IntPtr, ErrorDelegate>)methods.Single(m => m.Name == "rd_kafka_conf_set_error_cb").CreateDelegate(typeof(Action<IntPtr, ErrorDelegate>));
            _conf_set_offset_commit_cb = (Action<IntPtr, CommitDelegate>)methods.Single(m => m.Name == "rd_kafka_conf_set_offset_commit_cb").CreateDelegate(typeof(Action<IntPtr, CommitDelegate>));
            _conf_set_log_cb = (Action<IntPtr, LogDelegate>)methods.Single(m => m.Name == "rd_kafka_conf_set_log_cb").CreateDelegate(typeof(Action<IntPtr, LogDelegate>));
            _conf_set_stats_cb = (Action<IntPtr, StatsDelegate>)methods.Single(m => m.Name == "rd_kafka_conf_set_stats_cb").CreateDelegate(typeof(Action<IntPtr, StatsDelegate>));
            _conf_set_oauthbearer_token_refresh_cb = (Action<IntPtr, OAuthBearerTokenRefreshDelegate>)methods.Single(m => m.Name == "rd_kafka_conf_set_oauthbearer_token_refresh_cb").CreateDelegate(typeof(Action<IntPtr, OAuthBearerTokenRefreshDelegate>));
            _oauthbearer_set_token = (Func<IntPtr, string, long, string, string[], UIntPtr, StringBuilder, UIntPtr, ErrorCode>)methods.Single(m => m.Name == "rd_kafka_oauthbearer_set_token").CreateDelegate(typeof(Func<IntPtr, string, long, string, string[], UIntPtr, StringBuilder, UIntPtr, ErrorCode>));
            _oauthbearer_set_token_failure = (Func<IntPtr, string, ErrorCode>)methods.Single(m => m.Name == "rd_kafka_oauthbearer_set_token_failure").CreateDelegate(typeof(Func<IntPtr, string, ErrorCode>));
            _conf_set_default_topic_conf = (Action<IntPtr, IntPtr>)methods.Single(m => m.Name == "rd_kafka_conf_set_default_topic_conf").CreateDelegate(typeof(Action<IntPtr, IntPtr>));
            _conf_get_default_topic_conf = (Func<SafeConfigHandle, SafeTopicConfigHandle>)methods.Single(m => m.Name == "rd_kafka_conf_get_default_topic_conf").CreateDelegate(typeof(Func<SafeConfigHandle, SafeTopicConfigHandle>));
            _conf_get = (ConfGet)methods.Single(m => m.Name == "rd_kafka_conf_get").CreateDelegate(typeof(ConfGet));
            _topic_conf_get = (ConfGet)methods.Single(m => m.Name == "rd_kafka_topic_conf_get").CreateDelegate(typeof(ConfGet));
            _conf_dump = (ConfDump)methods.Single(m => m.Name == "rd_kafka_conf_dump").CreateDelegate(typeof(ConfDump));
            _topic_conf_dump = (ConfDump)methods.Single(m => m.Name == "rd_kafka_topic_conf_dump").CreateDelegate(typeof(ConfDump));
            _conf_dump_free = (Action<IntPtr, UIntPtr>)methods.Single(m => m.Name == "rd_kafka_conf_dump_free").CreateDelegate(typeof(Action<IntPtr, UIntPtr>));
            _topic_conf_new = (Func<SafeTopicConfigHandle>)methods.Single(m => m.Name == "rd_kafka_topic_conf_new").CreateDelegate(typeof(Func<SafeTopicConfigHandle>));
            _topic_conf_dup = (Func<SafeTopicConfigHandle, SafeTopicConfigHandle>)methods.Single(m => m.Name == "rd_kafka_topic_conf_dup").CreateDelegate(typeof(Func<SafeTopicConfigHandle, SafeTopicConfigHandle>));
            _default_topic_conf_dup = (Func<SafeKafkaHandle, SafeTopicConfigHandle>)methods.Single(m => m.Name == "rd_kafka_default_topic_conf_dup").CreateDelegate(typeof(Func<SafeKafkaHandle, SafeTopicConfigHandle>));
            _topic_conf_destroy = (Action<IntPtr>)methods.Single(m => m.Name == "rd_kafka_topic_conf_destroy").CreateDelegate(typeof(Action<IntPtr>));
            _topic_conf_set = (Func<IntPtr, string, string, StringBuilder, UIntPtr, ConfRes>)methods.Single(m => m.Name == "rd_kafka_topic_conf_set").CreateDelegate(typeof(Func<IntPtr, string, string, StringBuilder, UIntPtr, ConfRes>));
            _topic_conf_set_partitioner_cb = (Action<IntPtr, PartitionerDelegate>)methods.Single(m => m.Name == "rd_kafka_topic_conf_set_partitioner_cb").CreateDelegate(typeof(Action<IntPtr, PartitionerDelegate>));
            _topic_conf_set_opaque = (Action<IntPtr, IntPtr>)methods.Single(m => m.Name == "rd_kafka_topic_conf_set_opaque").CreateDelegate(typeof(Action<IntPtr, IntPtr>));
            _topic_partition_available = (Func<IntPtr, int, bool>)methods.Single(m => m.Name == "rd_kafka_topic_partition_available").CreateDelegate(typeof(Func<IntPtr, int, bool>));
            _topic_partition_get_leader_epoch = (Func<IntPtr, int>)methods.Single(m => m.Name == "rd_kafka_topic_partition_get_leader_epoch").CreateDelegate(typeof(Func<IntPtr, int>));
            _topic_partition_set_leader_epoch = (Action<IntPtr, int>)methods.Single(m => m.Name == "rd_kafka_topic_partition_set_leader_epoch").CreateDelegate(typeof(Action<IntPtr, int>));
            _init_transactions = (Func<IntPtr, IntPtr, IntPtr>)methods.Single(m => m.Name == "rd_kafka_init_transactions").CreateDelegate(typeof(Func<IntPtr, IntPtr, IntPtr>));
            _begin_transaction = (Func<IntPtr, IntPtr>)methods.Single(m => m.Name == "rd_kafka_begin_transaction").CreateDelegate(typeof(Func<IntPtr, IntPtr>));
            _commit_transaction = (Func<IntPtr, IntPtr, IntPtr>)methods.Single(m => m.Name == "rd_kafka_commit_transaction").CreateDelegate(typeof(Func<IntPtr, IntPtr, IntPtr>));
            _abort_transaction = (Func<IntPtr, IntPtr, IntPtr>)methods.Single(m => m.Name == "rd_kafka_abort_transaction").CreateDelegate(typeof(Func<IntPtr, IntPtr, IntPtr>));
            _send_offsets_to_transaction = (Func<IntPtr, IntPtr, IntPtr, IntPtr, IntPtr>)methods.Single(m => m.Name == "rd_kafka_send_offsets_to_transaction").CreateDelegate(typeof(Func<IntPtr, IntPtr, IntPtr, IntPtr, IntPtr>));
            _rd_kafka_consumer_group_metadata = (Func<IntPtr, IntPtr>)methods.Single(m => m.Name == "rd_kafka_consumer_group_metadata").CreateDelegate(typeof(Func<IntPtr, IntPtr>));
            _rd_kafka_consumer_group_metadata_destroy = (Action<IntPtr>)methods.Single(m => m.Name == "rd_kafka_consumer_group_metadata_destroy").CreateDelegate(typeof(Action<IntPtr>));
            _rd_kafka_consumer_group_metadata_write = (ConsumerGroupMetadataWriteDelegate)methods.Single(m => m.Name == "rd_kafka_consumer_group_metadata_write").CreateDelegate(typeof(ConsumerGroupMetadataWriteDelegate));
            _rd_kafka_consumer_group_metadata_read = (ConsumerGroupMetadataReadDelegate)methods.Single(m => m.Name == "rd_kafka_consumer_group_metadata_read").CreateDelegate(typeof(ConsumerGroupMetadataReadDelegate));
            _new = (Func<RdKafkaType, IntPtr, StringBuilder, UIntPtr, SafeKafkaHandle>)methods.Single(m => m.Name == "rd_kafka_new").CreateDelegate(typeof(Func<RdKafkaType, IntPtr, StringBuilder, UIntPtr, SafeKafkaHandle>));
            _name = (Func<IntPtr, IntPtr>)methods.Single(m => m.Name == "rd_kafka_name").CreateDelegate(typeof(Func<IntPtr, IntPtr>));
            _memberid = (Func<IntPtr, IntPtr>)methods.Single(m => m.Name == "rd_kafka_memberid").CreateDelegate(typeof(Func<IntPtr, IntPtr>));
            _topic_new = (Func<IntPtr, IntPtr, IntPtr, SafeTopicHandle>)methods.Single(m => m.Name == "rd_kafka_topic_new").CreateDelegate(typeof(Func<IntPtr, IntPtr, IntPtr, SafeTopicHandle>));
            _topic_destroy = (Action<IntPtr>)methods.Single(m => m.Name == "rd_kafka_topic_destroy").CreateDelegate(typeof(Action<IntPtr>));
            _topic_name = (Func<IntPtr, IntPtr>)methods.Single(m => m.Name == "rd_kafka_topic_name").CreateDelegate(typeof(Func<IntPtr, IntPtr>));
            _poll = (Func<IntPtr, IntPtr, IntPtr>)methods.Single(m => m.Name == "rd_kafka_poll").CreateDelegate(typeof(Func<IntPtr, IntPtr, IntPtr>));
            _poll_set_consumer = (Func<IntPtr, ErrorCode>)methods.Single(m => m.Name == "rd_kafka_poll_set_consumer").CreateDelegate(typeof(Func<IntPtr, ErrorCode>));
            _query_watermark_offsets = (QueryOffsets)methods.Single(m => m.Name == "rd_kafka_query_watermark_offsets").CreateDelegate(typeof(QueryOffsets));
            _get_watermark_offsets = (GetOffsets)methods.Single(m => m.Name == "rd_kafka_get_watermark_offsets").CreateDelegate(typeof(GetOffsets));
            _offsets_for_times = (OffsetsForTimes)methods.Single(m => m.Name == "rd_kafka_offsets_for_times").CreateDelegate(typeof(OffsetsForTimes));
            _mem_free = (Action<IntPtr, IntPtr>)methods.Single(m => m.Name == "rd_kafka_mem_free").CreateDelegate(typeof(Action<IntPtr, IntPtr>));
            _subscribe = (Func<IntPtr, IntPtr, ErrorCode>)methods.Single(m => m.Name == "rd_kafka_subscribe").CreateDelegate(typeof(Func<IntPtr, IntPtr, ErrorCode>));
            _unsubscribe = (Func<IntPtr, ErrorCode>)methods.Single(m => m.Name == "rd_kafka_unsubscribe").CreateDelegate(typeof(Func<IntPtr, ErrorCode>));
            _subscription = (Subscription)methods.Single(m => m.Name == "rd_kafka_subscription").CreateDelegate(typeof(Subscription));
            _consumer_poll = (Func<IntPtr, IntPtr, IntPtr>)methods.Single(m => m.Name == "rd_kafka_consumer_poll").CreateDelegate(typeof(Func<IntPtr, IntPtr, IntPtr>));
            _consumer_close = (Func<IntPtr, ErrorCode>)methods.Single(m => m.Name == "rd_kafka_consumer_close").CreateDelegate(typeof(Func<IntPtr, ErrorCode>));
            _assign = (Func<IntPtr, IntPtr, ErrorCode>)methods.Single(m => m.Name == "rd_kafka_assign").CreateDelegate(typeof(Func<IntPtr, IntPtr, ErrorCode>));
            _incremental_assign = (Func<IntPtr, IntPtr, IntPtr>)methods.Single(m => m.Name == "rd_kafka_incremental_assign").CreateDelegate(typeof(Func<IntPtr, IntPtr, IntPtr>));
            _incremental_unassign = (Func<IntPtr, IntPtr, IntPtr>)methods.Single(m => m.Name == "rd_kafka_incremental_unassign").CreateDelegate(typeof(Func<IntPtr, IntPtr, IntPtr>));
            _assignment_lost = (Func<IntPtr, IntPtr>)methods.Single(m => m.Name == "rd_kafka_assignment_lost").CreateDelegate(typeof(Func<IntPtr, IntPtr>));
            _rebalance_protocol = (Func<IntPtr, IntPtr>)methods.Single(m => m.Name == "rd_kafka_rebalance_protocol").CreateDelegate(typeof(Func<IntPtr, IntPtr>));
            _assignment = (Assignment)methods.Single(m => m.Name == "rd_kafka_assignment").CreateDelegate(typeof(Assignment));
            _offsets_store = (Func<IntPtr, IntPtr, ErrorCode>)methods.Single(m => m.Name == "rd_kafka_offsets_store").CreateDelegate(typeof(Func<IntPtr, IntPtr, ErrorCode>));
            _commit = (Func<IntPtr, IntPtr, bool, ErrorCode>)methods.Single(m => m.Name == "rd_kafka_commit").CreateDelegate(typeof(Func<IntPtr, IntPtr, bool, ErrorCode>));
            _commit_queue = (Func<IntPtr, IntPtr, IntPtr, CommitDelegate, IntPtr, ErrorCode>)methods.Single(m => m.Name == "rd_kafka_commit_queue").CreateDelegate(typeof(Func<IntPtr, IntPtr, IntPtr, CommitDelegate, IntPtr, ErrorCode>));
            _committed = (Func<IntPtr, IntPtr, IntPtr, ErrorCode>)methods.Single(m => m.Name == "rd_kafka_committed").CreateDelegate(typeof(Func<IntPtr, IntPtr, IntPtr, ErrorCode>));
            _pause_partitions = (Func<IntPtr, IntPtr, ErrorCode>)methods.Single(m => m.Name == "rd_kafka_pause_partitions").CreateDelegate(typeof(Func<IntPtr, IntPtr, ErrorCode>));
            _resume_partitions = (Func<IntPtr, IntPtr, ErrorCode>)methods.Single(m => m.Name == "rd_kafka_resume_partitions").CreateDelegate(typeof(Func<IntPtr, IntPtr, ErrorCode>));
            _seek = (Func<IntPtr, int, long, IntPtr, ErrorCode>)methods.Single(m => m.Name == "rd_kafka_seek").CreateDelegate(typeof(Func<IntPtr, int, long, IntPtr, ErrorCode>));
            _seek_partitions = (Func<IntPtr, IntPtr, IntPtr, IntPtr>)methods.Single(m => m.Name == "rd_kafka_seek_partitions").CreateDelegate(typeof(Func<IntPtr, IntPtr, IntPtr, IntPtr>));
            _position = (Func<IntPtr, IntPtr, ErrorCode>)methods.Single(m => m.Name == "rd_kafka_position").CreateDelegate(typeof(Func<IntPtr, IntPtr, ErrorCode>));
            _produceva = (Produceva)methods.Single(m => m.Name == "rd_kafka_produceva").CreateDelegate(typeof(Produceva));
            _flush = (Flush)methods.Single(m => m.Name == "rd_kafka_flush").CreateDelegate(typeof(Flush));
            _metadata = (Metadata)methods.Single(m => m.Name == "rd_kafka_metadata").CreateDelegate(typeof(Metadata));
            _metadata_destroy = (Action<IntPtr>)methods.Single(m => m.Name == "rd_kafka_metadata_destroy").CreateDelegate(typeof(Action<IntPtr>));
            _list_groups = (ListGroups)methods.Single(m => m.Name == "rd_kafka_list_groups").CreateDelegate(typeof(ListGroups));
            _group_list_destroy = (Action<IntPtr>)methods.Single(m => m.Name == "rd_kafka_group_list_destroy").CreateDelegate(typeof(Action<IntPtr>));
            _brokers_add = (Func<IntPtr, string, IntPtr>)methods.Single(m => m.Name == "rd_kafka_brokers_add").CreateDelegate(typeof(Func<IntPtr, string, IntPtr>));
            _sasl_set_credentials = (_sasl_set_credentials_delegate)methods.Single(m => m.Name == "rd_kafka_sasl_set_credentials").CreateDelegate(typeof(_sasl_set_credentials_delegate));
            _outq_len = (Func<IntPtr, int>)methods.Single(m => m.Name == "rd_kafka_outq_len").CreateDelegate(typeof(Func<IntPtr, int>));
            _queue_new = (Func<IntPtr, IntPtr>)methods.Single(m => m.Name == "rd_kafka_queue_new").CreateDelegate(typeof(Func<IntPtr, IntPtr>));
            _queue_destroy = (Action<IntPtr>)methods.Single(m => m.Name == "rd_kafka_queue_destroy").CreateDelegate(typeof(Action<IntPtr>));
            _event_opaque = (Func<IntPtr, IntPtr>)methods.Single(m => m.Name == "rd_kafka_event_opaque").CreateDelegate(typeof(Func<IntPtr, IntPtr>));
            _event_type = (Func<IntPtr, EventType>)methods.Single(m => m.Name == "rd_kafka_event_type").CreateDelegate(typeof(Func<IntPtr, EventType>));
            _event_error = (Func<IntPtr, ErrorCode>)methods.Single(m => m.Name == "rd_kafka_event_error").CreateDelegate(typeof(Func<IntPtr, ErrorCode>));
            _event_error_string = (Func<IntPtr, IntPtr>)methods.Single(m => m.Name == "rd_kafka_event_error_string").CreateDelegate(typeof(Func<IntPtr, IntPtr>));
            _event_topic_partition_list = (Func<IntPtr, IntPtr>)methods.Single(m => m.Name == "rd_kafka_event_topic_partition_list").CreateDelegate(typeof(Func<IntPtr, IntPtr>));
            _event_destroy = (Action<IntPtr>)methods.Single(m => m.Name == "rd_kafka_event_destroy").CreateDelegate(typeof(Action<IntPtr>));
            _queue_poll = (Func<IntPtr, IntPtr, IntPtr>)methods.Single(m => m.Name == "rd_kafka_queue_poll").CreateDelegate(typeof(Func<IntPtr, IntPtr, IntPtr>));

            _AdminOptions_new = (Func<IntPtr, AdminOp, IntPtr>)methods.Single(m => m.Name == "rd_kafka_AdminOptions_new").CreateDelegate(typeof(Func<IntPtr, AdminOp, IntPtr>));
            _AdminOptions_destroy = (Action<IntPtr>)methods.Single(m => m.Name == "rd_kafka_AdminOptions_destroy").CreateDelegate(typeof(Action<IntPtr>));
            _AdminOptions_set_request_timeout = (Func<IntPtr, IntPtr, StringBuilder, UIntPtr, ErrorCode>)methods.Single(m => m.Name == "rd_kafka_AdminOptions_set_request_timeout").CreateDelegate(typeof(Func<IntPtr, IntPtr, StringBuilder, UIntPtr, ErrorCode>));
            _AdminOptions_set_operation_timeout = (Func<IntPtr, IntPtr, StringBuilder, UIntPtr, ErrorCode>)methods.Single(m => m.Name == "rd_kafka_AdminOptions_set_operation_timeout").CreateDelegate(typeof(Func<IntPtr, IntPtr, StringBuilder, UIntPtr, ErrorCode>));
            _AdminOptions_set_validate_only = (Func<IntPtr, IntPtr, StringBuilder, UIntPtr, ErrorCode>)methods.Single(m => m.Name == "rd_kafka_AdminOptions_set_validate_only").CreateDelegate(typeof(Func<IntPtr, IntPtr, StringBuilder, UIntPtr, ErrorCode>));
            _AdminOptions_set_incremental = (Func<IntPtr, IntPtr, StringBuilder, UIntPtr, ErrorCode>)methods.Single(m => m.Name == "rd_kafka_AdminOptions_set_incremental").CreateDelegate(typeof(Func<IntPtr, IntPtr, StringBuilder, UIntPtr, ErrorCode>));
            _AdminOptions_set_broker = (Func<IntPtr, int, StringBuilder, UIntPtr, ErrorCode>)methods.Single(m => m.Name == "rd_kafka_AdminOptions_set_broker").CreateDelegate(typeof(Func<IntPtr, int, StringBuilder, UIntPtr, ErrorCode>));
            _AdminOptions_set_opaque = (Action<IntPtr, IntPtr>)methods.Single(m => m.Name == "rd_kafka_AdminOptions_set_opaque").CreateDelegate(typeof(Action<IntPtr, IntPtr>));
            _AdminOptions_set_require_stable_offsets = (Func<IntPtr, IntPtr, IntPtr>)methods.Single(m => m.Name == "rd_kafka_AdminOptions_set_require_stable_offsets").CreateDelegate(typeof(Func<IntPtr, IntPtr, IntPtr>));
            _AdminOptions_set_include_authorized_operations = (Func<IntPtr, IntPtr, IntPtr>)methods.Single(m => m.Name == "rd_kafka_AdminOptions_set_include_authorized_operations").CreateDelegate(typeof(Func<IntPtr, IntPtr, IntPtr>));
            _AdminOptions_set_include_topic_authorized_operations = (Func<IntPtr, IntPtr, IntPtr>)methods.Single(m => m.Name == "rd_kafka_AdminOptions_set_include_topic_authorized_operations").CreateDelegate(typeof(Func<IntPtr, IntPtr, IntPtr>));
            _AdminOptions_set_include_cluster_authorized_operations = (Func<IntPtr, IntPtr, IntPtr>)methods.Single(m => m.Name == "rd_kafka_AdminOptions_set_include_cluster_authorized_operations").CreateDelegate(typeof(Func<IntPtr, IntPtr, IntPtr>));
            _AdminOptions_set_match_consumer_group_states = (Func<IntPtr, ConsumerGroupState[], UIntPtr, IntPtr>)methods.Single(m => m.Name == "rd_kafka_AdminOptions_set_match_consumer_group_states").CreateDelegate(typeof(Func<IntPtr, ConsumerGroupState[], UIntPtr, IntPtr>));

            _NewTopic_new = (Func<string, IntPtr, IntPtr, StringBuilder, UIntPtr, IntPtr>)methods.Single(m => m.Name == "rd_kafka_NewTopic_new").CreateDelegate(typeof(Func<string, IntPtr, IntPtr, StringBuilder, UIntPtr, IntPtr>));
            _NewTopic_destroy = (Action<IntPtr>)methods.Single(m => m.Name == "rd_kafka_NewTopic_destroy").CreateDelegate(typeof(Action<IntPtr>));

            _NewTopic_set_replica_assignment = (Func<IntPtr, int, int[], UIntPtr, StringBuilder, UIntPtr, ErrorCode>)methods.Single(m => m.Name == "rd_kafka_NewTopic_set_replica_assignment").CreateDelegate(typeof(Func<IntPtr, int, int[], UIntPtr, StringBuilder, UIntPtr, ErrorCode>));
            _NewTopic_set_config = (Func<IntPtr, string, string, ErrorCode>)methods.Single(m => m.Name == "rd_kafka_NewTopic_set_config").CreateDelegate(typeof(Func<IntPtr, string, string, ErrorCode>));

            _CreateTopics = (Action<IntPtr, IntPtr[], UIntPtr, IntPtr, IntPtr>)methods.Single(m => m.Name == "rd_kafka_CreateTopics").CreateDelegate(typeof(Action<IntPtr, IntPtr[], UIntPtr, IntPtr, IntPtr>));
            _CreateTopics_result_topics = (_CreateTopics_result_topics_delegate)methods.Single(m => m.Name == "rd_kafka_CreateTopics_result_topics").CreateDelegate(typeof(_CreateTopics_result_topics_delegate));

            _DeleteTopic_new = (Func<string, IntPtr>)methods.Single(m => m.Name == "rd_kafka_DeleteTopic_new").CreateDelegate(typeof(Func<string, IntPtr>));
            _DeleteTopic_destroy = (Action<IntPtr>)methods.Single(m => m.Name == "rd_kafka_DeleteTopic_destroy").CreateDelegate(typeof(Action<IntPtr>));

            _DeleteTopics = (Action<IntPtr, IntPtr[], UIntPtr, IntPtr, IntPtr>)methods.Single(m => m.Name == "rd_kafka_DeleteTopics").CreateDelegate(typeof(Action<IntPtr, IntPtr[], UIntPtr, IntPtr, IntPtr>));
            _DeleteTopics_result_topics = (_DeleteTopics_result_topics_delegate)methods.Single(m => m.Name == "rd_kafka_DeleteTopics_result_topics").CreateDelegate(typeof(_DeleteTopics_result_topics_delegate));

            _DeleteGroup_new = (Func<string, IntPtr>)methods.Single(m => m.Name == "rd_kafka_DeleteGroup_new").CreateDelegate(typeof(Func<string, IntPtr>));
            _DeleteGroup_destroy = (Action<IntPtr>)methods.Single(m => m.Name == "rd_kafka_DeleteGroup_destroy").CreateDelegate(typeof(Action<IntPtr>));

            _DeleteGroups = (Action<IntPtr, IntPtr[], UIntPtr, IntPtr, IntPtr>)methods.Single(m => m.Name == "rd_kafka_DeleteGroups").CreateDelegate(typeof(Action<IntPtr, IntPtr[], UIntPtr, IntPtr, IntPtr>));
            _DeleteGroups_result_groups = (_DeleteGroups_result_groups_delegate)methods.Single(m => m.Name == "rd_kafka_DeleteGroups_result_groups").CreateDelegate(typeof(_DeleteGroups_result_groups_delegate));

            _DeleteRecords_new = (Func<IntPtr, IntPtr>)methods.Single(m => m.Name == "rd_kafka_DeleteRecords_new").CreateDelegate(typeof(Func<IntPtr, IntPtr>));
            _DeleteRecords_destroy = (Action<IntPtr>)methods.Single(m => m.Name == "rd_kafka_DeleteRecords_destroy").CreateDelegate(typeof(Action<IntPtr>));

            _DeleteRecords = (Action<IntPtr, IntPtr[], UIntPtr, IntPtr, IntPtr>)methods.Single(m => m.Name == "rd_kafka_DeleteRecords").CreateDelegate(typeof(Action<IntPtr, IntPtr[], UIntPtr, IntPtr, IntPtr>));
            _DeleteRecords_result_offsets = (Func<IntPtr, IntPtr>)methods.Single(m => m.Name == "rd_kafka_DeleteRecords_result_offsets").CreateDelegate(typeof(Func<IntPtr, IntPtr>));

            _DeleteConsumerGroupOffsets_new = (Func<string, IntPtr, IntPtr>)methods.Single(m => m.Name == "rd_kafka_DeleteConsumerGroupOffsets_new").CreateDelegate(typeof(Func<string, IntPtr, IntPtr>));
            _DeleteConsumerGroupOffsets_destroy = (Action<IntPtr>)methods.Single(m => m.Name == "rd_kafka_DeleteConsumerGroupOffsets_destroy").CreateDelegate(typeof(Action<IntPtr>));

            _DeleteConsumerGroupOffsets = (Action<IntPtr, IntPtr[], UIntPtr, IntPtr, IntPtr>)methods.Single(m => m.Name == "rd_kafka_DeleteConsumerGroupOffsets").CreateDelegate(typeof(Action<IntPtr, IntPtr[], UIntPtr, IntPtr, IntPtr>));
            _DeleteConsumerGroupOffsets_result_groups = (_DeleteConsumerGroupOffsets_result_groups_delegate)methods.Single(m => m.Name == "rd_kafka_DeleteConsumerGroupOffsets_result_groups").CreateDelegate(typeof(_DeleteConsumerGroupOffsets_result_groups_delegate));

            _NewPartitions_new = (Func<string, UIntPtr, StringBuilder, UIntPtr, IntPtr>)methods.Single(m => m.Name == "rd_kafka_NewPartitions_new").CreateDelegate(typeof(Func<string, UIntPtr, StringBuilder, UIntPtr, IntPtr>));
            _NewPartitions_destroy = (Action<IntPtr>)methods.Single(m => m.Name == "rd_kafka_NewPartitions_destroy").CreateDelegate(typeof(Action<IntPtr>));
            _NewPartitions_set_replica_assignment = (Func<IntPtr, int, int[], UIntPtr, StringBuilder, UIntPtr, ErrorCode>)methods.Single(m => m.Name == "rd_kafka_NewPartitions_set_replica_assignment").CreateDelegate(typeof(Func<IntPtr, int, int[], UIntPtr, StringBuilder, UIntPtr, ErrorCode>));

            _CreatePartitions = (Action<IntPtr, IntPtr[], UIntPtr, IntPtr, IntPtr>)methods.Single(m => m.Name == "rd_kafka_CreatePartitions").CreateDelegate(typeof(Action<IntPtr, IntPtr[], UIntPtr, IntPtr, IntPtr>));
            _CreatePartitions_result_topics = (_CreatePartitions_result_topics_delegate)methods.Single(m => m.Name == "rd_kafka_CreatePartitions_result_topics").CreateDelegate(typeof(_CreatePartitions_result_topics_delegate));

            _ConfigSource_name = (Func<ConfigSource, IntPtr>)methods.Single(m => m.Name == "rd_kafka_ConfigSource_name").CreateDelegate(typeof(Func<ConfigSource, IntPtr>));
            _ConfigEntry_name = (Func<IntPtr, IntPtr>)methods.Single(m => m.Name == "rd_kafka_ConfigEntry_name").CreateDelegate(typeof(Func<IntPtr, IntPtr>));
            _ConfigEntry_value = (Func<IntPtr, IntPtr>)methods.Single(m => m.Name == "rd_kafka_ConfigEntry_value").CreateDelegate(typeof(Func<IntPtr, IntPtr>));
            _ConfigEntry_source = (Func<IntPtr, ConfigSource>)methods.Single(m => m.Name == "rd_kafka_ConfigEntry_source").CreateDelegate(typeof(Func<IntPtr, ConfigSource>));
            _ConfigEntry_is_read_only = (Func<IntPtr, IntPtr>)methods.Single(m => m.Name == "rd_kafka_ConfigEntry_is_read_only").CreateDelegate(typeof(Func<IntPtr, IntPtr>));
            _ConfigEntry_is_default = (Func<IntPtr, IntPtr>)methods.Single(m => m.Name == "rd_kafka_ConfigEntry_is_default").CreateDelegate(typeof(Func<IntPtr, IntPtr>));
            _ConfigEntry_is_sensitive = (Func<IntPtr, IntPtr>)methods.Single(m => m.Name == "rd_kafka_ConfigEntry_is_sensitive").CreateDelegate(typeof(Func<IntPtr, IntPtr>));
            _ConfigEntry_is_synonym = (Func<IntPtr, IntPtr>)methods.Single(m => m.Name == "rd_kafka_ConfigEntry_is_synonym").CreateDelegate(typeof(Func<IntPtr, IntPtr>));
            _ConfigEntry_synonyms = (_ConfigEntry_synonyms_delegate)methods.Single(m => m.Name == "rd_kafka_ConfigEntry_synonyms").CreateDelegate(typeof(_ConfigEntry_synonyms_delegate));

            _ResourceType_name = (Func<ResourceType, IntPtr>)methods.Single(m => m.Name == "rd_kafka_ResourceType_name").CreateDelegate(typeof(Func<ResourceType, IntPtr>));

            _ConfigResource_new = (Func<ResourceType, string, IntPtr>)methods.Single(m => m.Name == "rd_kafka_ConfigResource_new").CreateDelegate(typeof(Func<ResourceType, string, IntPtr>));
            _ConfigResource_destroy = (Action<IntPtr>)methods.Single(m => m.Name == "rd_kafka_ConfigResource_destroy").CreateDelegate(typeof(Action<IntPtr>));
            _ConfigResource_add_config = (Func<IntPtr, string, string, ErrorCode>)methods.Single(m => m.Name == "rd_kafka_ConfigResource_add_config").CreateDelegate(typeof(Func<IntPtr, string, string, ErrorCode>));
            _ConfigResource_set_config = (Func<IntPtr, string, string, ErrorCode>)methods.Single(m => m.Name == "rd_kafka_ConfigResource_set_config").CreateDelegate(typeof(Func<IntPtr, string, string, ErrorCode>));
            _ConfigResource_delete_config = (Func<IntPtr, string, ErrorCode>)methods.Single(m => m.Name == "rd_kafka_ConfigResource_delete_config").CreateDelegate(typeof(Func<IntPtr, string, ErrorCode>));
            _ConfigResource_add_incremental_config = (Func<IntPtr, string, AlterConfigOpType, string, IntPtr>)methods.Single(m => m.Name == "rd_kafka_ConfigResource_add_incremental_config").CreateDelegate(typeof(Func<IntPtr, string, AlterConfigOpType, string, IntPtr>));
            _ConfigResource_configs = (_ConfigResource_configs_delegate)methods.Single(m => m.Name == "rd_kafka_ConfigResource_configs").CreateDelegate(typeof(_ConfigResource_configs_delegate));

            _ConfigResource_type = (Func<IntPtr, ResourceType>)methods.Single(m => m.Name == "rd_kafka_ConfigResource_type").CreateDelegate(typeof(Func<IntPtr, ResourceType>));
            _ConfigResource_name = (Func<IntPtr, IntPtr>)methods.Single(m => m.Name == "rd_kafka_ConfigResource_name").CreateDelegate(typeof(Func<IntPtr, IntPtr>));
            _ConfigResource_error = (Func<IntPtr, ErrorCode>)methods.Single(m => m.Name == "rd_kafka_ConfigResource_error").CreateDelegate(typeof(Func<IntPtr, ErrorCode>));
            _ConfigResource_error_string = (Func<IntPtr, IntPtr>)methods.Single(m => m.Name == "rd_kafka_ConfigResource_error_string").CreateDelegate(typeof(Func<IntPtr, IntPtr>));

            _AlterConfigs = (Action<IntPtr, IntPtr[], UIntPtr, IntPtr, IntPtr>)methods.Single(m => m.Name == "rd_kafka_AlterConfigs").CreateDelegate(typeof(Action<IntPtr, IntPtr[], UIntPtr, IntPtr, IntPtr>));
            _AlterConfigs_result_resources = (_AlterConfigs_result_resources_delegate)methods.Single(m => m.Name == "rd_kafka_AlterConfigs_result_resources").CreateDelegate(typeof(_AlterConfigs_result_resources_delegate));

            _IncrementalAlterConfigs = (Action<IntPtr, IntPtr[], UIntPtr, IntPtr, IntPtr>)methods.Single(m => m.Name == "rd_kafka_IncrementalAlterConfigs").CreateDelegate(typeof(Action<IntPtr, IntPtr[], UIntPtr, IntPtr, IntPtr>));
            _IncrementalAlterConfigs_result_resources = (_IncrementalAlterConfigs_result_resources_delegate)methods.Single(m => m.Name == "rd_kafka_IncrementalAlterConfigs_result_resources").CreateDelegate(typeof(_IncrementalAlterConfigs_result_resources_delegate));

            _DescribeConfigs = (Action<IntPtr, IntPtr[], UIntPtr, IntPtr, IntPtr>)methods.Single(m => m.Name == "rd_kafka_DescribeConfigs").CreateDelegate(typeof(Action<IntPtr, IntPtr[], UIntPtr, IntPtr, IntPtr>));
            _DescribeConfigs_result_resources = (_DescribeConfigs_result_resources_delegate)methods.Single(m => m.Name == "rd_kafka_DescribeConfigs_result_resources").CreateDelegate(typeof(_DescribeConfigs_result_resources_delegate));

            _AclBinding_new = (_AclBinding_new_delegate)methods.Single(m => m.Name == "rd_kafka_AclBinding_new").CreateDelegate(typeof(_AclBinding_new_delegate));
            _AclBindingFilter_new = (_AclBindingFilter_new_delegate)methods.Single(m => m.Name == "rd_kafka_AclBindingFilter_new").CreateDelegate(typeof(_AclBindingFilter_new_delegate));
            _AclBinding_destroy = (_AclBinding_destroy_delegate)methods.Single(m => m.Name == "rd_kafka_AclBinding_destroy").CreateDelegate(typeof(_AclBinding_destroy_delegate));
            _AclBinding_restype = (_AclBinding_restype_delegate)methods.Single(m => m.Name == "rd_kafka_AclBinding_restype").CreateDelegate(typeof(_AclBinding_restype_delegate));
            _AclBinding_name = (_AclBinding_name_delegate)methods.Single(m => m.Name == "rd_kafka_AclBinding_name").CreateDelegate(typeof(_AclBinding_name_delegate));
            _AclBinding_resource_pattern_type = (_AclBinding_resource_pattern_type_delegate)methods.Single(m => m.Name == "rd_kafka_AclBinding_resource_pattern_type").CreateDelegate(typeof(_AclBinding_resource_pattern_type_delegate));
            _AclBinding_principal = (_AclBinding_principal_delegate)methods.Single(m => m.Name == "rd_kafka_AclBinding_principal").CreateDelegate(typeof(_AclBinding_principal_delegate));
            _AclBinding_host = (_AclBinding_host_delegate)methods.Single(m => m.Name == "rd_kafka_AclBinding_host").CreateDelegate(typeof(_AclBinding_host_delegate));
            _AclBinding_operation = (_AclBinding_operation_delegate)methods.Single(m => m.Name == "rd_kafka_AclBinding_operation").CreateDelegate(typeof(_AclBinding_operation_delegate));
            _AclBinding_permission_type = (_AclBinding_permission_type_delegate)methods.Single(m => m.Name == "rd_kafka_AclBinding_permission_type").CreateDelegate(typeof(_AclBinding_permission_type_delegate));
            _CreateAcls = (_CreateAcls_delegate)methods.Single(m => m.Name == "rd_kafka_CreateAcls").CreateDelegate(typeof(_CreateAcls_delegate));
            _CreateAcls_result_acls = (_CreateAcls_result_acls_delegate)methods.Single(m => m.Name == "rd_kafka_CreateAcls_result_acls").CreateDelegate(typeof(_CreateAcls_result_acls_delegate));
            _acl_result_error = (_acl_result_error_delegate)methods.Single(m => m.Name == "rd_kafka_acl_result_error").CreateDelegate(typeof(_acl_result_error_delegate));
            _DescribeAcls = (_DescribeAcls_delegate)methods.Single(m => m.Name == "rd_kafka_DescribeAcls").CreateDelegate(typeof(_DescribeAcls_delegate));
            _DescribeAcls_result_acls = (_DescribeAcls_result_acls_delegate)methods.Single(m => m.Name == "rd_kafka_DescribeAcls_result_acls").CreateDelegate(typeof(_DescribeAcls_result_acls_delegate));
            _DeleteAcls = (_DeleteAcls_delegate)methods.Single(m => m.Name == "rd_kafka_DeleteAcls").CreateDelegate(typeof(_DeleteAcls_delegate));
            _DeleteAcls_result_responses = (_DeleteAcls_result_responses_delegate)methods.Single(m => m.Name == "rd_kafka_DeleteAcls_result_responses").CreateDelegate(typeof(_DeleteAcls_result_responses_delegate));
            _DeleteAcls_result_response_error = (_DeleteAcls_result_response_error_delegate)methods.Single(m => m.Name == "rd_kafka_DeleteAcls_result_response_error").CreateDelegate(typeof(_DeleteAcls_result_response_error_delegate));
            _DeleteAcls_result_response_matching_acls = (_DeleteAcls_result_response_matching_acls_delegate)methods.Single(m => m.Name == "rd_kafka_DeleteAcls_result_response_matching_acls").CreateDelegate(typeof(_DeleteAcls_result_response_matching_acls_delegate));

            _AlterConsumerGroupOffsets_new = (_AlterConsumerGroupOffsets_new_delegate)methods.Single(m => m.Name == "rd_kafka_AlterConsumerGroupOffsets_new").CreateDelegate(typeof(_AlterConsumerGroupOffsets_new_delegate));
            _AlterConsumerGroupOffsets_destroy = (_AlterConsumerGroupOffsets_destroy_delegate)methods.Single(m => m.Name == "rd_kafka_AlterConsumerGroupOffsets_destroy").CreateDelegate(typeof(_AlterConsumerGroupOffsets_destroy_delegate));
            _AlterConsumerGroupOffsets_result_groups = (_AlterConsumerGroupOffsets_result_groups_delegate)methods.Single(m => m.Name == "rd_kafka_AlterConsumerGroupOffsets_result_groups").CreateDelegate(typeof(_AlterConsumerGroupOffsets_result_groups_delegate));
            _AlterConsumerGroupOffsets = (_AlterConsumerGroupOffsets_delegate)methods.Single(m => m.Name == "rd_kafka_AlterConsumerGroupOffsets").CreateDelegate(typeof(_AlterConsumerGroupOffsets_delegate));

            _ListConsumerGroupOffsets_new = (_ListConsumerGroupOffsets_new_delegate)methods.Single(m => m.Name == "rd_kafka_ListConsumerGroupOffsets_new").CreateDelegate(typeof(_ListConsumerGroupOffsets_new_delegate));
            _ListConsumerGroupOffsets_destroy = (_ListConsumerGroupOffsets_destroy_delegate)methods.Single(m => m.Name == "rd_kafka_ListConsumerGroupOffsets_destroy").CreateDelegate(typeof(_ListConsumerGroupOffsets_destroy_delegate));
            _ListConsumerGroupOffsets_result_groups = (_ListConsumerGroupOffsets_result_groups_delegate)methods.Single(m => m.Name == "rd_kafka_ListConsumerGroupOffsets_result_groups").CreateDelegate(typeof(_ListConsumerGroupOffsets_result_groups_delegate));
            _ListConsumerGroupOffsets = (_ListConsumerGroupOffsets_delegate)methods.Single(m => m.Name == "rd_kafka_ListConsumerGroupOffsets").CreateDelegate(typeof(_ListConsumerGroupOffsets_delegate));

            _ListConsumerGroups = (_ListConsumerGroups_delegate)methods.Single(m => m.Name == "rd_kafka_ListConsumerGroups").CreateDelegate(typeof (_ListConsumerGroups_delegate));
            _ConsumerGroupListing_group_id = (_ConsumerGroupListing_group_id_delegate)methods.Single(m => m.Name == "rd_kafka_ConsumerGroupListing_group_id").CreateDelegate(typeof (_ConsumerGroupListing_group_id_delegate));
            _ConsumerGroupListing_is_simple_consumer_group = (_ConsumerGroupListing_is_simple_consumer_group_delegate)methods.Single(m => m.Name == "rd_kafka_ConsumerGroupListing_is_simple_consumer_group").CreateDelegate(typeof (_ConsumerGroupListing_is_simple_consumer_group_delegate));
            _ConsumerGroupListing_state = (_ConsumerGroupListing_state_delegate)methods.Single(m => m.Name == "rd_kafka_ConsumerGroupListing_state").CreateDelegate(typeof (_ConsumerGroupListing_state_delegate));
            _ListConsumerGroups_result_valid = (_ListConsumerGroups_result_valid_delegate)methods.Single(m => m.Name == "rd_kafka_ListConsumerGroups_result_valid").CreateDelegate(typeof (_ListConsumerGroups_result_valid_delegate));
            _ListConsumerGroups_result_errors = (_ListConsumerGroups_result_errors_delegate)methods.Single(m => m.Name == "rd_kafka_ListConsumerGroups_result_errors").CreateDelegate(typeof (_ListConsumerGroups_result_errors_delegate));

            _DescribeConsumerGroups = (_DescribeConsumerGroups_delegate)methods.Single(m => m.Name == "rd_kafka_DescribeConsumerGroups").CreateDelegate(typeof (_DescribeConsumerGroups_delegate));
            _DescribeConsumerGroups_result_groups = (_DescribeConsumerGroups_result_groups_delegate)methods.Single(m => m.Name == "rd_kafka_DescribeConsumerGroups_result_groups").CreateDelegate(typeof (_DescribeConsumerGroups_result_groups_delegate));
            _ConsumerGroupDescription_group_id = (_ConsumerGroupDescription_group_id_delegate)methods.Single(m => m.Name == "rd_kafka_ConsumerGroupDescription_group_id").CreateDelegate(typeof (_ConsumerGroupDescription_group_id_delegate));
            _ConsumerGroupDescription_error = (_ConsumerGroupDescription_error_delegate)methods.Single(m => m.Name == "rd_kafka_ConsumerGroupDescription_error").CreateDelegate(typeof (_ConsumerGroupDescription_error_delegate));
            _ConsumerGroupDescription_is_simple_consumer_group = (_ConsumerGroupDescription_is_simple_consumer_group_delegate)methods.Single(m => m.Name == "rd_kafka_ConsumerGroupDescription_is_simple_consumer_group").CreateDelegate(typeof (_ConsumerGroupDescription_is_simple_consumer_group_delegate));
            _ConsumerGroupDescription_partition_assignor = (_ConsumerGroupDescription_partition_assignor_delegate)methods.Single(m => m.Name == "rd_kafka_ConsumerGroupDescription_partition_assignor").CreateDelegate(typeof (_ConsumerGroupDescription_partition_assignor_delegate));
            _ConsumerGroupDescription_state = (_ConsumerGroupDescription_state_delegate)methods.Single(m => m.Name == "rd_kafka_ConsumerGroupDescription_state").CreateDelegate(typeof (_ConsumerGroupDescription_state_delegate));
            _ConsumerGroupDescription_coordinator = (_ConsumerGroupDescription_coordinator_delegate)methods.Single(m => m.Name == "rd_kafka_ConsumerGroupDescription_coordinator").CreateDelegate(typeof (_ConsumerGroupDescription_coordinator_delegate));
            _ConsumerGroupDescription_member_count = (_ConsumerGroupDescription_member_count_delegate)methods.Single(m => m.Name == "rd_kafka_ConsumerGroupDescription_member_count").CreateDelegate(typeof (_ConsumerGroupDescription_member_count_delegate));
            _ConsumerGroupDescription_authorized_operations_count = (_ConsumerGroupDescription_authorized_operations_count_delegate)methods.Single(m => m.Name == "rd_kafka_ConsumerGroupDescription_authorized_operations_count").CreateDelegate(typeof (_ConsumerGroupDescription_authorized_operations_count_delegate));
            _ConsumerGroupDescription_authorized_operation = (_ConsumerGroupDescription_authorized_operation_delegate)methods.Single(m => m.Name == "rd_kafka_ConsumerGroupDescription_authorized_operation").CreateDelegate(typeof (_ConsumerGroupDescription_authorized_operation_delegate));
            _ConsumerGroupDescription_member = (_ConsumerGroupDescription_member_delegate)methods.Single(m => m.Name == "rd_kafka_ConsumerGroupDescription_member").CreateDelegate(typeof (_ConsumerGroupDescription_member_delegate));
            _MemberDescription_client_id = (_MemberDescription_client_id_delegate)methods.Single(m => m.Name == "rd_kafka_MemberDescription_client_id").CreateDelegate(typeof (_MemberDescription_client_id_delegate));
            _MemberDescription_group_instance_id = (_MemberDescription_group_instance_id_delegate)methods.Single(m => m.Name == "rd_kafka_MemberDescription_group_instance_id").CreateDelegate(typeof (_MemberDescription_group_instance_id_delegate));
            _MemberDescription_consumer_id = (_MemberDescription_consumer_id_delegate)methods.Single(m => m.Name == "rd_kafka_MemberDescription_consumer_id").CreateDelegate(typeof (_MemberDescription_consumer_id_delegate));
            _MemberDescription_host = (_MemberDescription_host_delegate)methods.Single(m => m.Name == "rd_kafka_MemberDescription_host").CreateDelegate(typeof (_MemberDescription_host_delegate));
            _MemberDescription_assignment = (_MemberDescription_assignment_delegate)methods.Single(m => m.Name == "rd_kafka_MemberDescription_assignment").CreateDelegate(typeof (_MemberDescription_assignment_delegate));
            _MemberAssignment_partitions = (_MemberAssignment_partitions_delegate)methods.Single(m => m.Name == "rd_kafka_MemberAssignment_partitions").CreateDelegate(typeof (_MemberAssignment_partitions_delegate));
            _Node_id = (_Node_id_delegate)methods.Single(m => m.Name == "rd_kafka_Node_id").CreateDelegate(typeof (_Node_id_delegate));
            _Node_host = (_Node_host_delegate)methods.Single(m => m.Name == "rd_kafka_Node_host").CreateDelegate(typeof (_Node_host_delegate));
            _Node_port = (_Node_port_delegate)methods.Single(m => m.Name == "rd_kafka_Node_port").CreateDelegate(typeof (_Node_port_delegate));

<<<<<<< HEAD
            _DescribeTopics = (_DescribeTopics_delegate)methods.Single(m => m.Name == "rd_kafka_DescribeTopics").CreateDelegate(typeof (_DescribeTopics_delegate));
            _DescribeTopics_result_topics = (_DescribeTopics_result_topics_delegate)methods.Single(m => m.Name == "rd_kafka_DescribeTopics_result_topics").CreateDelegate(typeof (_DescribeTopics_result_topics_delegate));
            _TopicDescription_error = (_TopicDescription_error_delegate)methods.Single(m => m.Name == "rd_kafka_TopicDescription_error").CreateDelegate(typeof (_TopicDescription_error_delegate));
            _TopicDescription_topic_name = (_TopicDescription_topic_name_delegate)methods.Single(m => m.Name == "rd_kafka_TopicDescription_topic_name").CreateDelegate(typeof (_TopicDescription_topic_name_delegate));
            _TopicDescription_topic_authorized_operations_cnt = (_TopicDescription_topic_authorized_operations_cnt_delegate)methods.Single(m => m.Name == "rd_kafka_TopicDescription_topic_authorized_operations_cnt").CreateDelegate(typeof (_TopicDescription_topic_authorized_operations_cnt_delegate));
            _TopicDescription_authorized_operation_idx = (_TopicDescription_authorized_operation_idx_delegate)methods.Single(m => m.Name == "rd_kafka_TopicDescription_authorized_operation_idx").CreateDelegate(typeof (_TopicDescription_authorized_operation_idx_delegate));
            _TopicDescription_partition_error = (_TopicDescription_partition_error_delegate)methods.Single(m => m.Name == "rd_kafka_TopicDescription_partition_error").CreateDelegate(typeof (_TopicDescription_partition_error_delegate));
            _TopicDescription_topic_partition_cnt = (_TopicDescription_topic_partition_cnt_delegate)methods.Single(m => m.Name == "rd_kafka_TopicDescription_topic_partition_cnt").CreateDelegate(typeof (_TopicDescription_topic_partition_cnt_delegate));
            _TopicDescription_partiton_replica_idx = (_TopicDescription_partiton_replica_idx_delegate)methods.Single(m => m.Name == "rd_kafka_TopicDescription_partiton_replica_idx").CreateDelegate(typeof (_TopicDescription_partiton_replica_idx_delegate));
            _TopicDescription_partiton_isrs_idx = (_TopicDescription_partiton_isrs_idx_delegate)methods.Single(m => m.Name == "rd_kafka_TopicDescription_partiton_isrs_idx").CreateDelegate(typeof (_TopicDescription_partiton_isrs_idx_delegate));
            _TopicDescription_partiton_replica_cnt = (_TopicDescription_partiton_replica_cnt_delegate)methods.Single(m => m.Name == "rd_kafka_TopicDescription_partiton_replica_cnt").CreateDelegate(typeof (_TopicDescription_partiton_replica_cnt_delegate));
            _TopicDescription_partiton_isr_cnt = (_TopicDescription_partiton_isr_cnt_delegate)methods.Single(m => m.Name == "rd_kafka_TopicDescription_partiton_isr_cnt").CreateDelegate(typeof (_TopicDescription_partiton_isr_cnt_delegate));
            _TopicDescription_partiton_leader = (_TopicDescription_partiton_leader_delegate)methods.Single(m => m.Name == "rd_kafka_TopicDescription_partiton_leader").CreateDelegate(typeof (_TopicDescription_partiton_leader_delegate));
            _TopicDescription_partiton_id = (_TopicDescription_partiton_id_delegate)methods.Single(m => m.Name == "rd_kafka_TopicDescription_partiton_id").CreateDelegate(typeof (_TopicDescription_partiton_id_delegate));

            _DescribeCluster = (_DescribeCluster_delegate)methods.Single(m => m.Name == "rd_kafka_DescribeCluster").CreateDelegate(typeof (_DescribeCluster_delegate));
            _DescribeCluster_result_description = (_DescribeCluster_result_description_delegate)methods.Single(m => m.Name == "rd_kafka_DescribeCluster_result_description").CreateDelegate(typeof (_DescribeCluster_result_description_delegate));
            _ClusterDescription_node_cnt = (_ClusterDescription_node_cnt_delegate)methods.Single(m => m.Name == "rd_kafka_ClusterDescription_node_cnt").CreateDelegate(typeof (_ClusterDescription_node_cnt_delegate));
            _ClusterDescription_cluster_id = (_ClusterDescription_cluster_id_delegate)methods.Single(m => m.Name == "rd_kafka_ClusterDescription_cluster_id").CreateDelegate(typeof (_ClusterDescription_cluster_id_delegate));
            _ClusterDescription_controller_id = (_ClusterDescription_controller_id_delegate)methods.Single(m => m.Name == "rd_kafka_ClusterDescription_controller_id").CreateDelegate(typeof (_ClusterDescription_controller_id_delegate));
            _ClusterDescription_cluster_acl_operations_cnt = (_ClusterDescription_cluster_acl_operations_cnt_delegate)methods.Single(m => m.Name == "rd_kafka_ClusterDescription_cluster_acl_operations_cnt").CreateDelegate(typeof (_ClusterDescription_cluster_acl_operations_cnt_delegate));
            _ClusterDescription_authorized_operation_idx = (_ClusterDescription_authorized_operation_idx_delegate)methods.Single(m => m.Name == "rd_kafka_ClusterDescription_authorized_operation_idx").CreateDelegate(typeof (_ClusterDescription_authorized_operation_idx_delegate));
            _ClusterDescription_node_idx = (_ClusterDescription_node_idx_delegate)methods.Single(m => m.Name == "rd_kafka_ClusterDescription_node_idx").CreateDelegate(typeof (_ClusterDescription_node_idx_delegate));

=======
            _DescribeUserScramCredentials = (_DescribeUserScramCredentials_delegate)methods.Single(m => m.Name == "rd_kafka_DescribeUserScramCredentials").CreateDelegate(typeof (_DescribeUserScramCredentials_delegate));
            _DescribeUserScramCredentials_result_descriptions = (_DescribeUserScramCredentials_result_descriptions_delegate)methods.Single(m => m.Name == "rd_kafka_DescribeUserScramCredentials_result_descriptions").CreateDelegate(typeof(_DescribeUserScramCredentials_result_descriptions_delegate));
            _UserScramCredentialsDescription_user = (_UserScramCredentialsDescription_user_delegate)methods.Single(m => m.Name == "rd_kafka_UserScramCredentialsDescription_user").CreateDelegate(typeof(_UserScramCredentialsDescription_user_delegate));
            _UserScramCredentialsDescription_error = (_UserScramCredentialsDescription_error_delegate)methods.Single(m => m.Name == "rd_kafka_UserScramCredentialsDescription_error").CreateDelegate(typeof(_UserScramCredentialsDescription_error_delegate));
            _UserScramCredentialsDescription_scramcredentialinfo_count = (_UserScramCredentialsDescription_scramcredentialinfo_count_delegate)methods.Single(m => m.Name == "rd_kafka_UserScramCredentialsDescription_scramcredentialinfo_count").CreateDelegate(typeof(_UserScramCredentialsDescription_scramcredentialinfo_count_delegate));
            _UserScramCredentialsDescription_scramcredentialinfo = (_UserScramCredentialsDescription_scramcredentialinfo_delegate)methods.Single(m => m.Name == "rd_kafka_UserScramCredentialsDescription_scramcredentialinfo").CreateDelegate(typeof(_UserScramCredentialsDescription_scramcredentialinfo_delegate));
            _ScramCredentialInfo_mechanism = (_ScramCredentialInfo_mechanism_delegate)methods.Single(m => m.Name == "rd_kafka_ScramCredentialInfo_mechanism").CreateDelegate(typeof(_ScramCredentialInfo_mechanism_delegate));
            _ScramCredentialInfo_iterations = (_ScramCredentialInfo_iterations_delegate)methods.Single(m => m.Name == "rd_kafka_ScramCredentialInfo_iterations").CreateDelegate(typeof(_ScramCredentialInfo_iterations_delegate));

            _UserScramCredentialUpsertion_new = (_UserScramCredentialUpsertion_new_delegate)methods.Single(m => m.Name == "rd_kafka_UserScramCredentialUpsertion_new").CreateDelegate(typeof (_UserScramCredentialUpsertion_new_delegate)); 
            _UserScramCredentialDeletion_new = (_UserScramCredentialDeletion_new_delegate)methods.Single(m => m.Name == "rd_kafka_UserScramCredentialDeletion_new").CreateDelegate(typeof (_UserScramCredentialDeletion_new_delegate));
            _UserScramCredentialAlteration_destroy = (_UserScramCredentialAlteration_destroy_delegate)methods.Single(m => m.Name == "rd_kafka_UserScramCredentialAlteration_destroy").CreateDelegate(typeof (_UserScramCredentialAlteration_destroy_delegate));
            _AlterUserScramCredentials = (_AlterUserScramCredentials_delegate)methods.Single(m => m.Name == "rd_kafka_AlterUserScramCredentials").CreateDelegate(typeof (_AlterUserScramCredentials_delegate));
            _AlterUserScramCredentials_result_responses = (_AlterUserScramCredentials_result_responses_delegate)methods.Single(m => m.Name == "rd_kafka_AlterUserScramCredentials_result_responses").CreateDelegate(typeof(_AlterUserScramCredentials_result_responses_delegate));
            _AlterUserScramCredentials_result_response_user = (_AlterUserScramCredentials_result_response_user_delegate)methods.Single(m => m.Name == "rd_kafka_AlterUserScramCredentials_result_response_user").CreateDelegate(typeof(_AlterUserScramCredentials_result_response_user_delegate));
            _AlterUserScramCredentials_result_response_error = (_AlterUserScramCredentials_result_response_error_delegate)methods.Single(m => m.Name == "rd_kafka_AlterUserScramCredentials_result_response_error").CreateDelegate(typeof(_AlterUserScramCredentials_result_response_error_delegate));
>>>>>>> 65362199

            _topic_result_error = (Func<IntPtr, ErrorCode>)methods.Single(m => m.Name == "rd_kafka_topic_result_error").CreateDelegate(typeof(Func<IntPtr, ErrorCode>));
            _topic_result_error_string = (Func<IntPtr, IntPtr>)methods.Single(m => m.Name == "rd_kafka_topic_result_error_string").CreateDelegate(typeof(Func<IntPtr, IntPtr>));
            _topic_result_name = (Func<IntPtr, IntPtr>)methods.Single(m => m.Name == "rd_kafka_topic_result_name").CreateDelegate(typeof(Func<IntPtr, IntPtr>));

            _group_result_name = (Func<IntPtr, IntPtr>)methods.Single(m => m.Name == "rd_kafka_group_result_name").CreateDelegate(typeof(Func<IntPtr, IntPtr>));
            _group_result_error = (Func<IntPtr, IntPtr>)methods.Single(m => m.Name == "rd_kafka_group_result_error").CreateDelegate(typeof(Func<IntPtr, IntPtr>));
            _group_result_partitions = (Func<IntPtr, IntPtr>)methods.Single(m => m.Name == "rd_kafka_group_result_partitions").CreateDelegate(typeof(Func<IntPtr, IntPtr>));

            _destroy = (Action<IntPtr>)methods.Single(m => m.Name == "rd_kafka_destroy").CreateDelegate(typeof(Action<IntPtr>));
            _destroy_flags = (Action<IntPtr, IntPtr>)methods.Single(m => m.Name == "rd_kafka_destroy_flags").CreateDelegate(typeof(Action<IntPtr, IntPtr>));

            _error_code = (Func<IntPtr, ErrorCode>)methods.Single(m => m.Name == "rd_kafka_error_code").CreateDelegate(typeof(Func<IntPtr, ErrorCode>));
            _error_string = (Func<IntPtr, IntPtr>)methods.Single(m => m.Name == "rd_kafka_error_string").CreateDelegate(typeof(Func<IntPtr, IntPtr>));
            _error_is_fatal = (Func<IntPtr, IntPtr>)methods.Single(m => m.Name == "rd_kafka_error_is_fatal").CreateDelegate(typeof(Func<IntPtr, IntPtr>));
            _error_is_retriable = (Func<IntPtr, IntPtr>)methods.Single(m => m.Name == "rd_kafka_error_is_retriable").CreateDelegate(typeof(Func<IntPtr, IntPtr>));
            _error_txn_requires_abort = (Func<IntPtr, IntPtr>)methods.Single(m => m.Name == "rd_kafka_error_txn_requires_abort").CreateDelegate(typeof(Func<IntPtr, IntPtr>));
            _error_destroy = (Action<IntPtr>)methods.Single(m => m.Name == "rd_kafka_error_destroy").CreateDelegate(typeof(Action<IntPtr>));

            try
            {
                // throws if the native library failed to load.
                _err2str(ErrorCode.NoError);
            }
            catch (Exception)
            {
                return false;
            }

            return true;
        }

        static object loadLockObj = new object();
        static bool isInitialized = false;

        public static bool IsInitialized
        {
            get
            {
                lock (loadLockObj)
                {
                    return isInitialized;
                }
            }
        }

        /// <summary>
        ///     Attempt to load librdkafka.
        /// </summary>
        /// <returns>
        ///     true if librdkafka was loaded as a result of this call, false if the
        ///     library has already been loaded.
        ///
        ///     throws DllNotFoundException if librdkafka could not be loaded.
        ///     throws FileLoadException if the loaded librdkafka version is too low.
        ///     throws InvalidOperationException on other error.
        /// </returns>
        public static bool Initialize(string userSpecifiedPath)
        {
            lock (loadLockObj)
            {
                if (isInitialized)
                {
                    return false;
                }

#if NET462

                if (!MonoSupport.IsMonoRuntime)
                {
                    LoadNetFrameworkDelegates(userSpecifiedPath);
                }
                else
                {
                    if (Environment.OSVersion.Platform == PlatformID.Unix)
                    {
                        LoadLinuxDelegates(userSpecifiedPath);
                    }
                    else if (Environment.OSVersion.Platform == PlatformID.MacOSX)
                    {
                        LoadOSXDelegates(userSpecifiedPath);
                    }
                    else
                    {
                        // Assume other PlatformId enum cases are Windows based
                        // (at the time of implementation, this is the case).
                        LoadNetFrameworkDelegates(userSpecifiedPath);
                    }
                }

#else

                if (RuntimeInformation.IsOSPlatform(OSPlatform.Windows))
                {
                    LoadNetStandardDelegates(userSpecifiedPath);
                }
                else if (RuntimeInformation.IsOSPlatform(OSPlatform.OSX))
                {
                    LoadOSXDelegates(userSpecifiedPath);
                }
                else if (RuntimeInformation.IsOSPlatform(OSPlatform.Linux))
                {
                    LoadLinuxDelegates(userSpecifiedPath);
                }
                else
                {
                    throw new InvalidOperationException($"Unsupported platform: {RuntimeInformation.OSDescription}");
                }

#endif

                if ((long)version() < minVersion)
                {
                    throw new FileLoadException($"Invalid librdkafka version {(long)version():x}, expected at least {minVersion:x}");
                }

                isInitialized = true;
                return true;
            }
        }


#if NET462
        private static void LoadNetFrameworkDelegates(string userSpecifiedPath)
        {
            string path = userSpecifiedPath;
            if (path == null)
            {
                // in net45, librdkafka.dll is not in the process directory, we have to load it manually
                // and also search in the same folder for its dependencies (LOAD_WITH_ALTERED_SEARCH_PATH)
                var is64 = IntPtr.Size == 8;
                var baseUri = new Uri(Assembly.GetExecutingAssembly().GetName().EscapedCodeBase);
                var baseDirectory = Path.GetDirectoryName(baseUri.LocalPath);
                var dllDirectory = Path.Combine(
                    baseDirectory,
                    is64
                        ? Path.Combine("librdkafka", "x64")
                        : Path.Combine("librdkafka", "x86"));
                path = Path.Combine(dllDirectory, "librdkafka.dll");

                if (!File.Exists(path))
                {
                    dllDirectory = Path.Combine(
                        baseDirectory,
                        is64
                            ? @"runtimes\win-x64\native"
                            : @"runtimes\win-x86\native");
                    path = Path.Combine(dllDirectory, "librdkafka.dll");
                }

                if (!File.Exists(path))
                {
                    dllDirectory = Path.Combine(
                        baseDirectory,
                        is64 ? "x64" : "x86");
                    path = Path.Combine(dllDirectory, "librdkafka.dll");
                }

                if (!File.Exists(path))
                {
                    path = Path.Combine(baseDirectory, "librdkafka.dll");
                }
            }

            if (WindowsNative.LoadLibraryEx(path, IntPtr.Zero, WindowsNative.LoadLibraryFlags.LOAD_WITH_ALTERED_SEARCH_PATH) == IntPtr.Zero)
            {
                // catch the last win32 error by default and keep the associated default message
                var win32Exception = new Win32Exception();
                var additionalMessage =
                    $"Error while loading librdkafka.dll or its dependencies from {path}. " +
                    $"Check the directory exists, if not check your deployment process. " +
                    $"You can also load the library and its dependencies by yourself " +
                    $"before any call to Confluent.Kafka";

                throw new InvalidOperationException(additionalMessage, win32Exception);
            }

            if (!SetDelegates(typeof(NativeMethods.NativeMethods)))
            {
                throw new DllNotFoundException("Failed to load the librdkafka native library.");
            }
        }

#endif

        private static bool TrySetDelegates(List<Type> nativeMethodCandidateTypes)
        {
            foreach (var t in nativeMethodCandidateTypes)
            {
                if (SetDelegates(t))
                {
                    return true;
                }
            }

            throw new DllNotFoundException("Failed to load the librdkafka native library.");
        }

        private static void LoadNetStandardDelegates(string userSpecifiedPath)
        {
            if (userSpecifiedPath != null)
            {
                if (WindowsNative.LoadLibraryEx(userSpecifiedPath, IntPtr.Zero, WindowsNative.LoadLibraryFlags.LOAD_WITH_ALTERED_SEARCH_PATH) == IntPtr.Zero)
                {
                    // TODO: The Win32Exception class is not available in .NET Standard, which is the easy way to get the message string corresponding to
                    // a win32 error. FormatMessage is not straightforward to p/invoke, so leaving this as a job for another day.
                    throw new InvalidOperationException($"Failed to load librdkafka at location '{userSpecifiedPath}'. Win32 error: {Marshal.GetLastWin32Error()}");
                }
            }

            TrySetDelegates(new List<Type> { typeof(NativeMethods.NativeMethods) });
        }

        private static void LoadOSXDelegates(string userSpecifiedPath)
        {
            if (userSpecifiedPath != null)
            {
                if (PosixNative.dlopen(userSpecifiedPath, RTLD_NOW) == IntPtr.Zero)
                {
                    throw new InvalidOperationException($"Failed to load librdkafka at location '{userSpecifiedPath}'. dlerror: '{PosixNative.LastError}'.");
                }
            }

            TrySetDelegates(new List<Type> { typeof(NativeMethods.NativeMethods) });
        }

        private static void LoadLinuxDelegates(string userSpecifiedPath)
        {
            if (userSpecifiedPath != null)
            {
                if (PosixNative.dlopen(userSpecifiedPath, RTLD_NOW) == IntPtr.Zero)
                {
                    throw new InvalidOperationException($"Failed to load librdkafka at location '{userSpecifiedPath}'. dlerror: '{PosixNative.LastError}'.");
                }

                TrySetDelegates(new List<Type> { typeof(NativeMethods.NativeMethods) });
            }
            else
            {
                var delegates = new List<Type>();

                var osName = PlatformApis.GetOSName();
                if (osName.Equals("alpine", StringComparison.OrdinalIgnoreCase))
                {
                    delegates.Add(typeof(NativeMethods.NativeMethods_Alpine));
                }
                else
                {
                    delegates.Add(typeof(NativeMethods.NativeMethods_Centos7));
                    delegates.Add(typeof(NativeMethods.NativeMethods));
                    delegates.Add(typeof(NativeMethods.NativeMethods_Centos6));
                }

                TrySetDelegates(delegates);
            }
        }


        [UnmanagedFunctionPointer(callingConvention: CallingConvention.Cdecl)]
        internal delegate void DeliveryReportDelegate(
                IntPtr rk,
                /* const rd_kafka_message_t * */ IntPtr rkmessage,
                // ref rd_kafka_message rkmessage,
                IntPtr opaque);

        [UnmanagedFunctionPointer(callingConvention: CallingConvention.Cdecl)]
        internal delegate void CommitDelegate(IntPtr rk,
                ErrorCode err,
                /* rd_kafka_topic_partition_list_t * */ IntPtr offsets,
                IntPtr opaque);

        [UnmanagedFunctionPointer(callingConvention: CallingConvention.Cdecl)]
        internal delegate void ErrorDelegate(IntPtr rk,
                ErrorCode err, string reason, IntPtr opaque);

        [UnmanagedFunctionPointer(callingConvention: CallingConvention.Cdecl)]
        internal delegate void RebalanceDelegate(IntPtr rk,
                ErrorCode err,
                /* rd_kafka_topic_partition_list_t * */ IntPtr partitions,
                IntPtr opaque);

        [UnmanagedFunctionPointer(callingConvention: CallingConvention.Cdecl)]
        internal delegate void LogDelegate(IntPtr rk, SyslogLevel level, string fac, string buf);

        [UnmanagedFunctionPointer(callingConvention: CallingConvention.Cdecl)]
        internal delegate int StatsDelegate(IntPtr rk, IntPtr json, UIntPtr json_len, IntPtr opaque);

        [UnmanagedFunctionPointer(callingConvention: CallingConvention.Cdecl)]
        internal delegate void OAuthBearerTokenRefreshDelegate(IntPtr rk, IntPtr oauthbearer_config, IntPtr opaque);

        [UnmanagedFunctionPointer(callingConvention: CallingConvention.Cdecl)]
        internal delegate int PartitionerDelegate(
            /* const rd_kafka_topic_t * */ IntPtr rkt,
            IntPtr keydata,
            UIntPtr keylen,
            int partition_cnt,
            IntPtr rkt_opaque,
            IntPtr msg_opaque);


        private static Func<IntPtr> _version;
        internal static IntPtr version() => _version();

        private static Func<IntPtr> _version_str;
        internal static IntPtr version_str() => _version_str();

        private static Func<IntPtr> _get_debug_contexts;
        internal static IntPtr get_debug_contexts() => _get_debug_contexts();

        private static Func<ErrorCode, IntPtr> _err2str;
        internal static IntPtr err2str(ErrorCode err) => _err2str(err);

        private static Func<IntPtr, IntPtr> _topic_partition_list_new;
        internal static IntPtr topic_partition_list_new(IntPtr size)
            => _topic_partition_list_new(size);

        private static Action<IntPtr> _topic_partition_list_destroy;
        internal static void topic_partition_list_destroy(IntPtr rkparlist)
            => _topic_partition_list_destroy(rkparlist);

        private static Func<IntPtr, string, int, IntPtr> _topic_partition_list_add;
        internal static IntPtr topic_partition_list_add(IntPtr rktparlist,
                string topic, int partition)
            => _topic_partition_list_add(rktparlist, topic, partition);

        private static Func<IntPtr, IntPtr> _headers_new;
        internal static IntPtr headers_new(IntPtr size)
            => _headers_new(size);

        private static Action<IntPtr> _headers_destroy;
        internal static void headers_destroy(IntPtr hdrs)
            => _headers_destroy(hdrs);

        private static Func<IntPtr, IntPtr, IntPtr, IntPtr, IntPtr, ErrorCode> _header_add;
        internal static ErrorCode headers_add(
                IntPtr hdrs,
                IntPtr keydata,
                IntPtr keylen,
                IntPtr valdata,
                IntPtr vallen)
            => _header_add(hdrs, keydata, keylen, valdata, vallen);

        internal delegate ErrorCode headerGetAllDelegate(
            IntPtr hdrs,
            IntPtr idx,
            out IntPtr namep,
            out IntPtr valuep,
            out IntPtr sizep);
        private static headerGetAllDelegate _header_get_all;
        internal static ErrorCode header_get_all(
            /* const rd_kafka_headers_t * */ IntPtr hdrs,
            /* const size_t */ IntPtr idx,
            /* const char ** */ out IntPtr namep,
            /* const void ** */ out IntPtr valuep,
            /* size_t * */ out IntPtr sizep)
            => _header_get_all(hdrs, idx, out namep, out valuep, out sizep);

        private static Func<ErrorCode> _last_error;
        internal static ErrorCode last_error() => _last_error();

        private static Func<IntPtr, StringBuilder, UIntPtr, ErrorCode> _fatal_error;
        internal static ErrorCode fatal_error(IntPtr rk, StringBuilder sb, UIntPtr len) => _fatal_error(rk, sb, len);

        private static Func<IntPtr, IntPtr> _message_errstr;
        internal static IntPtr message_errstr(IntPtr rkmessage) => _message_errstr(rkmessage);

        internal delegate long messageTimestampDelegate(IntPtr rkmessage, out IntPtr tstype);
        private static messageTimestampDelegate _message_timestamp;
        internal static long message_timestamp(IntPtr rkmessage, out IntPtr tstype) => _message_timestamp(rkmessage, out tstype);

        private static Func<IntPtr, PersistenceStatus> _message_status;
        internal static PersistenceStatus message_status(IntPtr rkmessage) => _message_status(rkmessage);

        internal delegate ErrorCode messageHeadersDelegate(IntPtr rkmessage, out IntPtr hdrsType);
        private static messageHeadersDelegate _message_headers;
        internal static ErrorCode message_headers(IntPtr rkmessage, out IntPtr hdrs) => _message_headers(rkmessage, out hdrs);

        internal delegate int messageLeaderEpoch(IntPtr rkmessage);
        private static messageLeaderEpoch _message_leader_epoch;
        internal static int message_leader_epoch(IntPtr rkmessage) => _message_leader_epoch(rkmessage);

        private static Action<IntPtr> _message_destroy;
        internal static void message_destroy(IntPtr rkmessage) => _message_destroy(rkmessage);

        private static Func<SafeConfigHandle> _conf_new;
        internal static SafeConfigHandle conf_new() => _conf_new();

        private static Action<IntPtr> _conf_destroy;
        internal static void conf_destroy(IntPtr conf) => _conf_destroy(conf);

        private static Func<IntPtr, IntPtr> _conf_dup;
        internal static IntPtr conf_dup(IntPtr conf) => _conf_dup(conf);

        private static Func<IntPtr, string, string, StringBuilder, UIntPtr, ConfRes> _conf_set;
        internal static ConfRes conf_set(IntPtr conf, string name,
                string value, StringBuilder errstr, UIntPtr errstr_size)
            => _conf_set(conf, name, value, errstr, errstr_size);

        private static Action<IntPtr, DeliveryReportDelegate> _conf_set_dr_msg_cb;
        internal static void conf_set_dr_msg_cb(IntPtr conf, DeliveryReportDelegate dr_msg_cb)
            => _conf_set_dr_msg_cb(conf, dr_msg_cb);

        private static Action<IntPtr, RebalanceDelegate> _conf_set_rebalance_cb;
        internal static void conf_set_rebalance_cb(IntPtr conf, RebalanceDelegate rebalance_cb)
            => _conf_set_rebalance_cb(conf, rebalance_cb);

        private static Action<IntPtr, CommitDelegate> _conf_set_offset_commit_cb;
        internal static void conf_set_offset_commit_cb(IntPtr conf, CommitDelegate commit_cb)
            => _conf_set_offset_commit_cb(conf, commit_cb);

        private static Action<IntPtr, ErrorDelegate> _conf_set_error_cb;
        internal static void conf_set_error_cb(IntPtr conf, ErrorDelegate error_cb)
            => _conf_set_error_cb(conf, error_cb);

        private static Action<IntPtr, LogDelegate> _conf_set_log_cb;
        internal static void conf_set_log_cb(IntPtr conf, LogDelegate log_cb)
            => _conf_set_log_cb(conf, log_cb);

        private static Action<IntPtr, StatsDelegate> _conf_set_stats_cb;
        internal static void conf_set_stats_cb(IntPtr conf, StatsDelegate stats_cb)
            => _conf_set_stats_cb(conf, stats_cb);

        private static Action<IntPtr, OAuthBearerTokenRefreshDelegate> _conf_set_oauthbearer_token_refresh_cb;
        internal static void conf_set_oauthbearer_token_refresh_cb(IntPtr conf, OAuthBearerTokenRefreshDelegate oauthbearer_token_refresh_cb)
            => _conf_set_oauthbearer_token_refresh_cb(conf, oauthbearer_token_refresh_cb);

        private static Func<IntPtr, string, long, string, string[], UIntPtr, StringBuilder, UIntPtr, ErrorCode> _oauthbearer_set_token;
        internal static ErrorCode oauthbearer_set_token(IntPtr rk,
            string token_value, long md_lifetime_ms, string md_principal_name, string[] extensions, UIntPtr extensions_size,
            StringBuilder errstr, UIntPtr errstr_size)
            => _oauthbearer_set_token(rk, token_value, md_lifetime_ms, md_principal_name, extensions, extensions_size, errstr, errstr_size);

        private static Func<IntPtr, string, ErrorCode> _oauthbearer_set_token_failure;
        internal static ErrorCode oauthbearer_set_token_failure(IntPtr rk, string errstr)
            => _oauthbearer_set_token_failure(rk, errstr);

        private static Action<IntPtr, IntPtr> _conf_set_default_topic_conf;
        internal static void conf_set_default_topic_conf(IntPtr conf, IntPtr tconf)
            => _conf_set_default_topic_conf(conf, tconf);

        private static Func<SafeConfigHandle, SafeTopicConfigHandle> _conf_get_default_topic_conf;
        internal static SafeTopicConfigHandle conf_get_default_topic_conf(SafeConfigHandle conf)
            => _conf_get_default_topic_conf(conf);

        private delegate ConfRes ConfGet(IntPtr conf, string name, StringBuilder dest,
                ref UIntPtr dest_size);
        private static ConfGet _conf_get;
        internal static ConfRes conf_get(IntPtr conf, string name,
                StringBuilder dest, ref UIntPtr dest_size)
            => _conf_get(conf, name, dest, ref dest_size);

        private static ConfGet _topic_conf_get;
        internal static ConfRes topic_conf_get(IntPtr conf, string name,
                StringBuilder dest, ref UIntPtr dest_size)
            => _topic_conf_get(conf, name, dest, ref dest_size);

        private delegate IntPtr ConfDump(IntPtr conf, out UIntPtr cntp);
        private static ConfDump _conf_dump;
        internal static IntPtr conf_dump(IntPtr conf, out UIntPtr cntp)
            => _conf_dump(conf, out cntp);

        private static ConfDump _topic_conf_dump;
        internal static IntPtr topic_conf_dump(IntPtr conf, out UIntPtr cntp)
            => _topic_conf_dump(conf, out cntp);

        private static Action<IntPtr, UIntPtr> _conf_dump_free;
        internal static void conf_dump_free(IntPtr arr, UIntPtr cnt)
            => _conf_dump_free(arr, cnt);

        private static Func<SafeTopicConfigHandle> _topic_conf_new;
        internal static SafeTopicConfigHandle topic_conf_new() => _topic_conf_new();

        private static Func<SafeTopicConfigHandle, SafeTopicConfigHandle> _topic_conf_dup;
        internal static SafeTopicConfigHandle topic_conf_dup(SafeTopicConfigHandle conf) => _topic_conf_dup(conf);

        private static Func<SafeKafkaHandle, SafeTopicConfigHandle> _default_topic_conf_dup;
        internal static SafeTopicConfigHandle default_topic_conf_dup(SafeKafkaHandle rk) => _default_topic_conf_dup(rk);

        private static Action<IntPtr> _topic_conf_destroy;
        internal static void topic_conf_destroy(IntPtr conf) => _topic_conf_destroy(conf);

        private static Func<IntPtr, string, string, StringBuilder, UIntPtr, ConfRes> _topic_conf_set;
        internal static ConfRes topic_conf_set(IntPtr conf, string name,
                string value, StringBuilder errstr, UIntPtr errstr_size)
            => _topic_conf_set(conf, name, value, errstr, errstr_size);

        private static Action<IntPtr, IntPtr> _topic_conf_set_opaque;
        internal static void topic_conf_set_opaque(
                IntPtr topic_conf, IntPtr opaque)
            => _topic_conf_set_opaque(topic_conf, opaque);

        private static Action<IntPtr, PartitionerDelegate> _topic_conf_set_partitioner_cb;
        internal static void topic_conf_set_partitioner_cb(
                IntPtr topic_conf, PartitionerDelegate partitioner_cb)
            => _topic_conf_set_partitioner_cb(topic_conf, partitioner_cb);

        private static Func<IntPtr, int, bool> _topic_partition_available;
        internal static bool topic_partition_available(IntPtr rkt, int partition)
            => _topic_partition_available(rkt, partition);


        private static Func<IntPtr, int> _topic_partition_get_leader_epoch;
        internal static int topic_partition_get_leader_epoch(IntPtr rkt)
            => _topic_partition_get_leader_epoch(rkt);

        private static Action<IntPtr, int> _topic_partition_set_leader_epoch;
        internal static void topic_partition_set_leader_epoch(IntPtr rkt, int leader_epoch)
            => _topic_partition_set_leader_epoch(rkt, leader_epoch);

        private static Func<IntPtr, IntPtr, IntPtr> _init_transactions;
        internal static IntPtr init_transactions(IntPtr rk, IntPtr timeout)
            => _init_transactions(rk, timeout);

        private static Func<IntPtr, IntPtr> _begin_transaction;
        internal static IntPtr begin_transaction(IntPtr rk)
            => _begin_transaction(rk);

        private static Func<IntPtr, IntPtr, IntPtr> _commit_transaction;
        internal static IntPtr commit_transaction(IntPtr rk, IntPtr timeout)
            => _commit_transaction(rk, timeout);

        private static Func<IntPtr, IntPtr, IntPtr> _abort_transaction;
        internal static IntPtr abort_transaction(IntPtr rk, IntPtr timeout)
            => _abort_transaction(rk, timeout);

        private static Func<IntPtr, IntPtr, IntPtr, IntPtr, IntPtr> _send_offsets_to_transaction;
        internal static IntPtr send_offsets_to_transaction(IntPtr rk, IntPtr offsets, IntPtr consumer_group_metadata, IntPtr timeout_ms)
            => _send_offsets_to_transaction(rk, offsets, consumer_group_metadata, timeout_ms);

        private static Func<IntPtr, IntPtr> _rd_kafka_consumer_group_metadata;
        internal static IntPtr consumer_group_metadata(IntPtr rk)
            => _rd_kafka_consumer_group_metadata(rk);

        private static Action<IntPtr> _rd_kafka_consumer_group_metadata_destroy;
        internal static void consumer_group_metadata_destroy(IntPtr rk)
            => _rd_kafka_consumer_group_metadata_destroy(rk);

        [UnmanagedFunctionPointer(callingConvention: CallingConvention.Cdecl)]
        private delegate IntPtr ConsumerGroupMetadataWriteDelegate(IntPtr cgmd, out IntPtr data, out IntPtr dataSize);
        private static ConsumerGroupMetadataWriteDelegate _rd_kafka_consumer_group_metadata_write;
        internal static IntPtr consumer_group_metadata_write(IntPtr cgmd, out IntPtr data, out IntPtr dataSize)
            => _rd_kafka_consumer_group_metadata_write(cgmd, out data, out dataSize);

        [UnmanagedFunctionPointer(callingConvention: CallingConvention.Cdecl)]
        private delegate IntPtr ConsumerGroupMetadataReadDelegate(out IntPtr cgmd, byte[] data, IntPtr dataSize);
        private static ConsumerGroupMetadataReadDelegate _rd_kafka_consumer_group_metadata_read;
        internal static IntPtr consumer_group_metadata_read(out IntPtr cgmd, byte[] data, IntPtr dataSize)
            => _rd_kafka_consumer_group_metadata_read(out cgmd, data, dataSize);

        private static Func<RdKafkaType, IntPtr, StringBuilder, UIntPtr, SafeKafkaHandle> _new;
        internal static SafeKafkaHandle kafka_new(RdKafkaType type, IntPtr conf,
                StringBuilder errstr, UIntPtr errstr_size)
            => _new(type, conf, errstr, errstr_size);

        private static Action<IntPtr> _destroy;
        internal static void destroy(IntPtr rk) => _destroy(rk);

        private static Action<IntPtr, IntPtr> _destroy_flags;
        internal static void destroy_flags(IntPtr rk, IntPtr flags) => _destroy_flags(rk, flags);

        private static Func<IntPtr, IntPtr> _name;
        internal static IntPtr name(IntPtr rk) => _name(rk);

        private static Func<IntPtr, IntPtr> _memberid;
        internal static IntPtr memberid(IntPtr rk) => _memberid(rk);

        private static Func<IntPtr, IntPtr, IntPtr, SafeTopicHandle> _topic_new;
        internal static SafeTopicHandle topic_new(IntPtr rk, IntPtr topic, IntPtr conf)
            => _topic_new(rk, topic, conf);

        private static Action<IntPtr> _topic_destroy;
        internal static void topic_destroy(IntPtr rk) => _topic_destroy(rk);

        private static Func<IntPtr, IntPtr> _topic_name;
        internal static IntPtr topic_name(IntPtr rkt) => _topic_name(rkt);

        private static Func<IntPtr, ErrorCode> _poll_set_consumer;
        internal static ErrorCode poll_set_consumer(IntPtr rk) => _poll_set_consumer(rk);

        private static Func<IntPtr, IntPtr, IntPtr> _poll;
        internal static IntPtr poll(IntPtr rk, IntPtr timeout_ms) => _poll(rk, timeout_ms);

        private delegate ErrorCode QueryOffsets(IntPtr rk, string topic, int partition,
                out long low, out long high, IntPtr timeout_ms);
        private static QueryOffsets _query_watermark_offsets;
        internal static ErrorCode query_watermark_offsets(IntPtr rk, string topic, int partition,
                out long low, out long high, IntPtr timeout_ms)
            => _query_watermark_offsets(rk, topic, partition, out low, out high, timeout_ms);

        private delegate ErrorCode GetOffsets(IntPtr rk, string topic, int partition,
                out long low, out long high);
        private static GetOffsets _get_watermark_offsets;
        internal static ErrorCode get_watermark_offsets(IntPtr rk, string topic, int partition,
                out long low, out long high)
            => _get_watermark_offsets(rk, topic, partition, out low, out high);

        private delegate ErrorCode OffsetsForTimes(IntPtr rk, IntPtr offsets, IntPtr timeout_ms);
        private static OffsetsForTimes _offsets_for_times;
        internal static ErrorCode offsets_for_times(IntPtr rk, IntPtr offsets, IntPtr timeout_ms)
            => _offsets_for_times(rk, offsets, timeout_ms);

        private static Action<IntPtr, IntPtr> _mem_free;
        internal static void mem_free(IntPtr rk, IntPtr ptr)
            => _mem_free(rk, ptr);

        private static Func<IntPtr, IntPtr, ErrorCode> _subscribe;
        internal static ErrorCode subscribe(IntPtr rk, IntPtr topics) => _subscribe(rk, topics);

        private static Func<IntPtr, ErrorCode> _unsubscribe;
        internal static ErrorCode unsubscribe(IntPtr rk) => _unsubscribe(rk);

        private delegate ErrorCode Subscription(IntPtr rk, out IntPtr topics);
        private static Subscription _subscription;
        internal static ErrorCode subscription(IntPtr rk, out IntPtr topics)
            => _subscription(rk, out topics);

        private static Func<IntPtr, IntPtr, IntPtr> _consumer_poll;
        internal static IntPtr consumer_poll(IntPtr rk, IntPtr timeout_ms)
            => _consumer_poll(rk, timeout_ms);

        private static Func<IntPtr, ErrorCode> _consumer_close;
        internal static ErrorCode consumer_close(IntPtr rk) => _consumer_close(rk);

        private static Func<IntPtr, IntPtr, ErrorCode> _assign;
        internal static ErrorCode assign(IntPtr rk, IntPtr partitions)
            => _assign(rk, partitions);

        private static Func<IntPtr, IntPtr, IntPtr> _incremental_assign;
        internal static IntPtr incremental_assign(IntPtr rk, IntPtr partitions)
            => _incremental_assign(rk, partitions);

        private static Func<IntPtr, IntPtr, IntPtr> _incremental_unassign;
        internal static IntPtr incremental_unassign(IntPtr rk, IntPtr partitions)
            => _incremental_unassign(rk, partitions);

        private static Func<IntPtr, IntPtr> _assignment_lost;
        internal static IntPtr assignment_lost(IntPtr rk)
            => _assignment_lost(rk);

        private static Func<IntPtr, IntPtr> _rebalance_protocol;
        internal static IntPtr rebalance_protocol(IntPtr rk)
            => _rebalance_protocol(rk);

        private delegate ErrorCode Assignment(IntPtr rk, out IntPtr topics);
        private static Assignment _assignment;
        internal static ErrorCode assignment(IntPtr rk, out IntPtr topics)
            => _assignment(rk, out topics);

        private static Func<IntPtr, IntPtr, ErrorCode> _offsets_store;
        internal static ErrorCode offsets_store(IntPtr rk, IntPtr offsets)
            => _offsets_store(rk, offsets);

        private static Func<IntPtr, IntPtr, bool, ErrorCode> _commit;
        internal static ErrorCode commit(IntPtr rk, IntPtr offsets, bool async)
            => _commit(rk, offsets, async);

        private static Func<IntPtr, IntPtr, IntPtr, CommitDelegate, IntPtr, ErrorCode> _commit_queue;
        internal static ErrorCode commit_queue(IntPtr rk, IntPtr offsets, IntPtr rkqu,
            CommitDelegate cb, IntPtr opaque)
            => _commit_queue(rk, offsets, rkqu, cb, opaque);

        private static Func<IntPtr, IntPtr, ErrorCode> _pause_partitions;
        internal static ErrorCode pause_partitions(IntPtr rk, IntPtr partitions)
            => _pause_partitions(rk, partitions);

        private static Func<IntPtr, IntPtr, ErrorCode> _resume_partitions;
        internal static ErrorCode resume_partitions(IntPtr rk, IntPtr partitions)
            => _resume_partitions(rk, partitions);

        private static Func<IntPtr, int, long, IntPtr, ErrorCode> _seek;
        internal static ErrorCode seek(IntPtr rkt, int partition, long offset, IntPtr timeout_ms)
            => _seek(rkt, partition, offset, timeout_ms);
            
        private static Func<IntPtr, IntPtr, IntPtr, IntPtr> _seek_partitions;
        internal static IntPtr seek_partitions(IntPtr rkt, IntPtr partitions, IntPtr timeout_ms)
            => _seek_partitions(rkt, partitions, timeout_ms);

        private static Func<IntPtr, IntPtr, IntPtr, ErrorCode> _committed;
        internal static ErrorCode committed(IntPtr rk, IntPtr partitions, IntPtr timeout_ms)
            => _committed(rk, partitions, timeout_ms);

        private static Func<IntPtr, IntPtr, ErrorCode> _position;
        internal static ErrorCode position(IntPtr rk, IntPtr partitions)
            => _position(rk, partitions);

        private unsafe delegate IntPtr Produceva(IntPtr rk,
            rd_kafka_vu* vus,
            IntPtr size);

        private static Produceva _produceva;

        internal static unsafe ErrorCode produceva(
            IntPtr rk,
            string topic,
            int partition,
            IntPtr msgflags,
            IntPtr val, UIntPtr len,
            IntPtr key, UIntPtr keylen,
            long timestamp,
            IntPtr headers,
            IntPtr msg_opaque)
        {
            IntPtr topicStrPtr = Marshal.StringToHGlobalAnsi(topic);
            
            try
            {
                rd_kafka_vu* vus = stackalloc rd_kafka_vu[] {
                    new rd_kafka_vu() {vt = rd_kafka_vtype.Topic,     data  = new vu_data() {topic = topicStrPtr}},
                    new rd_kafka_vu() {vt = rd_kafka_vtype.Partition, data  = new vu_data() {partition = partition}},
                    new rd_kafka_vu() {vt = rd_kafka_vtype.MsgFlags,  data  = new vu_data() {msgflags = msgflags}},
                    new rd_kafka_vu() {vt = rd_kafka_vtype.Value,     data  = new vu_data() {val = new ptr_and_size() {ptr = val, size = len}}},
                    new rd_kafka_vu() {vt = rd_kafka_vtype.Key,       data  = new vu_data() {key = new ptr_and_size() {ptr = key, size = keylen}}},
                    new rd_kafka_vu() {vt = rd_kafka_vtype.Timestamp, data  = new vu_data() {timestamp = timestamp}},
                    new rd_kafka_vu() {vt = rd_kafka_vtype.Headers,   data  = new vu_data() {headers = headers}},
                    new rd_kafka_vu() {vt = rd_kafka_vtype.Opaque,    data  = new vu_data() {opaque = msg_opaque}},
                };

                IntPtr result = _produceva(rk, vus, new IntPtr(8));
                return GetErrorCodeAndDestroy(result);
            }
            finally
            {
                Marshal.FreeHGlobal(topicStrPtr);
            }
        }

        /// <summary>
        ///  Mimicks what ctor in <see cref="Error"/> will do
        /// </summary>
        private static ErrorCode GetErrorCodeAndDestroy(IntPtr ptr)
        {
            if (ptr == IntPtr.Zero)
            {
                return ErrorCode.NoError;
            }

            var code = error_code(ptr);
            error_destroy(ptr);
            return code;
        }

        private delegate ErrorCode Flush(IntPtr rk, IntPtr timeout_ms);
        private static Flush _flush;
        internal static ErrorCode flush(IntPtr rk, IntPtr timeout_ms)
            => _flush(rk, timeout_ms);

        private delegate ErrorCode Metadata(IntPtr rk, bool all_topics,
                IntPtr only_rkt, out IntPtr metadatap, IntPtr timeout_ms);
        private static Metadata _metadata;
        internal static ErrorCode metadata(IntPtr rk, bool all_topics,
                IntPtr only_rkt, out IntPtr metadatap, IntPtr timeout_ms)
            => _metadata(rk, all_topics, only_rkt, out metadatap, timeout_ms);

        private static Action<IntPtr> _metadata_destroy;
        internal static void metadata_destroy(IntPtr metadata)
            => _metadata_destroy(metadata);

        private delegate ErrorCode ListGroups(IntPtr rk, string group,
                out IntPtr grplistp, IntPtr timeout_ms);
        private static ListGroups _list_groups;
        internal static ErrorCode list_groups(IntPtr rk, string group,
                out IntPtr grplistp, IntPtr timeout_ms)
            => _list_groups(rk, group, out grplistp, timeout_ms);

        private static Action<IntPtr> _group_list_destroy;
        internal static void group_list_destroy(IntPtr grplist)
            => _group_list_destroy(grplist);

        private static Func<IntPtr, string, IntPtr> _brokers_add;
        internal static IntPtr brokers_add(IntPtr rk, string brokerlist)
            => _brokers_add(rk, brokerlist);

        private delegate IntPtr _sasl_set_credentials_delegate(IntPtr rk, string username, string password);
        private static _sasl_set_credentials_delegate _sasl_set_credentials;
        internal static IntPtr sasl_set_credentials(IntPtr rk, string username, string password)
            => _sasl_set_credentials(rk, username, password);

        private static Func<IntPtr, int> _outq_len;
        internal static int outq_len(IntPtr rk) => _outq_len(rk);



        //
        // Admin API
        //

        private static Func<IntPtr, AdminOp, IntPtr> _AdminOptions_new;
        internal static IntPtr AdminOptions_new(IntPtr rk, AdminOp op) => _AdminOptions_new(rk, op);

        private static Action<IntPtr> _AdminOptions_destroy;
        internal static void AdminOptions_destroy(IntPtr options) => _AdminOptions_destroy(options);

        private static Func<IntPtr, IntPtr, StringBuilder, UIntPtr, ErrorCode> _AdminOptions_set_request_timeout;
        internal static ErrorCode AdminOptions_set_request_timeout(
            IntPtr options,
            IntPtr timeout_ms,
            StringBuilder errstr,
            UIntPtr errstr_size) => _AdminOptions_set_request_timeout(options, timeout_ms, errstr, errstr_size);

        private static Func<IntPtr, IntPtr, StringBuilder, UIntPtr, ErrorCode> _AdminOptions_set_operation_timeout;
        internal static ErrorCode AdminOptions_set_operation_timeout(
            IntPtr options,
            IntPtr timeout_ms,
            StringBuilder errstr,
            UIntPtr errstr_size) => _AdminOptions_set_operation_timeout(options, timeout_ms, errstr, errstr_size);

        private static Func<IntPtr, IntPtr, StringBuilder, UIntPtr, ErrorCode> _AdminOptions_set_validate_only;
        internal static ErrorCode AdminOptions_set_validate_only(
            IntPtr options,
            IntPtr true_or_false,
            StringBuilder errstr,
            UIntPtr errstr_size) => _AdminOptions_set_validate_only(options, true_or_false, errstr, errstr_size);

        private static Func<IntPtr, IntPtr, StringBuilder, UIntPtr, ErrorCode> _AdminOptions_set_incremental;
        internal static ErrorCode AdminOptions_set_incremental(
            IntPtr options,
            IntPtr true_or_false,
            StringBuilder errstr,
            UIntPtr errstr_size) => _AdminOptions_set_incremental(options, true_or_false, errstr, errstr_size);

        private static Func<IntPtr, int, StringBuilder, UIntPtr, ErrorCode> _AdminOptions_set_broker;
        internal static ErrorCode AdminOptions_set_broker(
            IntPtr options,
            int broker_id,
            StringBuilder errstr,
            UIntPtr errstr_size) => _AdminOptions_set_broker(options, broker_id, errstr, errstr_size);

        private static Action<IntPtr, IntPtr> _AdminOptions_set_opaque;
        internal static void AdminOptions_set_opaque(
            IntPtr options,
            IntPtr opaque) => _AdminOptions_set_opaque(options, opaque);

        private static Func<IntPtr, IntPtr, IntPtr> _AdminOptions_set_require_stable_offsets;
        internal static IntPtr AdminOptions_set_require_stable_offsets(
            IntPtr options,
            IntPtr true_or_false) => _AdminOptions_set_require_stable_offsets(options, true_or_false);

        private static Func<IntPtr, IntPtr, IntPtr> _AdminOptions_set_include_authorized_operations;
        internal static IntPtr AdminOptions_set_include_authorized_operations(
            IntPtr options,
            IntPtr true_or_false) => _AdminOptions_set_include_authorized_operations(options, true_or_false);

        private static Func<IntPtr, IntPtr, IntPtr> _AdminOptions_set_include_topic_authorized_operations;
        internal static IntPtr AdminOptions_set_include_topic_authorized_operations(
            IntPtr options,
            IntPtr true_or_false) => _AdminOptions_set_include_topic_authorized_operations(options, true_or_false);

        private static Func<IntPtr, IntPtr, IntPtr> _AdminOptions_set_include_cluster_authorized_operations;
        internal static IntPtr AdminOptions_set_include_cluster_authorized_operations(
            IntPtr options,
            IntPtr true_or_false) => _AdminOptions_set_include_cluster_authorized_operations(options, true_or_false);

        private static Func<IntPtr, ConsumerGroupState[], UIntPtr, IntPtr> _AdminOptions_set_match_consumer_group_states;
        internal static IntPtr AdminOptions_set_match_consumer_group_states(IntPtr options, ConsumerGroupState[] states, UIntPtr statesCnt)
            => _AdminOptions_set_match_consumer_group_states(options, states, statesCnt);

        private static Func<string, IntPtr, IntPtr, StringBuilder, UIntPtr, IntPtr> _NewTopic_new;
        internal static IntPtr NewTopic_new(
                        string topic,
                        IntPtr num_partitions,
                        IntPtr replication_factor,
                        StringBuilder errstr,
                        UIntPtr errstr_size) => _NewTopic_new(topic, num_partitions, replication_factor, errstr, errstr_size);

        private static Action<IntPtr> _NewTopic_destroy;
        internal static void NewTopic_destroy(IntPtr new_topic) => _NewTopic_destroy(new_topic);

        private static Func<IntPtr, int, int[], UIntPtr, StringBuilder, UIntPtr, ErrorCode> _NewTopic_set_replica_assignment;
        internal static ErrorCode NewTopic_set_replica_assignment(
            IntPtr new_topic,
            int partition,
            int[] broker_ids,
            UIntPtr broker_id_cnt,
            StringBuilder errstr,
            UIntPtr errstr_size) => _NewTopic_set_replica_assignment(new_topic, partition, broker_ids, broker_id_cnt, errstr, errstr_size);

        private static Func<IntPtr, string, string, ErrorCode> _NewTopic_set_config;
        internal static ErrorCode NewTopic_set_config(
                        IntPtr new_topic,
                        string name,
                        string value) => _NewTopic_set_config(new_topic, name, value);


        private static Action<IntPtr, IntPtr[], UIntPtr, IntPtr, IntPtr> _CreateTopics;
        internal static void CreateTopics(
            IntPtr rk,
            IntPtr[] new_topics,
            UIntPtr new_topic_cnt,
            IntPtr options,
            IntPtr rkqu) => _CreateTopics(rk, new_topics, new_topic_cnt, options, rkqu);

        private delegate IntPtr _CreateTopics_result_topics_delegate(IntPtr result, out UIntPtr cntp);
        private static _CreateTopics_result_topics_delegate _CreateTopics_result_topics;
        internal static IntPtr CreateTopics_result_topics(
            IntPtr result,
            out UIntPtr cntp) => _CreateTopics_result_topics(result, out cntp);


        private static Func<string, IntPtr> _DeleteTopic_new;
        internal static IntPtr DeleteTopic_new(
                string topic
        ) => _DeleteTopic_new(topic);

        private static Action<IntPtr> _DeleteTopic_destroy;
        internal static void DeleteTopic_destroy(
            IntPtr del_topic) => _DeleteTopic_destroy(del_topic);


        private static Action<IntPtr, IntPtr[], UIntPtr, IntPtr, IntPtr> _DeleteTopics;
        internal static void DeleteTopics(
            IntPtr rk,
            IntPtr[] del_topics,
            UIntPtr del_topic_cnt,
            IntPtr options,
            IntPtr rkqu) => _DeleteTopics(rk, del_topics, del_topic_cnt, options, rkqu);


        private delegate IntPtr _DeleteTopics_result_topics_delegate(IntPtr result, out UIntPtr cntp);
        private static _DeleteTopics_result_topics_delegate _DeleteTopics_result_topics;
        internal static IntPtr DeleteTopics_result_topics(
            IntPtr result,
            out UIntPtr cntp
        ) => _DeleteTopics_result_topics(result, out cntp);


        private static Func<string, IntPtr> _DeleteGroup_new;
        internal static IntPtr DeleteGroup_new(
            string group) => _DeleteGroup_new(group);

        private static Action<IntPtr> _DeleteGroup_destroy;
        internal static void DeleteGroup_destroy(IntPtr del_group) => _DeleteGroup_destroy(del_group);

        private static Action<IntPtr, IntPtr[], UIntPtr, IntPtr, IntPtr> _DeleteGroups;
        internal static void DeleteGroups(
            IntPtr rk,
            IntPtr[] del_groups,
            UIntPtr del_groups_cnt,
            IntPtr options,
            IntPtr rkqu) => _DeleteGroups(rk, del_groups, del_groups_cnt, options, rkqu);

        private delegate IntPtr _DeleteGroups_result_groups_delegate(IntPtr result, out UIntPtr cntp);
        private static _DeleteGroups_result_groups_delegate _DeleteGroups_result_groups;
        internal static IntPtr DeleteGroups_result_groups(
            IntPtr result,
            out UIntPtr cntp) => _DeleteGroups_result_groups(result, out cntp);

        private static Func<string, UIntPtr, StringBuilder, UIntPtr, IntPtr> _NewPartitions_new;
        internal static IntPtr NewPartitions_new(
                string topic,
                UIntPtr new_total_cnt,
                StringBuilder errstr, UIntPtr errstr_size
                ) => _NewPartitions_new(topic, new_total_cnt, errstr, errstr_size);

        private static Action<IntPtr> _NewPartitions_destroy;
        internal static void NewPartitions_destroy(
                IntPtr new_parts) => _NewPartitions_destroy(new_parts);


        private static Func<IntPtr, int, int[], UIntPtr, StringBuilder, UIntPtr, ErrorCode> _NewPartitions_set_replica_assignment;
        internal static ErrorCode NewPartitions_set_replica_assignment(
                IntPtr new_parts,
                int new_partition_idx,
                int[] broker_ids,
                UIntPtr broker_id_cnt,
                StringBuilder errstr,
                UIntPtr errstr_size) => _NewPartitions_set_replica_assignment(new_parts, new_partition_idx, broker_ids, broker_id_cnt, errstr, errstr_size);

        private static Action<IntPtr, IntPtr[], UIntPtr, IntPtr, IntPtr> _CreatePartitions;
        internal static void CreatePartitions(
                IntPtr rk,
                IntPtr[] new_parts,
                UIntPtr new_parts_cnt,
                IntPtr options,
                IntPtr rkqu) => _CreatePartitions(rk, new_parts, new_parts_cnt, options, rkqu);

        private delegate IntPtr _CreatePartitions_result_topics_delegate(IntPtr result, out UIntPtr cntp);
        private static _CreatePartitions_result_topics_delegate _CreatePartitions_result_topics;
        internal static IntPtr CreatePartitions_result_topics(
            IntPtr result,
            out UIntPtr cntp
        ) => _CreatePartitions_result_topics(result, out cntp);


        private static Func<ConfigSource, IntPtr> _ConfigSource_name;
        internal static IntPtr ConfigSource_name(
                ConfigSource configsource) => _ConfigSource_name(configsource);


        private static Func<IntPtr, IntPtr> _ConfigEntry_name;
        internal static IntPtr ConfigEntry_name(
                IntPtr entry) => _ConfigEntry_name(entry);

        private static Func<IntPtr, IntPtr> _ConfigEntry_value;
        internal static IntPtr ConfigEntry_value (
                IntPtr entry) => _ConfigEntry_value(entry);

        private static Func<IntPtr, ConfigSource> _ConfigEntry_source;
        internal static ConfigSource ConfigEntry_source(
                IntPtr entry) => _ConfigEntry_source(entry);

        private static Func<IntPtr, IntPtr> _ConfigEntry_is_read_only;
        internal static IntPtr ConfigEntry_is_read_only(
                IntPtr entry) => _ConfigEntry_is_read_only(entry);

        private static Func<IntPtr, IntPtr> _ConfigEntry_is_default;
        internal static IntPtr ConfigEntry_is_default(
                IntPtr entry) => _ConfigEntry_is_default(entry);

        private static Func<IntPtr, IntPtr> _ConfigEntry_is_sensitive;
        internal static IntPtr ConfigEntry_is_sensitive(
                IntPtr entry) => _ConfigEntry_is_sensitive(entry);

        private static Func<IntPtr, IntPtr> _ConfigEntry_is_synonym;
        internal static IntPtr ConfigEntry_is_synonym (
                IntPtr entry) => _ConfigEntry_is_synonym(entry);

        private delegate IntPtr _ConfigEntry_synonyms_delegate(IntPtr entry, out UIntPtr cntp);
        private static _ConfigEntry_synonyms_delegate _ConfigEntry_synonyms;
        internal static IntPtr ConfigEntry_synonyms(
                IntPtr entry,
                out UIntPtr cntp) => _ConfigEntry_synonyms(entry, out cntp);

        private static Func<ResourceType, IntPtr> _ResourceType_name;
        internal static IntPtr ResourceType_name(
                ResourceType restype) => _ResourceType_name(restype);

        private static Func<ResourceType, string, IntPtr> _ConfigResource_new;
        internal static IntPtr ConfigResource_new(
                ResourceType restype,
                string resname) => _ConfigResource_new(restype, resname);

        private static Action<IntPtr> _ConfigResource_destroy;
        internal static void ConfigResource_destroy(
                IntPtr config) => _ConfigResource_destroy(config);

        private static Func<IntPtr, string, string, ErrorCode> _ConfigResource_add_config;
        internal static ErrorCode ConfigResource_add_config(
                IntPtr config,
                string name,
                string value) => _ConfigResource_add_config(config, name, value);

        private static Func<IntPtr, string, string, ErrorCode> _ConfigResource_set_config;
        internal static ErrorCode ConfigResource_set_config(
                IntPtr config,
                string name,
                string value) => _ConfigResource_set_config(config, name, value);

        private static Func<IntPtr, string, ErrorCode> _ConfigResource_delete_config;
        internal static ErrorCode ConfigResource_delete_config(
                IntPtr config,
                string name) => _ConfigResource_delete_config(config, name);

        private static Func<IntPtr, string, AlterConfigOpType, string, IntPtr> _ConfigResource_add_incremental_config;
        internal static IntPtr ConfigResource_add_incremental_config(
                IntPtr config,
                string name, 
                AlterConfigOpType optype,
                string value) => _ConfigResource_add_incremental_config(config, name, optype, value);

        private delegate IntPtr _ConfigResource_configs_delegate(IntPtr config, out UIntPtr cntp);
        private static _ConfigResource_configs_delegate _ConfigResource_configs;
        internal static IntPtr ConfigResource_configs(
                IntPtr config,
                out UIntPtr cntp) => _ConfigResource_configs(config, out cntp);


        private static Func<IntPtr, ResourceType> _ConfigResource_type;
        internal static ResourceType ConfigResource_type(
                IntPtr config) => _ConfigResource_type(config);

        private static Func<IntPtr, IntPtr> _ConfigResource_name;
        internal static IntPtr ConfigResource_name(
                IntPtr config) => _ConfigResource_name(config);

        private static Func<IntPtr, ErrorCode> _ConfigResource_error;
        internal static ErrorCode ConfigResource_error(
                IntPtr config) => _ConfigResource_error(config);

        private static Func<IntPtr, IntPtr> _ConfigResource_error_string;
        internal static IntPtr ConfigResource_error_string(
                IntPtr config) => _ConfigResource_error_string(config);


        private static Action<IntPtr, IntPtr[], UIntPtr, IntPtr, IntPtr> _AlterConfigs;
        internal static void AlterConfigs (
                IntPtr rk,
                IntPtr[] configs,
                UIntPtr config_cnt,
                IntPtr options,
                IntPtr rkqu) => _AlterConfigs(rk, configs, config_cnt, options, rkqu);

        private delegate IntPtr _AlterConfigs_result_resources_delegate(IntPtr result, out UIntPtr cntp);
        private static _AlterConfigs_result_resources_delegate _AlterConfigs_result_resources;
        internal static IntPtr AlterConfigs_result_resources(
                IntPtr result,
                out UIntPtr cntp) => _AlterConfigs_result_resources(result, out cntp);
        
        private static Action<IntPtr, IntPtr[], UIntPtr, IntPtr, IntPtr> _IncrementalAlterConfigs;
        internal static void IncrementalAlterConfigs (
                IntPtr rk,
                IntPtr[] configs,
                UIntPtr config_cnt,
                IntPtr options,
                IntPtr rkqu) => _IncrementalAlterConfigs(rk, configs, config_cnt, options, rkqu);

        private delegate IntPtr _IncrementalAlterConfigs_result_resources_delegate(IntPtr result, out UIntPtr cntp);
        private static _IncrementalAlterConfigs_result_resources_delegate _IncrementalAlterConfigs_result_resources;
        internal static IntPtr IncrementalAlterConfigs_result_resources(
                IntPtr result,
                out UIntPtr cntp) => _IncrementalAlterConfigs_result_resources(result, out cntp);

        private static Action<IntPtr, IntPtr[], UIntPtr, IntPtr, IntPtr> _DescribeConfigs;
        internal static void DescribeConfigs (
                IntPtr rk,
                IntPtr[] configs,
                UIntPtr config_cnt,
                IntPtr options,
                IntPtr rkqu) => _DescribeConfigs(rk, configs, config_cnt, options, rkqu);

        private delegate IntPtr _DescribeConfigs_result_resources_delegate(IntPtr result, out UIntPtr cntp);
        private static _DescribeConfigs_result_resources_delegate _DescribeConfigs_result_resources;
        internal static IntPtr DescribeConfigs_result_resources(
                IntPtr result,
                out UIntPtr cntp) => _DescribeConfigs_result_resources(result, out cntp);


        private static Func<IntPtr, IntPtr> _DeleteRecords_new;
        internal static IntPtr DeleteRecords_new(
                IntPtr topicPartitionOffsets
        ) => _DeleteRecords_new(topicPartitionOffsets);

        private static Action<IntPtr> _DeleteRecords_destroy;
        internal static void DeleteRecords_destroy(
            IntPtr del_records) => _DeleteRecords_destroy(del_records);

        private static Action<IntPtr, IntPtr[], UIntPtr, IntPtr, IntPtr> _DeleteRecords;
        internal static void DeleteRecords(
            IntPtr rk,
            IntPtr[] del_records,
            UIntPtr del_records_cnt,
            IntPtr options,
            IntPtr rkqu) => _DeleteRecords(rk, del_records, del_records_cnt, options, rkqu);

        private static Func<IntPtr, IntPtr> _DeleteRecords_result_offsets;
        internal static IntPtr DeleteRecords_result_offsets(
            IntPtr result
        ) => _DeleteRecords_result_offsets(result);

        private static Func<string, IntPtr, IntPtr> _DeleteConsumerGroupOffsets_new;
        internal static IntPtr DeleteConsumerGroupOffsets_new(
                string group, IntPtr topicPartitionOffsets
        ) => _DeleteConsumerGroupOffsets_new(group, topicPartitionOffsets);

        private static Action<IntPtr> _DeleteConsumerGroupOffsets_destroy;
        internal static void DeleteConsumerGroupOffsets_destroy(
            IntPtr del_grp_offsets) => _DeleteConsumerGroupOffsets_destroy(del_grp_offsets);

        private static Action<IntPtr, IntPtr[], UIntPtr, IntPtr, IntPtr> _DeleteConsumerGroupOffsets;
        internal static void DeleteConsumerGroupOffsets(
            IntPtr rk,
            IntPtr[] del_grp_offsets,
            UIntPtr del_grp_offsets_cnt,
            IntPtr options,
            IntPtr rkqu) => _DeleteConsumerGroupOffsets(rk, del_grp_offsets, del_grp_offsets_cnt, options, rkqu);

        private delegate IntPtr _DeleteConsumerGroupOffsets_result_groups_delegate(IntPtr result, out UIntPtr cntp);
        private static _DeleteConsumerGroupOffsets_result_groups_delegate _DeleteConsumerGroupOffsets_result_groups;
        internal static IntPtr DeleteConsumerGroupOffsets_result_groups(
            IntPtr result,
            out UIntPtr cntp) => _DeleteConsumerGroupOffsets_result_groups(result, out cntp);

        //
        // ACLs
        //
        private delegate IntPtr _AclBinding_new_delegate(ResourceType restype, string name, ResourcePatternType resource_pattern_type, string principal, string host, AclOperation operation, AclPermissionType permission_type, StringBuilder errstr, UIntPtr errstr_size);
        private static  _AclBinding_new_delegate _AclBinding_new;
        internal static IntPtr AclBinding_new(
            ResourceType restype,
            string name,
            ResourcePatternType resource_pattern_type,
            string principal,
            string host,
            AclOperation operation,
            AclPermissionType permission_type,
            StringBuilder errstr,
            UIntPtr errstr_size
        ) => _AclBinding_new(restype, name, resource_pattern_type, principal, host, operation, permission_type, errstr, errstr_size);

        private delegate IntPtr _AclBindingFilter_new_delegate(ResourceType restype, string name, ResourcePatternType resource_pattern_type, string principal, string host, AclOperation operation, AclPermissionType permission_type, StringBuilder errstr, UIntPtr errstr_size);
        private static  _AclBindingFilter_new_delegate _AclBindingFilter_new;
        internal static IntPtr AclBindingFilter_new(
            ResourceType restype,
            string name,
            ResourcePatternType resource_pattern_type,
            string principal,
            string host,
            AclOperation operation,
            AclPermissionType permission_type,
            StringBuilder errstr,
            UIntPtr errstr_size
        ) => _AclBindingFilter_new(restype, name, resource_pattern_type, principal, host, operation, permission_type, errstr, errstr_size);


        private delegate void _AclBinding_destroy_delegate(IntPtr acl_binding);
        private static _AclBinding_destroy_delegate _AclBinding_destroy;
        internal static void AclBinding_destroy(
                IntPtr acl_binding) => _AclBinding_destroy(acl_binding);

        private delegate ResourceType _AclBinding_restype_delegate(IntPtr acl_binding);
        private static _AclBinding_restype_delegate _AclBinding_restype;
        internal static ResourceType AclBinding_restype(
            IntPtr acl_binding
        ) => _AclBinding_restype(acl_binding);

        private delegate IntPtr _AclBinding_name_delegate(IntPtr acl_binding);
        private static _AclBinding_name_delegate _AclBinding_name;
        internal static IntPtr AclBinding_name(
            IntPtr acl_binding
        ) => _AclBinding_name(acl_binding);

        private delegate ResourcePatternType _AclBinding_resource_pattern_type_delegate(IntPtr acl_binding);
        private static _AclBinding_resource_pattern_type_delegate _AclBinding_resource_pattern_type;
        internal static ResourcePatternType AclBinding_resource_pattern_type(
            IntPtr acl_binding
        ) => _AclBinding_resource_pattern_type(acl_binding);

        private delegate IntPtr _AclBinding_principal_delegate(IntPtr acl_binding);
        private static _AclBinding_principal_delegate _AclBinding_principal;
        internal static IntPtr AclBinding_principal(
            IntPtr acl_binding
        ) => _AclBinding_principal(acl_binding);

        private delegate IntPtr _AclBinding_host_delegate(IntPtr acl_binding);
        private static _AclBinding_host_delegate _AclBinding_host;
        internal static IntPtr AclBinding_host(
            IntPtr acl_binding
        ) => _AclBinding_host(acl_binding);

        private delegate AclOperation _AclBinding_operation_delegate(IntPtr acl_binding);
        private static _AclBinding_operation_delegate _AclBinding_operation;
        internal static AclOperation AclBinding_operation(
            IntPtr acl_binding
        ) => _AclBinding_operation(acl_binding);

        private delegate AclPermissionType _AclBinding_permission_type_delegate(IntPtr acl_binding);
        private static _AclBinding_permission_type_delegate _AclBinding_permission_type;
        internal static AclPermissionType AclBinding_permission_type(
            IntPtr acl_binding
        ) => _AclBinding_permission_type(acl_binding);

        private delegate void _CreateAcls_delegate(IntPtr handle, IntPtr[] aclBindingsPtrs, UIntPtr aclBindingsPtrsSize, IntPtr optionsPtr, IntPtr resultQueuePtr);
        private static _CreateAcls_delegate _CreateAcls;
        internal static void CreateAcls(
            IntPtr handle,
            IntPtr[] aclBindingsPtrs,
            UIntPtr aclBindingsPtrsSize,
            IntPtr optionsPtr,
            IntPtr resultQueuePtr
        ) => _CreateAcls(handle, aclBindingsPtrs, aclBindingsPtrsSize, optionsPtr, resultQueuePtr);


        private delegate IntPtr _CreateAcls_result_acls_delegate(IntPtr result, out UIntPtr cntp);
        private static _CreateAcls_result_acls_delegate _CreateAcls_result_acls;
        internal static IntPtr CreateAcls_result_acls(
            IntPtr result,
            out UIntPtr cntp
        ) => _CreateAcls_result_acls(result, out cntp);

        private delegate IntPtr _acl_result_error_delegate(IntPtr aclres);
        private static _acl_result_error_delegate _acl_result_error;
        internal static IntPtr acl_result_error(
            IntPtr aclres
        ) => _acl_result_error(aclres);

        private delegate void _DescribeAcls_delegate(IntPtr handle, IntPtr aclBindingFilterPtr, IntPtr optionsPtr, IntPtr resultQueuePtr);
        private static _DescribeAcls_delegate _DescribeAcls;
        internal static void DescribeAcls(
            IntPtr handle,
            IntPtr aclBindingFilterPtr,
            IntPtr optionsPtr,
            IntPtr resultQueuePtr
        ) => _DescribeAcls(handle, aclBindingFilterPtr, optionsPtr, resultQueuePtr);

        private delegate IntPtr _DescribeAcls_result_acls_delegate(IntPtr result, out UIntPtr cntp);
        private static _DescribeAcls_result_acls_delegate _DescribeAcls_result_acls;
        internal static IntPtr DescribeAcls_result_acls(
            IntPtr result,
            out UIntPtr cntp
        ) => _DescribeAcls_result_acls(result, out cntp);

        private delegate void _DeleteAcls_delegate(IntPtr handle, IntPtr[] aclBindingFilterPtrs, UIntPtr aclBindingFilterPtrsSize, IntPtr optionsPtr, IntPtr resultQueuePtr);
        private static _DeleteAcls_delegate _DeleteAcls;
        internal static void DeleteAcls(
            IntPtr handle,
            IntPtr[] aclBindingFilterPtrs,
            UIntPtr aclBindingFilterPtrsSize,
            IntPtr optionsPtr,
            IntPtr resultQueuePtr
        ) => _DeleteAcls(handle, aclBindingFilterPtrs, aclBindingFilterPtrsSize, optionsPtr, resultQueuePtr);

        private delegate IntPtr _DeleteAcls_result_response_error_delegate(IntPtr resultResponse);
        private static _DeleteAcls_result_response_error_delegate _DeleteAcls_result_response_error;
        internal static IntPtr DeleteAcls_result_response_error(
            IntPtr resultResponse
        ) => _DeleteAcls_result_response_error(resultResponse);

        private delegate IntPtr _DeleteAcls_result_responses_delegate(IntPtr result, out UIntPtr cntp);
        private static _DeleteAcls_result_responses_delegate _DeleteAcls_result_responses;
        internal static IntPtr DeleteAcls_result_responses(
            IntPtr result,
            out UIntPtr cntp
        ) => _DeleteAcls_result_responses(result, out cntp);

        private delegate IntPtr _DeleteAcls_result_response_matching_acls_delegate(IntPtr resultResponse, out UIntPtr matchingAclsCntp);
        private static _DeleteAcls_result_response_matching_acls_delegate _DeleteAcls_result_response_matching_acls;
        internal static IntPtr DeleteAcls_result_response_matching_acls(
            IntPtr resultResponse,
            out UIntPtr matchingAclsCntp
        ) => _DeleteAcls_result_response_matching_acls(resultResponse, out matchingAclsCntp);


        private delegate IntPtr _AlterConsumerGroupOffsets_new_delegate(string group, IntPtr partitions);
        private static _AlterConsumerGroupOffsets_new_delegate _AlterConsumerGroupOffsets_new;
        internal static IntPtr AlterConsumerGroupOffsets_new(string group, IntPtr partitions)
            => _AlterConsumerGroupOffsets_new(group, partitions);

        private delegate void _AlterConsumerGroupOffsets_destroy_delegate(IntPtr groupPartitions);
        private static _AlterConsumerGroupOffsets_destroy_delegate _AlterConsumerGroupOffsets_destroy;
        internal static void AlterConsumerGroupOffsets_destroy(IntPtr groupPartitions)
            => _AlterConsumerGroupOffsets_destroy(groupPartitions);

        private delegate void _AlterConsumerGroupOffsets_delegate(IntPtr handle, IntPtr[] alterGroupsPartitions, UIntPtr alterGroupsPartitionsSize, IntPtr optionsPtr, IntPtr resultQueuePtr);
        private static _AlterConsumerGroupOffsets_delegate _AlterConsumerGroupOffsets;
        internal static void AlterConsumerGroupOffsets(
            IntPtr handle,
            IntPtr[] alterGroupsPartitions,
            UIntPtr alterGroupsPartitionsSize,
            IntPtr optionsPtr,
            IntPtr resultQueuePtr) => _AlterConsumerGroupOffsets(handle, alterGroupsPartitions, alterGroupsPartitionsSize, optionsPtr, resultQueuePtr);

        private delegate IntPtr _AlterConsumerGroupOffsets_result_groups_delegate(IntPtr resultResponse, out UIntPtr groupsTopicPartitionsCount);
        private static _AlterConsumerGroupOffsets_result_groups_delegate _AlterConsumerGroupOffsets_result_groups;
        internal static IntPtr AlterConsumerGroupOffsets_result_groups(
            IntPtr resultResponse,
            out UIntPtr groupsTopicPartitionsCount
        ) => _AlterConsumerGroupOffsets_result_groups(resultResponse, out groupsTopicPartitionsCount);


        private delegate IntPtr _ListConsumerGroupOffsets_new_delegate(string group, IntPtr partitions);
        private static _ListConsumerGroupOffsets_new_delegate _ListConsumerGroupOffsets_new;
        internal static IntPtr ListConsumerGroupOffsets_new(string group, IntPtr partitions)
            => _ListConsumerGroupOffsets_new(group, partitions);

        private delegate void _ListConsumerGroupOffsets_destroy_delegate(IntPtr groupPartitions);
        private static _ListConsumerGroupOffsets_destroy_delegate _ListConsumerGroupOffsets_destroy;
        internal static void ListConsumerGroupOffsets_destroy(IntPtr groupPartitions)
            => _ListConsumerGroupOffsets_destroy(groupPartitions);

        private delegate void _ListConsumerGroupOffsets_delegate(
            IntPtr handle, IntPtr[] listGroupsPartitions, UIntPtr listGroupsPartitionsSize, IntPtr optionsPtr, IntPtr resultQueuePtr);
        private static _ListConsumerGroupOffsets_delegate _ListConsumerGroupOffsets;
        internal static void ListConsumerGroupOffsets(
            IntPtr handle,
            IntPtr[] listGroupsPartitions,
            UIntPtr listGroupsPartitionsSize,
            IntPtr optionsPtr,
            IntPtr resultQueuePtr) => _ListConsumerGroupOffsets(handle, listGroupsPartitions, listGroupsPartitionsSize, optionsPtr, resultQueuePtr);

        private delegate IntPtr _ListConsumerGroupOffsets_result_groups_delegate(IntPtr resultResponse, out UIntPtr groupsTopicPartitionsCount);
        private static _ListConsumerGroupOffsets_result_groups_delegate _ListConsumerGroupOffsets_result_groups;
        internal static IntPtr ListConsumerGroupOffsets_result_groups(
            IntPtr resultResponse,
            out UIntPtr groupsTopicPartitionsCount
        ) => _ListConsumerGroupOffsets_result_groups(resultResponse, out groupsTopicPartitionsCount);

         private delegate void  _ListConsumerGroups_delegate(IntPtr handle, IntPtr optionsPtr, IntPtr resultQueuePtr);
         private static _ListConsumerGroups_delegate _ListConsumerGroups;
         internal static void  ListConsumerGroups(IntPtr handle, IntPtr optionsPtr, IntPtr resultQueuePtr)
            => _ListConsumerGroups(handle, optionsPtr, resultQueuePtr);

         private delegate IntPtr  _ConsumerGroupListing_group_id_delegate(IntPtr grplist);
         private static _ConsumerGroupListing_group_id_delegate _ConsumerGroupListing_group_id;
         internal static IntPtr  ConsumerGroupListing_group_id(IntPtr grplist)
            => _ConsumerGroupListing_group_id(grplist);

         private delegate IntPtr  _ConsumerGroupListing_is_simple_consumer_group_delegate(IntPtr grplist);
         private static _ConsumerGroupListing_is_simple_consumer_group_delegate _ConsumerGroupListing_is_simple_consumer_group;
         internal static IntPtr  ConsumerGroupListing_is_simple_consumer_group(IntPtr grplist)
            => _ConsumerGroupListing_is_simple_consumer_group(grplist);

         private delegate ConsumerGroupState  _ConsumerGroupListing_state_delegate(IntPtr grplist);
         private static _ConsumerGroupListing_state_delegate _ConsumerGroupListing_state;
         internal static ConsumerGroupState  ConsumerGroupListing_state(IntPtr grplist)
            => _ConsumerGroupListing_state(grplist);

         private delegate IntPtr  _ListConsumerGroups_result_valid_delegate(IntPtr result, out UIntPtr cntp);
         private static _ListConsumerGroups_result_valid_delegate _ListConsumerGroups_result_valid;
         internal static IntPtr  ListConsumerGroups_result_valid(IntPtr result, out UIntPtr cntp)
            => _ListConsumerGroups_result_valid(result, out cntp);

         private delegate IntPtr  _ListConsumerGroups_result_errors_delegate(IntPtr result, out UIntPtr cntp);
         private static _ListConsumerGroups_result_errors_delegate _ListConsumerGroups_result_errors;
         internal static IntPtr  ListConsumerGroups_result_errors(IntPtr result, out UIntPtr cntp)
            => _ListConsumerGroups_result_errors(result, out cntp);

         private delegate void  _DescribeConsumerGroups_delegate(
            IntPtr handle, [MarshalAs(UnmanagedType.LPArray)] string[] groups, UIntPtr groupsCnt, IntPtr optionsPtr, IntPtr resultQueuePtr);
         private static _DescribeConsumerGroups_delegate _DescribeConsumerGroups;
         internal static void  DescribeConsumerGroups(
            IntPtr handle, [MarshalAs(UnmanagedType.LPArray)] string[] groups, UIntPtr groupsCnt, IntPtr optionsPtr, IntPtr resultQueuePtr)
            => _DescribeConsumerGroups(handle, groups, groupsCnt, optionsPtr, resultQueuePtr);

         private delegate IntPtr  _DescribeConsumerGroups_result_groups_delegate(IntPtr result, out UIntPtr cntp);
         private static _DescribeConsumerGroups_result_groups_delegate _DescribeConsumerGroups_result_groups;
         internal static IntPtr  DescribeConsumerGroups_result_groups(IntPtr result, out UIntPtr cntp)
            => _DescribeConsumerGroups_result_groups(result, out cntp);

         private delegate IntPtr  _ConsumerGroupDescription_group_id_delegate(IntPtr grpdesc);
         private static _ConsumerGroupDescription_group_id_delegate _ConsumerGroupDescription_group_id;
         internal static IntPtr  ConsumerGroupDescription_group_id(IntPtr grpdesc)
            => _ConsumerGroupDescription_group_id(grpdesc);

         private delegate IntPtr  _ConsumerGroupDescription_error_delegate(IntPtr grpdesc);
         private static _ConsumerGroupDescription_error_delegate _ConsumerGroupDescription_error;
         internal static IntPtr  ConsumerGroupDescription_error(IntPtr grpdesc)
            => _ConsumerGroupDescription_error(grpdesc);

         private delegate int  _ConsumerGroupDescription_is_simple_consumer_group_delegate(IntPtr grpdesc);
         private static _ConsumerGroupDescription_is_simple_consumer_group_delegate _ConsumerGroupDescription_is_simple_consumer_group;
         internal static int  ConsumerGroupDescription_is_simple_consumer_group(IntPtr grpdesc)
            => _ConsumerGroupDescription_is_simple_consumer_group(grpdesc);

         private delegate IntPtr  _ConsumerGroupDescription_partition_assignor_delegate(IntPtr grpdesc);
         private static _ConsumerGroupDescription_partition_assignor_delegate _ConsumerGroupDescription_partition_assignor;
         internal static IntPtr  ConsumerGroupDescription_partition_assignor(IntPtr grpdesc)
            => _ConsumerGroupDescription_partition_assignor(grpdesc);

         private delegate ConsumerGroupState  _ConsumerGroupDescription_state_delegate(IntPtr grpdesc);
         private static _ConsumerGroupDescription_state_delegate _ConsumerGroupDescription_state;
         internal static ConsumerGroupState  ConsumerGroupDescription_state(IntPtr grpdesc) {
            return _ConsumerGroupDescription_state(grpdesc);
         }

         private delegate IntPtr  _ConsumerGroupDescription_coordinator_delegate(IntPtr grpdesc);
         private static _ConsumerGroupDescription_coordinator_delegate _ConsumerGroupDescription_coordinator;
         internal static IntPtr  ConsumerGroupDescription_coordinator(IntPtr grpdesc)
            => _ConsumerGroupDescription_coordinator(grpdesc);

         private delegate IntPtr  _ConsumerGroupDescription_member_count_delegate(IntPtr grpdesc);
         private static _ConsumerGroupDescription_member_count_delegate _ConsumerGroupDescription_member_count;
         internal static IntPtr  ConsumerGroupDescription_member_count(IntPtr grpdesc)
            => _ConsumerGroupDescription_member_count(grpdesc);

         private delegate IntPtr  _ConsumerGroupDescription_authorized_operations_count_delegate(IntPtr grpdesc);
         private static _ConsumerGroupDescription_authorized_operations_count_delegate _ConsumerGroupDescription_authorized_operations_count;
         internal static IntPtr  ConsumerGroupDescription_authorized_operations_count(IntPtr grpdesc)
            => _ConsumerGroupDescription_authorized_operations_count(grpdesc);

         private delegate IntPtr  _ConsumerGroupDescription_authorized_operation_delegate(IntPtr grpdesc, IntPtr idx);
         private static _ConsumerGroupDescription_authorized_operation_delegate _ConsumerGroupDescription_authorized_operation;
         internal static IntPtr  ConsumerGroupDescription_authorized_operation(IntPtr grpdesc, IntPtr idx)
            => _ConsumerGroupDescription_authorized_operation(grpdesc, idx);

         private delegate IntPtr  _ConsumerGroupDescription_member_delegate(IntPtr grpdesc, IntPtr idx);
         private static _ConsumerGroupDescription_member_delegate _ConsumerGroupDescription_member;
         internal static IntPtr  ConsumerGroupDescription_member(IntPtr grpdesc, IntPtr idx)
            => _ConsumerGroupDescription_member(grpdesc, idx);

         private delegate IntPtr  _MemberDescription_client_id_delegate(IntPtr member);
         private static _MemberDescription_client_id_delegate _MemberDescription_client_id;
         internal static IntPtr  MemberDescription_client_id(IntPtr member)
            => _MemberDescription_client_id(member);

         private delegate IntPtr  _MemberDescription_group_instance_id_delegate(IntPtr member);
         private static _MemberDescription_group_instance_id_delegate _MemberDescription_group_instance_id;
         internal static IntPtr  MemberDescription_group_instance_id(IntPtr member)
            => _MemberDescription_group_instance_id(member);

         private delegate IntPtr  _MemberDescription_consumer_id_delegate(IntPtr member);
         private static _MemberDescription_consumer_id_delegate _MemberDescription_consumer_id;
         internal static IntPtr  MemberDescription_consumer_id(IntPtr member)
            => _MemberDescription_consumer_id(member);

         private delegate IntPtr  _MemberDescription_host_delegate(IntPtr member);
         private static _MemberDescription_host_delegate _MemberDescription_host;
         internal static IntPtr  MemberDescription_host(IntPtr member)
            => _MemberDescription_host(member);

         private delegate IntPtr  _MemberDescription_assignment_delegate(IntPtr member);
         private static _MemberDescription_assignment_delegate _MemberDescription_assignment;
         internal static IntPtr  MemberDescription_assignment(IntPtr member)
            => _MemberDescription_assignment(member);

         private delegate IntPtr  _MemberAssignment_partitions_delegate(IntPtr assignment);
         private static _MemberAssignment_partitions_delegate _MemberAssignment_partitions;
         internal static IntPtr  MemberAssignment_topic_partitions(IntPtr assignment)
            => _MemberAssignment_partitions(assignment);

        private delegate IntPtr _Node_id_delegate(IntPtr node);
        private static _Node_id_delegate _Node_id;
        internal static IntPtr Node_id(IntPtr node) => _Node_id(node);

        private delegate IntPtr _Node_host_delegate(IntPtr node);
        private static _Node_host_delegate _Node_host;
        internal static IntPtr Node_host(IntPtr node) => _Node_host(node);

        private delegate IntPtr _Node_port_delegate(IntPtr node);
        private static _Node_port_delegate _Node_port;
        internal static IntPtr Node_port(IntPtr node) => _Node_port(node);

        private static Func<IntPtr, ErrorCode> _topic_result_error;
        internal static ErrorCode topic_result_error(IntPtr topicres) => _topic_result_error(topicres);

        private static Func<IntPtr, IntPtr> _topic_result_error_string;
        internal static IntPtr topic_result_error_string(IntPtr topicres) => _topic_result_error_string(topicres);

        private static Func<IntPtr, IntPtr> _topic_result_name;
        internal static IntPtr topic_result_name(IntPtr topicres) => _topic_result_name(topicres);

        private static Func<IntPtr, IntPtr> _group_result_name;
        internal static IntPtr group_result_name(IntPtr groupres) => _group_result_name(groupres);

        private static Func<IntPtr, IntPtr> _group_result_error;
        internal static IntPtr group_result_error(IntPtr groupres) => _group_result_error(groupres);

        private static Func<IntPtr, IntPtr> _group_result_partitions;
        internal static IntPtr group_result_partitions(IntPtr groupres) => _group_result_partitions(groupres);
        
        //
        // User SCRAM credentials
        //
        
        private delegate void _DescribeUserScramCredentials_delegate(
            IntPtr handle, [MarshalAs(UnmanagedType.LPArray)] string[] users, UIntPtr usersCnt, IntPtr optionsPtr, IntPtr resultQueuePtr);
        private static _DescribeUserScramCredentials_delegate _DescribeUserScramCredentials;
        internal static void DescribeUserScramCredentials(
            IntPtr handle, [MarshalAs(UnmanagedType.LPArray)] string[] users, UIntPtr usersCnt, IntPtr optionsPtr, IntPtr resultQueuePtr)
            => _DescribeUserScramCredentials(handle, users, usersCnt, optionsPtr, resultQueuePtr);
        
        private delegate IntPtr _DescribeUserScramCredentials_result_descriptions_delegate(
            IntPtr event_result, out UIntPtr cntp);
        private static _DescribeUserScramCredentials_result_descriptions_delegate _DescribeUserScramCredentials_result_descriptions;
        internal static IntPtr DescribeUserScramCredentials_result_descriptions(
            IntPtr event_result, out UIntPtr cntp)
            => _DescribeUserScramCredentials_result_descriptions(event_result, out cntp);

        private delegate IntPtr _UserScramCredentialsDescription_user_delegate(
            IntPtr description);
        private static _UserScramCredentialsDescription_user_delegate _UserScramCredentialsDescription_user;
        internal static IntPtr UserScramCredentialsDescription_user(
            IntPtr description)
            => _UserScramCredentialsDescription_user(description);

        private delegate IntPtr _UserScramCredentialsDescription_error_delegate(
            IntPtr description);
        private static _UserScramCredentialsDescription_error_delegate _UserScramCredentialsDescription_error;
        internal static IntPtr UserScramCredentialsDescription_error(
            IntPtr description)
            => _UserScramCredentialsDescription_error(description);

        private delegate int _UserScramCredentialsDescription_scramcredentialinfo_count_delegate(
            IntPtr description);
        private static _UserScramCredentialsDescription_scramcredentialinfo_count_delegate _UserScramCredentialsDescription_scramcredentialinfo_count;
        internal static int UserScramCredentialsDescription_scramcredentialinfo_count(
            IntPtr description)
            => _UserScramCredentialsDescription_scramcredentialinfo_count(description);

        private delegate IntPtr _UserScramCredentialsDescription_scramcredentialinfo_delegate(
            IntPtr description, int i);
        private static _UserScramCredentialsDescription_scramcredentialinfo_delegate _UserScramCredentialsDescription_scramcredentialinfo;
        internal static IntPtr UserScramCredentialsDescription_scramcredentialinfo(
            IntPtr description, int i)
            => _UserScramCredentialsDescription_scramcredentialinfo(description,i);

        private delegate ScramMechanism _ScramCredentialInfo_mechanism_delegate(
            IntPtr scramcredentialinfo);
        private static _ScramCredentialInfo_mechanism_delegate _ScramCredentialInfo_mechanism;
        internal static ScramMechanism ScramCredentialInfo_mechanism(
            IntPtr scramcredentialinfo)
            => _ScramCredentialInfo_mechanism(scramcredentialinfo);

        private delegate int _ScramCredentialInfo_iterations_delegate(
            IntPtr scramcredentialinfo);
        private static _ScramCredentialInfo_iterations_delegate _ScramCredentialInfo_iterations;
        internal static int ScramCredentialInfo_iterations(
            IntPtr scramcredentialinfo)
            => _ScramCredentialInfo_iterations(scramcredentialinfo);

        private delegate IntPtr _UserScramCredentialUpsertion_new_delegate(
            string user, ScramMechanism mechanism, int iterations, byte[] password,
            IntPtr passwordSize, byte[] salt, IntPtr saltSize);
        private static _UserScramCredentialUpsertion_new_delegate _UserScramCredentialUpsertion_new;
        internal static IntPtr UserScramCredentialUpsertion_new(
            string user, ScramMechanism mechanism, int iterations, byte[] password,
            IntPtr passwordSize, byte[] salt, IntPtr saltSize)
            => _UserScramCredentialUpsertion_new(user, mechanism, iterations,
                    password, passwordSize, salt, saltSize);

        private delegate IntPtr _UserScramCredentialDeletion_new_delegate(
            string user, ScramMechanism mechanism);
        private static _UserScramCredentialDeletion_new_delegate _UserScramCredentialDeletion_new;
        internal static IntPtr UserScramCredentialDeletion_new(
            string user,ScramMechanism mechanism)
            => _UserScramCredentialDeletion_new(user,mechanism);

        private delegate void _UserScramCredentialAlteration_destroy_delegate(
            IntPtr alteration);
        private static _UserScramCredentialAlteration_destroy_delegate _UserScramCredentialAlteration_destroy;
        internal static void UserScramCredentialAlteration_destroy(
            IntPtr alteration)
            => _UserScramCredentialAlteration_destroy(alteration);
            

        private delegate ErrorCode _AlterUserScramCredentials_delegate(
            IntPtr handle, IntPtr[] alterations, UIntPtr alterationsCnt, IntPtr optionsPtr, IntPtr resultQueuePtr);
        private static _AlterUserScramCredentials_delegate _AlterUserScramCredentials;
        internal static ErrorCode AlterUserScramCredentials(
            IntPtr handle, IntPtr[] alterations, UIntPtr alterationsCnt, IntPtr optionsPtr, IntPtr resultQueuePtr)
            => _AlterUserScramCredentials(handle, alterations, alterationsCnt, optionsPtr, resultQueuePtr);

        private delegate IntPtr _AlterUserScramCredentials_result_responses_delegate(
            IntPtr event_result, out UIntPtr cntp);
        private static _AlterUserScramCredentials_result_responses_delegate _AlterUserScramCredentials_result_responses;
        internal static IntPtr AlterUserScramCredentials_result_responses(
            IntPtr event_result, out UIntPtr cntp)
            => _AlterUserScramCredentials_result_responses(event_result,
                                                           out cntp);

        private delegate IntPtr _AlterUserScramCredentials_result_response_user_delegate(
            IntPtr element);
        private static _AlterUserScramCredentials_result_response_user_delegate _AlterUserScramCredentials_result_response_user;
        internal static IntPtr AlterUserScramCredentials_result_response_user(
            IntPtr element)
            => _AlterUserScramCredentials_result_response_user(element);

        private delegate IntPtr _AlterUserScramCredentials_result_response_error_delegate(
            IntPtr element);
        private static _AlterUserScramCredentials_result_response_error_delegate _AlterUserScramCredentials_result_response_error;
        internal static IntPtr AlterUserScramCredentials_result_response_error(
            IntPtr element)
            => _AlterUserScramCredentials_result_response_error(element);

        private delegate void  _DescribeTopics_delegate(
            IntPtr handle, [MarshalAs(UnmanagedType.LPArray)] string[] topics, UIntPtr topicsCnt, IntPtr optionsPtr, IntPtr resultQueuePtr);
        private static _DescribeTopics_delegate _DescribeTopics;
        internal static void  DescribeTopics(
            IntPtr handle, [MarshalAs(UnmanagedType.LPArray)] string[] topics, UIntPtr topicsCnt, IntPtr optionsPtr, IntPtr resultQueuePtr)
            => _DescribeTopics(handle, topics, topicsCnt, optionsPtr, resultQueuePtr);

         private delegate IntPtr  _DescribeTopics_result_topics_delegate(IntPtr result, out UIntPtr cntp);
         private static _DescribeTopics_result_topics_delegate _DescribeTopics_result_topics;
         internal static IntPtr  DescribeTopics_result_topics(IntPtr result, out UIntPtr cntp)
            => _DescribeTopics_result_topics(result, out cntp);

         private delegate IntPtr  _TopicDescription_error_delegate(IntPtr topicdesc);
         private static _TopicDescription_error_delegate _TopicDescription_error;
         internal static IntPtr  TopicDescription_error(IntPtr topicdesc)
            => _TopicDescription_error(topicdesc);

         private delegate IntPtr  _TopicDescription_topic_name_delegate(IntPtr topicdesc);
         private static _TopicDescription_topic_name_delegate _TopicDescription_topic_name;
         internal static IntPtr  TopicDescription_topic_name(IntPtr topicdesc)
            => _TopicDescription_topic_name(topicdesc);

         private delegate IntPtr  _TopicDescription_topic_authorized_operations_cnt_delegate(IntPtr topicdesc);
         private static _TopicDescription_topic_authorized_operations_cnt_delegate _TopicDescription_topic_authorized_operations_cnt;
         internal static IntPtr  TopicDescription_topic_authorized_operations_cnt(IntPtr topicdesc)
            => _TopicDescription_topic_authorized_operations_cnt(topicdesc);
        
         private delegate IntPtr  _TopicDescription_authorized_operation_idx_delegate(IntPtr topicdesc, IntPtr idx);
         private static _TopicDescription_authorized_operation_idx_delegate _TopicDescription_authorized_operation_idx;
         internal static IntPtr  TopicDescription_authorized_operation_idx(IntPtr topicdesc, IntPtr idx)
            => _TopicDescription_authorized_operation_idx(topicdesc, idx);

         private delegate IntPtr  _TopicDescription_partition_error_delegate(IntPtr topicdesc, IntPtr idx);
         private static _TopicDescription_partition_error_delegate _TopicDescription_partition_error;
         internal static IntPtr  TopicDescription_partition_error(IntPtr topicdesc, IntPtr idx)
            => _TopicDescription_partition_error(topicdesc, idx);

         private delegate IntPtr  _TopicDescription_topic_partition_cnt_delegate(IntPtr topicdesc);
         private static _TopicDescription_topic_partition_cnt_delegate _TopicDescription_topic_partition_cnt;
         internal static IntPtr  TopicDescription_topic_partition_cnt(IntPtr topicdesc)
            => _TopicDescription_topic_partition_cnt(topicdesc);

         private delegate IntPtr  _TopicDescription_partiton_replica_idx_delegate(IntPtr topicdesc, IntPtr pidx, IntPtr ridx);
         private static _TopicDescription_partiton_replica_idx_delegate _TopicDescription_partiton_replica_idx;
         internal static IntPtr  TopicDescription_partiton_replica_idx(IntPtr topicdesc, IntPtr pidx, IntPtr ridx)
            => _TopicDescription_partiton_replica_idx(topicdesc, pidx, ridx);
        
         private delegate IntPtr  _TopicDescription_partiton_isrs_idx_delegate(IntPtr topicdesc, IntPtr pidx, IntPtr isridx);
         private static _TopicDescription_partiton_isrs_idx_delegate _TopicDescription_partiton_isrs_idx;
         internal static IntPtr  TopicDescription_partiton_isrs_idx(IntPtr topicdesc, IntPtr pidx, IntPtr isridx)
            => _TopicDescription_partiton_isrs_idx(topicdesc, pidx, isridx);

         private delegate IntPtr  _TopicDescription_partiton_replica_cnt_delegate(IntPtr topicdesc, IntPtr idx);
         private static _TopicDescription_partiton_replica_cnt_delegate _TopicDescription_partiton_replica_cnt;
         internal static IntPtr  TopicDescription_partiton_replica_cnt(IntPtr topicdesc, IntPtr idx)
            => _TopicDescription_partiton_replica_cnt(topicdesc, idx);
        
         private delegate IntPtr  _TopicDescription_partiton_isr_cnt_delegate(IntPtr topicdesc, IntPtr idx);
         private static _TopicDescription_partiton_isr_cnt_delegate _TopicDescription_partiton_isr_cnt;
         internal static IntPtr  TopicDescription_partiton_isr_cnt(IntPtr topicdesc, IntPtr idx)
            => _TopicDescription_partiton_isr_cnt(topicdesc, idx);

         private delegate IntPtr  _TopicDescription_partiton_leader_delegate(IntPtr topicdesc, IntPtr idx);
         private static _TopicDescription_partiton_leader_delegate _TopicDescription_partiton_leader;
         internal static IntPtr  TopicDescription_partiton_leader(IntPtr topicdesc, IntPtr idx)
            => _TopicDescription_partiton_leader(topicdesc, idx);

         private delegate IntPtr  _TopicDescription_partiton_id_delegate(IntPtr topicdesc, IntPtr idx);
         private static _TopicDescription_partiton_id_delegate _TopicDescription_partiton_id;
         internal static IntPtr  TopicDescription_partiton_id(IntPtr topicdesc, IntPtr idx)
            => _TopicDescription_partiton_id(topicdesc, idx);

         private delegate void  _DescribeCluster_delegate(
            IntPtr handle, IntPtr optionsPtr, IntPtr resultQueuePtr);
         private static _DescribeCluster_delegate _DescribeCluster;
         internal static void  DescribeCluster(
            IntPtr handle, IntPtr optionsPtr, IntPtr resultQueuePtr)
            => _DescribeCluster(handle, optionsPtr, resultQueuePtr);

         private delegate IntPtr  _DescribeCluster_result_description_delegate(IntPtr clusterdesc);
         private static _DescribeCluster_result_description_delegate _DescribeCluster_result_description;
         internal static IntPtr  DescribeCluster_result_description(IntPtr clusterdesc)
            => _DescribeCluster_result_description(clusterdesc);

         private delegate IntPtr  _ClusterDescription_node_cnt_delegate(IntPtr clusterdesc);
         private static _ClusterDescription_node_cnt_delegate _ClusterDescription_node_cnt;
         internal static IntPtr  ClusterDescription_node_cnt(IntPtr clusterdesc)
            => _ClusterDescription_node_cnt(clusterdesc);
        
         private delegate IntPtr  _ClusterDescription_cluster_id_delegate(IntPtr clusterdesc);
         private static _ClusterDescription_cluster_id_delegate _ClusterDescription_cluster_id;
         internal static IntPtr  ClusterDescription_cluster_id(IntPtr clusterdesc)
            => _ClusterDescription_cluster_id(clusterdesc);

         private delegate IntPtr  _ClusterDescription_controller_id_delegate(IntPtr clusterdesc);
         private static _ClusterDescription_controller_id_delegate _ClusterDescription_controller_id;
         internal static IntPtr  ClusterDescription_controller_id(IntPtr clusterdesc)
            => _ClusterDescription_controller_id(clusterdesc);

         private delegate IntPtr  _ClusterDescription_cluster_acl_operations_cnt_delegate(IntPtr clusterdesc);
         private static _ClusterDescription_cluster_acl_operations_cnt_delegate _ClusterDescription_cluster_acl_operations_cnt;
         internal static IntPtr  ClusterDescription_cluster_acl_operations_cnt(IntPtr clusterdesc)
            => _ClusterDescription_cluster_acl_operations_cnt(clusterdesc);

         private delegate IntPtr  _ClusterDescription_authorized_operation_idx_delegate(IntPtr clusterdesc, IntPtr idx);
         private static _ClusterDescription_authorized_operation_idx_delegate _ClusterDescription_authorized_operation_idx;
         internal static IntPtr  ClusterDescription_authorized_operation_idx(IntPtr clusterdesc, IntPtr idx)
            => _ClusterDescription_authorized_operation_idx(clusterdesc, idx);

         private delegate IntPtr  _ClusterDescription_node_idx_delegate(IntPtr clusterdesc, IntPtr idx);
         private static _ClusterDescription_node_idx_delegate _ClusterDescription_node_idx;
         internal static IntPtr  ClusterDescription_node_idx(IntPtr clusterdesc, IntPtr idx)
            => _ClusterDescription_node_idx(clusterdesc, idx);
        //
        // Queues
        //

        private static Func<IntPtr, IntPtr> _queue_new;
        internal static IntPtr queue_new(IntPtr rk)
            => _queue_new(rk);

        private static Action<IntPtr> _queue_destroy;
        internal static void queue_destroy(IntPtr rkqu)
            => _queue_destroy(rkqu);

        private static Func<IntPtr, IntPtr, IntPtr> _queue_poll;
        internal static IntPtr queue_poll(IntPtr rkqu, int timeout_ms)
            => _queue_poll(rkqu, (IntPtr)timeout_ms);


        //
        // Events
        //

        private static Action<IntPtr> _event_destroy;
        internal static void event_destroy(IntPtr rkev)
            => _event_destroy(rkev);

        private static Func<IntPtr, IntPtr> _event_opaque;
        internal static IntPtr event_opaque(IntPtr rkev)
            => _event_opaque(rkev);

        private static Func<IntPtr, EventType> _event_type;
        internal static EventType event_type(IntPtr rkev)
            => _event_type(rkev);

        private static Func<IntPtr, ErrorCode> _event_error;
        internal static ErrorCode event_error(IntPtr rkev)
            => _event_error(rkev);

        private static Func<IntPtr, IntPtr> _event_error_string;
        internal static string event_error_string(IntPtr rkev)
            => Util.Marshal.PtrToStringUTF8(_event_error_string(rkev));

        private static Func<IntPtr, IntPtr> _event_topic_partition_list;
        internal static IntPtr event_topic_partition_list(IntPtr rkev)
            => _event_topic_partition_list(rkev);


        //
        // error_t
        //

        private static Func<IntPtr, ErrorCode> _error_code;
        internal static ErrorCode error_code(IntPtr error)
            => _error_code(error);

        private static Func<IntPtr, IntPtr> _error_string;
        internal static string error_string(IntPtr error)
            => Util.Marshal.PtrToStringUTF8(_error_string(error));

        private static Func<IntPtr, IntPtr> _error_is_fatal;
        internal static bool error_is_fatal(IntPtr error)
            => _error_is_fatal(error) != IntPtr.Zero;

        private static Func<IntPtr, IntPtr> _error_is_retriable;
        internal static bool error_is_retriable(IntPtr error)
            => _error_is_retriable(error) != IntPtr.Zero;

        private static Func<IntPtr, IntPtr> _error_txn_requires_abort;
        internal static bool error_txn_requires_abort(IntPtr error)
            => _error_txn_requires_abort(error) != IntPtr.Zero;

        private static Action<IntPtr> _error_destroy;
        internal static void error_destroy(IntPtr error)
            => _error_destroy(error);
    }
}<|MERGE_RESOLUTION|>--- conflicted
+++ resolved
@@ -69,14 +69,11 @@
             DescribeConsumerGroups = 13,
             ListConsumerGroupOffsets = 14,
             AlterConsumerGroupOffsets = 15,
-<<<<<<< HEAD
-            DescribeTopics = 16,
-            DescribeCluster = 17,
-=======
             IncrementalAlterConfigs = 16,
             DescribeUserScramCredentials = 17,
-            AlterUserScramCredentials = 18
->>>>>>> 65362199
+            AlterUserScramCredentials = 18,
+            DescribeTopics = 19,
+            DescribeCluster = 20,
         }
 
         public enum EventType : int
@@ -104,14 +101,11 @@
             DescribeConsumerGroups_Result = 0x4000,
             ListConsumerGroupOffsets_Result = 0x8000,
             AlterConsumerGroupOffsets_Result = 0x10000,
-<<<<<<< HEAD
-            DescribeTopics_Result = 0x20000,
-            DescribeCluster_Result = 0x40000,
-=======
             IncrementalAlterConfigs_Result = 0x20000,
             DescribeUserScramCredentials_Result = 0x40000,
             AlterUserScramCredentials_Result = 0x80000
->>>>>>> 65362199
+            DescribeTopics_Result = 0x100000,
+            DescribeCluster_Result = 0x200000,
         }
 
         // Minimum librdkafka version.
@@ -434,7 +428,23 @@
             _Node_host = (_Node_host_delegate)methods.Single(m => m.Name == "rd_kafka_Node_host").CreateDelegate(typeof (_Node_host_delegate));
             _Node_port = (_Node_port_delegate)methods.Single(m => m.Name == "rd_kafka_Node_port").CreateDelegate(typeof (_Node_port_delegate));
 
-<<<<<<< HEAD
+            _DescribeUserScramCredentials = (_DescribeUserScramCredentials_delegate)methods.Single(m => m.Name == "rd_kafka_DescribeUserScramCredentials").CreateDelegate(typeof (_DescribeUserScramCredentials_delegate));
+            _DescribeUserScramCredentials_result_descriptions = (_DescribeUserScramCredentials_result_descriptions_delegate)methods.Single(m => m.Name == "rd_kafka_DescribeUserScramCredentials_result_descriptions").CreateDelegate(typeof(_DescribeUserScramCredentials_result_descriptions_delegate));
+            _UserScramCredentialsDescription_user = (_UserScramCredentialsDescription_user_delegate)methods.Single(m => m.Name == "rd_kafka_UserScramCredentialsDescription_user").CreateDelegate(typeof(_UserScramCredentialsDescription_user_delegate));
+            _UserScramCredentialsDescription_error = (_UserScramCredentialsDescription_error_delegate)methods.Single(m => m.Name == "rd_kafka_UserScramCredentialsDescription_error").CreateDelegate(typeof(_UserScramCredentialsDescription_error_delegate));
+            _UserScramCredentialsDescription_scramcredentialinfo_count = (_UserScramCredentialsDescription_scramcredentialinfo_count_delegate)methods.Single(m => m.Name == "rd_kafka_UserScramCredentialsDescription_scramcredentialinfo_count").CreateDelegate(typeof(_UserScramCredentialsDescription_scramcredentialinfo_count_delegate));
+            _UserScramCredentialsDescription_scramcredentialinfo = (_UserScramCredentialsDescription_scramcredentialinfo_delegate)methods.Single(m => m.Name == "rd_kafka_UserScramCredentialsDescription_scramcredentialinfo").CreateDelegate(typeof(_UserScramCredentialsDescription_scramcredentialinfo_delegate));
+            _ScramCredentialInfo_mechanism = (_ScramCredentialInfo_mechanism_delegate)methods.Single(m => m.Name == "rd_kafka_ScramCredentialInfo_mechanism").CreateDelegate(typeof(_ScramCredentialInfo_mechanism_delegate));
+            _ScramCredentialInfo_iterations = (_ScramCredentialInfo_iterations_delegate)methods.Single(m => m.Name == "rd_kafka_ScramCredentialInfo_iterations").CreateDelegate(typeof(_ScramCredentialInfo_iterations_delegate));
+
+            _UserScramCredentialUpsertion_new = (_UserScramCredentialUpsertion_new_delegate)methods.Single(m => m.Name == "rd_kafka_UserScramCredentialUpsertion_new").CreateDelegate(typeof (_UserScramCredentialUpsertion_new_delegate)); 
+            _UserScramCredentialDeletion_new = (_UserScramCredentialDeletion_new_delegate)methods.Single(m => m.Name == "rd_kafka_UserScramCredentialDeletion_new").CreateDelegate(typeof (_UserScramCredentialDeletion_new_delegate));
+            _UserScramCredentialAlteration_destroy = (_UserScramCredentialAlteration_destroy_delegate)methods.Single(m => m.Name == "rd_kafka_UserScramCredentialAlteration_destroy").CreateDelegate(typeof (_UserScramCredentialAlteration_destroy_delegate));
+            _AlterUserScramCredentials = (_AlterUserScramCredentials_delegate)methods.Single(m => m.Name == "rd_kafka_AlterUserScramCredentials").CreateDelegate(typeof (_AlterUserScramCredentials_delegate));
+            _AlterUserScramCredentials_result_responses = (_AlterUserScramCredentials_result_responses_delegate)methods.Single(m => m.Name == "rd_kafka_AlterUserScramCredentials_result_responses").CreateDelegate(typeof(_AlterUserScramCredentials_result_responses_delegate));
+            _AlterUserScramCredentials_result_response_user = (_AlterUserScramCredentials_result_response_user_delegate)methods.Single(m => m.Name == "rd_kafka_AlterUserScramCredentials_result_response_user").CreateDelegate(typeof(_AlterUserScramCredentials_result_response_user_delegate));
+            _AlterUserScramCredentials_result_response_error = (_AlterUserScramCredentials_result_response_error_delegate)methods.Single(m => m.Name == "rd_kafka_AlterUserScramCredentials_result_response_error").CreateDelegate(typeof(_AlterUserScramCredentials_result_response_error_delegate));
+
             _DescribeTopics = (_DescribeTopics_delegate)methods.Single(m => m.Name == "rd_kafka_DescribeTopics").CreateDelegate(typeof (_DescribeTopics_delegate));
             _DescribeTopics_result_topics = (_DescribeTopics_result_topics_delegate)methods.Single(m => m.Name == "rd_kafka_DescribeTopics_result_topics").CreateDelegate(typeof (_DescribeTopics_result_topics_delegate));
             _TopicDescription_error = (_TopicDescription_error_delegate)methods.Single(m => m.Name == "rd_kafka_TopicDescription_error").CreateDelegate(typeof (_TopicDescription_error_delegate));
@@ -458,25 +468,6 @@
             _ClusterDescription_cluster_acl_operations_cnt = (_ClusterDescription_cluster_acl_operations_cnt_delegate)methods.Single(m => m.Name == "rd_kafka_ClusterDescription_cluster_acl_operations_cnt").CreateDelegate(typeof (_ClusterDescription_cluster_acl_operations_cnt_delegate));
             _ClusterDescription_authorized_operation_idx = (_ClusterDescription_authorized_operation_idx_delegate)methods.Single(m => m.Name == "rd_kafka_ClusterDescription_authorized_operation_idx").CreateDelegate(typeof (_ClusterDescription_authorized_operation_idx_delegate));
             _ClusterDescription_node_idx = (_ClusterDescription_node_idx_delegate)methods.Single(m => m.Name == "rd_kafka_ClusterDescription_node_idx").CreateDelegate(typeof (_ClusterDescription_node_idx_delegate));
-
-=======
-            _DescribeUserScramCredentials = (_DescribeUserScramCredentials_delegate)methods.Single(m => m.Name == "rd_kafka_DescribeUserScramCredentials").CreateDelegate(typeof (_DescribeUserScramCredentials_delegate));
-            _DescribeUserScramCredentials_result_descriptions = (_DescribeUserScramCredentials_result_descriptions_delegate)methods.Single(m => m.Name == "rd_kafka_DescribeUserScramCredentials_result_descriptions").CreateDelegate(typeof(_DescribeUserScramCredentials_result_descriptions_delegate));
-            _UserScramCredentialsDescription_user = (_UserScramCredentialsDescription_user_delegate)methods.Single(m => m.Name == "rd_kafka_UserScramCredentialsDescription_user").CreateDelegate(typeof(_UserScramCredentialsDescription_user_delegate));
-            _UserScramCredentialsDescription_error = (_UserScramCredentialsDescription_error_delegate)methods.Single(m => m.Name == "rd_kafka_UserScramCredentialsDescription_error").CreateDelegate(typeof(_UserScramCredentialsDescription_error_delegate));
-            _UserScramCredentialsDescription_scramcredentialinfo_count = (_UserScramCredentialsDescription_scramcredentialinfo_count_delegate)methods.Single(m => m.Name == "rd_kafka_UserScramCredentialsDescription_scramcredentialinfo_count").CreateDelegate(typeof(_UserScramCredentialsDescription_scramcredentialinfo_count_delegate));
-            _UserScramCredentialsDescription_scramcredentialinfo = (_UserScramCredentialsDescription_scramcredentialinfo_delegate)methods.Single(m => m.Name == "rd_kafka_UserScramCredentialsDescription_scramcredentialinfo").CreateDelegate(typeof(_UserScramCredentialsDescription_scramcredentialinfo_delegate));
-            _ScramCredentialInfo_mechanism = (_ScramCredentialInfo_mechanism_delegate)methods.Single(m => m.Name == "rd_kafka_ScramCredentialInfo_mechanism").CreateDelegate(typeof(_ScramCredentialInfo_mechanism_delegate));
-            _ScramCredentialInfo_iterations = (_ScramCredentialInfo_iterations_delegate)methods.Single(m => m.Name == "rd_kafka_ScramCredentialInfo_iterations").CreateDelegate(typeof(_ScramCredentialInfo_iterations_delegate));
-
-            _UserScramCredentialUpsertion_new = (_UserScramCredentialUpsertion_new_delegate)methods.Single(m => m.Name == "rd_kafka_UserScramCredentialUpsertion_new").CreateDelegate(typeof (_UserScramCredentialUpsertion_new_delegate)); 
-            _UserScramCredentialDeletion_new = (_UserScramCredentialDeletion_new_delegate)methods.Single(m => m.Name == "rd_kafka_UserScramCredentialDeletion_new").CreateDelegate(typeof (_UserScramCredentialDeletion_new_delegate));
-            _UserScramCredentialAlteration_destroy = (_UserScramCredentialAlteration_destroy_delegate)methods.Single(m => m.Name == "rd_kafka_UserScramCredentialAlteration_destroy").CreateDelegate(typeof (_UserScramCredentialAlteration_destroy_delegate));
-            _AlterUserScramCredentials = (_AlterUserScramCredentials_delegate)methods.Single(m => m.Name == "rd_kafka_AlterUserScramCredentials").CreateDelegate(typeof (_AlterUserScramCredentials_delegate));
-            _AlterUserScramCredentials_result_responses = (_AlterUserScramCredentials_result_responses_delegate)methods.Single(m => m.Name == "rd_kafka_AlterUserScramCredentials_result_responses").CreateDelegate(typeof(_AlterUserScramCredentials_result_responses_delegate));
-            _AlterUserScramCredentials_result_response_user = (_AlterUserScramCredentials_result_response_user_delegate)methods.Single(m => m.Name == "rd_kafka_AlterUserScramCredentials_result_response_user").CreateDelegate(typeof(_AlterUserScramCredentials_result_response_user_delegate));
-            _AlterUserScramCredentials_result_response_error = (_AlterUserScramCredentials_result_response_error_delegate)methods.Single(m => m.Name == "rd_kafka_AlterUserScramCredentials_result_response_error").CreateDelegate(typeof(_AlterUserScramCredentials_result_response_error_delegate));
->>>>>>> 65362199
 
             _topic_result_error = (Func<IntPtr, ErrorCode>)methods.Single(m => m.Name == "rd_kafka_topic_result_error").CreateDelegate(typeof(Func<IntPtr, ErrorCode>));
             _topic_result_error_string = (Func<IntPtr, IntPtr>)methods.Single(m => m.Name == "rd_kafka_topic_result_error_string").CreateDelegate(typeof(Func<IntPtr, IntPtr>));
