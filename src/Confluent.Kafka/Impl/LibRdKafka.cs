--- conflicted
+++ resolved
@@ -69,12 +69,9 @@
             DescribeConsumerGroups = 13,
             ListConsumerGroupOffsets = 14,
             AlterConsumerGroupOffsets = 15,
-<<<<<<< HEAD
-            DescribeUserScramCredentials = 16,
-            AlterUserScramCredentials = 17
-=======
             IncrementalAlterConfigs = 16,
->>>>>>> 4ff4e296
+            DescribeUserScramCredentials = 17,
+            AlterUserScramCredentials = 18
         }
 
         public enum EventType : int
@@ -102,12 +99,9 @@
             DescribeConsumerGroups_Result = 0x4000,
             ListConsumerGroupOffsets_Result = 0x8000,
             AlterConsumerGroupOffsets_Result = 0x10000,
-<<<<<<< HEAD
+            IncrementalAlterConfigs_Result = 0x20000,
             DescribeUserScramCredentials_Result = 0x40000,
             AlterUserScramCredentials_Result = 0x80000
-=======
-            IncrementalAlterConfigs_Result = 0x20000,
->>>>>>> 4ff4e296
         }
 
         // Minimum librdkafka version.
