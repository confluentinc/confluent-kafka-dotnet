// Copyright 2015-2016 Andreas Heider,
//           2016-2023 Confluent Inc. 
//
// Licensed under the Apache License, Version 2.0 (the "License");
// you may not use this file except in compliance with the License.
// You may obtain a copy of the License at
//
// http://www.apache.org/licenses/LICENSE-2.0
//
// Unless required by applicable law or agreed to in writing, software
// distributed under the License is distributed on an "AS IS" BASIS,
// WITHOUT WARRANTIES OR CONDITIONS OF ANY KIND, either express or implied.
// See the License for the specific language governing permissions and
// limitations under the License.
//
// Derived from: rdkafka-dotnet, licensed under the 2-clause BSD License.
//
// Refer to LICENSE for more information.

using System;
using System.Collections.Generic;
using System.Linq;
using System.IO;
using System.Text;
using System.Runtime.InteropServices;
using Confluent.Kafka.Admin;
using Confluent.Kafka.Internal;
using System.Reflection;
#if NET462
using System.ComponentModel;
#endif


namespace Confluent.Kafka.Impl
{
    internal static class Librdkafka
    {
        const int RTLD_NOW = 2;

        internal enum DestroyFlags
        {
            /*!
            * Don't call consumer_close() to leave group and commit final offsets.
            *
            * This also disables consumer callbacks to be called from rd_kafka_destroy*(),
            * such as rebalance_cb.
            *
            * The consumer group handler is still closed internally, but from an
            * application perspective none of the functionality from consumer_close()
            * is performed.
            */
            RD_KAFKA_DESTROY_F_NO_CONSUMER_CLOSE = 0x8
        }

        internal enum AdminOp
        {
            Any = 0,
            CreateTopics = 1,
            DeleteTopics = 2,
            CreatePartitions=  3,
            AlterConfigs = 4,
            DescribeConfigs = 5,
            DeleteRecords = 6,
            DeleteGroups = 7,
            DeleteConsumerGroupOffsets = 8,
            CreateAcls = 9,
            DescribeAcls = 10,
            DeleteAcls = 11,
            ListConsumerGroups = 12,
            DescribeConsumerGroups = 13,
            ListConsumerGroupOffsets = 14,
            AlterConsumerGroupOffsets = 15,
            IncrementalAlterConfigs = 16,
            DescribeUserScramCredentials = 17,
            AlterUserScramCredentials = 18,
<<<<<<< HEAD
            ListOffsets = 19,
=======
            DescribeTopics = 19,
            DescribeCluster = 20,
>>>>>>> 58b52912
        }

        public enum EventType : int
        {
            None = 0x0,
            DR = 0x1,
            Fetch = 0x2,
            Log = 0x4,
            Error = 0x8,
            Rebalance = 0x10,
            Offset_Commit = 0x20,
            Stats = 0x40,
            CreateTopics_Result = 100,
            DeleteTopics_Result = 101,
            CreatePartitions_Result = 102,
            AlterConfigs_Result = 103,
            DescribeConfigs_Result = 104,
            DeleteRecords_Result = 105,
            DeleteGroups_Result = 106,
            DeleteConsumerGroupOffsets_Result = 107,
            CreateAcls_Result = 0x400,
            DescribeAcls_Result = 0x800,
            DeleteAcls_Result = 0x1000,
            ListConsumerGroups_Result = 0x2000,
            DescribeConsumerGroups_Result = 0x4000,
            ListConsumerGroupOffsets_Result = 0x8000,
            AlterConsumerGroupOffsets_Result = 0x10000,
            IncrementalAlterConfigs_Result = 0x20000,
            DescribeUserScramCredentials_Result = 0x40000,
            AlterUserScramCredentials_Result = 0x80000,
<<<<<<< HEAD
            ListOffsets_Result = 0x100000,
=======
            DescribeTopics_Result = 0x100000,
            DescribeCluster_Result = 0x200000,
>>>>>>> 58b52912
        }

        // Minimum librdkafka version.
        const long minVersion = 0x010502ff;

        // Maximum length of error strings built by librdkafka.
        internal const int MaxErrorStringLength = 512;

        private static class WindowsNative
        {
            [Flags]
            public enum LoadLibraryFlags : uint
            {
                DONT_RESOLVE_DLL_REFERENCES = 0x00000001,
                LOAD_IGNORE_CODE_AUTHZ_LEVEL = 0x00000010,
                LOAD_LIBRARY_AS_DATAFILE = 0x00000002,
                LOAD_LIBRARY_AS_DATAFILE_EXCLUSIVE = 0x00000040,
                LOAD_LIBRARY_AS_IMAGE_RESOURCE = 0x00000020,
                LOAD_LIBRARY_SEARCH_APPLICATION_DIR = 0x00000200,
                LOAD_LIBRARY_SEARCH_DEFAULT_DIRS = 0x00001000,
                LOAD_LIBRARY_SEARCH_DLL_LOAD_DIR = 0x00000100,
                LOAD_LIBRARY_SEARCH_SYSTEM32 = 0x00000800,
                LOAD_LIBRARY_SEARCH_USER_DIRS = 0x00000400,
                LOAD_WITH_ALTERED_SEARCH_PATH = 0x00000008
            }

            [DllImport("kernel32", SetLastError = true)]
            public static extern IntPtr LoadLibraryEx(string lpFileName, IntPtr hReservedNull, LoadLibraryFlags dwFlags);

            [DllImport("kernel32", SetLastError = true)]
            public static extern IntPtr GetModuleHandle(string lpFileName);

            [DllImport("kernel32", SetLastError = true)]
            public static extern IntPtr GetProcAddress(IntPtr hModule, String procname);
        }

        private static class PosixNative
        {
            [DllImport("libdl")]
            public static extern IntPtr dlopen(String fileName, int flags);

            [DllImport("libdl")]
            public static extern IntPtr dlerror();

            [DllImport("libdl")]
            public static extern IntPtr dlsym(IntPtr handle, String symbol);

            public static string LastError
            {
                get
                {
                    // TODO: In practice, the following is always returning IntPtr.Zero. Why?
                    IntPtr error = dlerror();
                    if (error == IntPtr.Zero)
                    {
                        return "";
                    }
                    return Marshal.PtrToStringAnsi(error);
                }
            }
        }

        static bool SetDelegates(Type nativeMethodsClass)
        {
            var methods = nativeMethodsClass.GetRuntimeMethods().ToArray();

            _version = (Func<IntPtr>)methods.Single(m => m.Name == "rd_kafka_version").CreateDelegate(typeof(Func<IntPtr>));
            _version_str = (Func<IntPtr>)methods.Single(m => m.Name == "rd_kafka_version_str").CreateDelegate(typeof(Func<IntPtr>));
            _get_debug_contexts = (Func<IntPtr>)methods.Single(m => m.Name == "rd_kafka_get_debug_contexts").CreateDelegate(typeof(Func<IntPtr>));
            _err2str = (Func<ErrorCode, IntPtr>)methods.Single(m => m.Name == "rd_kafka_err2str").CreateDelegate(typeof(Func<ErrorCode, IntPtr>));
            _last_error = (Func<ErrorCode>)methods.Single(m => m.Name == "rd_kafka_last_error").CreateDelegate(typeof(Func<ErrorCode>));
            _fatal_error = (Func<IntPtr, StringBuilder, UIntPtr, ErrorCode>)methods.Single(m => m.Name == "rd_kafka_fatal_error").CreateDelegate(typeof(Func<IntPtr, StringBuilder, UIntPtr, ErrorCode>));
            _message_errstr = (Func<IntPtr, IntPtr>)methods.Single(m => m.Name == "rd_kafka_message_errstr").CreateDelegate(typeof(Func<IntPtr, IntPtr>));
            _topic_partition_list_new = (Func<IntPtr, IntPtr>)methods.Single(m => m.Name == "rd_kafka_topic_partition_list_new").CreateDelegate(typeof(Func<IntPtr, IntPtr>));
            _topic_partition_list_destroy = (Action<IntPtr>)methods.Single(m => m.Name == "rd_kafka_topic_partition_list_destroy").CreateDelegate(typeof(Action<IntPtr>));
            _topic_partition_list_add = (Func<IntPtr, string, int, IntPtr>)methods.Single(m => m.Name == "rd_kafka_topic_partition_list_add").CreateDelegate(typeof(Func<IntPtr, string, int, IntPtr>));
            _headers_new = (Func<IntPtr, IntPtr>)methods.Single(m => m.Name == "rd_kafka_headers_new").CreateDelegate(typeof(Func<IntPtr, IntPtr>));
            _headers_destroy = (Action<IntPtr>)methods.Single(m => m.Name == "rd_kafka_headers_destroy").CreateDelegate(typeof(Action<IntPtr>));
            _header_add = (Func<IntPtr, IntPtr, IntPtr, IntPtr, IntPtr, ErrorCode>)methods.Single(m => m.Name == "rd_kafka_header_add").CreateDelegate(typeof(Func<IntPtr, IntPtr, IntPtr, IntPtr, IntPtr, ErrorCode>));
            _header_get_all = (headerGetAllDelegate)methods.Single(m => m.Name == "rd_kafka_header_get_all").CreateDelegate(typeof(headerGetAllDelegate));
            _message_timestamp = (messageTimestampDelegate)methods.Single(m => m.Name == "rd_kafka_message_timestamp").CreateDelegate(typeof(messageTimestampDelegate));
            _message_headers = (messageHeadersDelegate)methods.Single(m => m.Name == "rd_kafka_message_headers").CreateDelegate(typeof(messageHeadersDelegate));
            _message_status = (Func<IntPtr, PersistenceStatus>)methods.Single(m => m.Name == "rd_kafka_message_status").CreateDelegate(typeof(Func<IntPtr, PersistenceStatus>));
            _message_leader_epoch = (messageLeaderEpoch)methods.Single(m => m.Name == "rd_kafka_message_leader_epoch").CreateDelegate(typeof(messageLeaderEpoch));
            _message_destroy = (Action<IntPtr>)methods.Single(m => m.Name == "rd_kafka_message_destroy").CreateDelegate(typeof(Action<IntPtr>));
            _conf_new = (Func<SafeConfigHandle>)methods.Single(m => m.Name == "rd_kafka_conf_new").CreateDelegate(typeof(Func<SafeConfigHandle>));
            _conf_destroy = (Action<IntPtr>)methods.Single(m => m.Name == "rd_kafka_conf_destroy").CreateDelegate(typeof(Action<IntPtr>));
            _conf_dup = (Func<IntPtr, IntPtr>)methods.Single(m => m.Name == "rd_kafka_conf_dup").CreateDelegate(typeof(Func<IntPtr, IntPtr>));
            _conf_set = (Func<IntPtr, string, string, StringBuilder, UIntPtr, ConfRes>)methods.Single(m => m.Name == "rd_kafka_conf_set").CreateDelegate(typeof(Func<IntPtr, string, string, StringBuilder, UIntPtr, ConfRes>));
            _conf_set_dr_msg_cb = (Action<IntPtr, DeliveryReportDelegate>)methods.Single(m => m.Name == "rd_kafka_conf_set_dr_msg_cb").CreateDelegate(typeof(Action<IntPtr, DeliveryReportDelegate>));
            _conf_set_rebalance_cb = (Action<IntPtr, RebalanceDelegate>)methods.Single(m => m.Name == "rd_kafka_conf_set_rebalance_cb").CreateDelegate(typeof(Action<IntPtr, RebalanceDelegate>));
            _conf_set_error_cb = (Action<IntPtr, ErrorDelegate>)methods.Single(m => m.Name == "rd_kafka_conf_set_error_cb").CreateDelegate(typeof(Action<IntPtr, ErrorDelegate>));
            _conf_set_offset_commit_cb = (Action<IntPtr, CommitDelegate>)methods.Single(m => m.Name == "rd_kafka_conf_set_offset_commit_cb").CreateDelegate(typeof(Action<IntPtr, CommitDelegate>));
            _conf_set_log_cb = (Action<IntPtr, LogDelegate>)methods.Single(m => m.Name == "rd_kafka_conf_set_log_cb").CreateDelegate(typeof(Action<IntPtr, LogDelegate>));
            _conf_set_stats_cb = (Action<IntPtr, StatsDelegate>)methods.Single(m => m.Name == "rd_kafka_conf_set_stats_cb").CreateDelegate(typeof(Action<IntPtr, StatsDelegate>));
            _conf_set_oauthbearer_token_refresh_cb = (Action<IntPtr, OAuthBearerTokenRefreshDelegate>)methods.Single(m => m.Name == "rd_kafka_conf_set_oauthbearer_token_refresh_cb").CreateDelegate(typeof(Action<IntPtr, OAuthBearerTokenRefreshDelegate>));
            _oauthbearer_set_token = (Func<IntPtr, string, long, string, string[], UIntPtr, StringBuilder, UIntPtr, ErrorCode>)methods.Single(m => m.Name == "rd_kafka_oauthbearer_set_token").CreateDelegate(typeof(Func<IntPtr, string, long, string, string[], UIntPtr, StringBuilder, UIntPtr, ErrorCode>));
            _oauthbearer_set_token_failure = (Func<IntPtr, string, ErrorCode>)methods.Single(m => m.Name == "rd_kafka_oauthbearer_set_token_failure").CreateDelegate(typeof(Func<IntPtr, string, ErrorCode>));
            _conf_set_default_topic_conf = (Action<IntPtr, IntPtr>)methods.Single(m => m.Name == "rd_kafka_conf_set_default_topic_conf").CreateDelegate(typeof(Action<IntPtr, IntPtr>));
            _conf_get_default_topic_conf = (Func<SafeConfigHandle, SafeTopicConfigHandle>)methods.Single(m => m.Name == "rd_kafka_conf_get_default_topic_conf").CreateDelegate(typeof(Func<SafeConfigHandle, SafeTopicConfigHandle>));
            _conf_get = (ConfGet)methods.Single(m => m.Name == "rd_kafka_conf_get").CreateDelegate(typeof(ConfGet));
            _topic_conf_get = (ConfGet)methods.Single(m => m.Name == "rd_kafka_topic_conf_get").CreateDelegate(typeof(ConfGet));
            _conf_dump = (ConfDump)methods.Single(m => m.Name == "rd_kafka_conf_dump").CreateDelegate(typeof(ConfDump));
            _topic_conf_dump = (ConfDump)methods.Single(m => m.Name == "rd_kafka_topic_conf_dump").CreateDelegate(typeof(ConfDump));
            _conf_dump_free = (Action<IntPtr, UIntPtr>)methods.Single(m => m.Name == "rd_kafka_conf_dump_free").CreateDelegate(typeof(Action<IntPtr, UIntPtr>));
            _topic_conf_new = (Func<SafeTopicConfigHandle>)methods.Single(m => m.Name == "rd_kafka_topic_conf_new").CreateDelegate(typeof(Func<SafeTopicConfigHandle>));
            _topic_conf_dup = (Func<SafeTopicConfigHandle, SafeTopicConfigHandle>)methods.Single(m => m.Name == "rd_kafka_topic_conf_dup").CreateDelegate(typeof(Func<SafeTopicConfigHandle, SafeTopicConfigHandle>));
            _default_topic_conf_dup = (Func<SafeKafkaHandle, SafeTopicConfigHandle>)methods.Single(m => m.Name == "rd_kafka_default_topic_conf_dup").CreateDelegate(typeof(Func<SafeKafkaHandle, SafeTopicConfigHandle>));
            _topic_conf_destroy = (Action<IntPtr>)methods.Single(m => m.Name == "rd_kafka_topic_conf_destroy").CreateDelegate(typeof(Action<IntPtr>));
            _topic_conf_set = (Func<IntPtr, string, string, StringBuilder, UIntPtr, ConfRes>)methods.Single(m => m.Name == "rd_kafka_topic_conf_set").CreateDelegate(typeof(Func<IntPtr, string, string, StringBuilder, UIntPtr, ConfRes>));
            _topic_conf_set_partitioner_cb = (Action<IntPtr, PartitionerDelegate>)methods.Single(m => m.Name == "rd_kafka_topic_conf_set_partitioner_cb").CreateDelegate(typeof(Action<IntPtr, PartitionerDelegate>));
            _topic_conf_set_opaque = (Action<IntPtr, IntPtr>)methods.Single(m => m.Name == "rd_kafka_topic_conf_set_opaque").CreateDelegate(typeof(Action<IntPtr, IntPtr>));
            _topic_partition_available = (Func<IntPtr, int, bool>)methods.Single(m => m.Name == "rd_kafka_topic_partition_available").CreateDelegate(typeof(Func<IntPtr, int, bool>));
            _topic_partition_get_leader_epoch = (Func<IntPtr, int>)methods.Single(m => m.Name == "rd_kafka_topic_partition_get_leader_epoch").CreateDelegate(typeof(Func<IntPtr, int>));
            _topic_partition_set_leader_epoch = (Action<IntPtr, int>)methods.Single(m => m.Name == "rd_kafka_topic_partition_set_leader_epoch").CreateDelegate(typeof(Action<IntPtr, int>));
            _init_transactions = (Func<IntPtr, IntPtr, IntPtr>)methods.Single(m => m.Name == "rd_kafka_init_transactions").CreateDelegate(typeof(Func<IntPtr, IntPtr, IntPtr>));
            _begin_transaction = (Func<IntPtr, IntPtr>)methods.Single(m => m.Name == "rd_kafka_begin_transaction").CreateDelegate(typeof(Func<IntPtr, IntPtr>));
            _commit_transaction = (Func<IntPtr, IntPtr, IntPtr>)methods.Single(m => m.Name == "rd_kafka_commit_transaction").CreateDelegate(typeof(Func<IntPtr, IntPtr, IntPtr>));
            _abort_transaction = (Func<IntPtr, IntPtr, IntPtr>)methods.Single(m => m.Name == "rd_kafka_abort_transaction").CreateDelegate(typeof(Func<IntPtr, IntPtr, IntPtr>));
            _send_offsets_to_transaction = (Func<IntPtr, IntPtr, IntPtr, IntPtr, IntPtr>)methods.Single(m => m.Name == "rd_kafka_send_offsets_to_transaction").CreateDelegate(typeof(Func<IntPtr, IntPtr, IntPtr, IntPtr, IntPtr>));
            _rd_kafka_consumer_group_metadata = (Func<IntPtr, IntPtr>)methods.Single(m => m.Name == "rd_kafka_consumer_group_metadata").CreateDelegate(typeof(Func<IntPtr, IntPtr>));
            _rd_kafka_consumer_group_metadata_destroy = (Action<IntPtr>)methods.Single(m => m.Name == "rd_kafka_consumer_group_metadata_destroy").CreateDelegate(typeof(Action<IntPtr>));
            _rd_kafka_consumer_group_metadata_write = (ConsumerGroupMetadataWriteDelegate)methods.Single(m => m.Name == "rd_kafka_consumer_group_metadata_write").CreateDelegate(typeof(ConsumerGroupMetadataWriteDelegate));
            _rd_kafka_consumer_group_metadata_read = (ConsumerGroupMetadataReadDelegate)methods.Single(m => m.Name == "rd_kafka_consumer_group_metadata_read").CreateDelegate(typeof(ConsumerGroupMetadataReadDelegate));
            _new = (Func<RdKafkaType, IntPtr, StringBuilder, UIntPtr, SafeKafkaHandle>)methods.Single(m => m.Name == "rd_kafka_new").CreateDelegate(typeof(Func<RdKafkaType, IntPtr, StringBuilder, UIntPtr, SafeKafkaHandle>));
            _name = (Func<IntPtr, IntPtr>)methods.Single(m => m.Name == "rd_kafka_name").CreateDelegate(typeof(Func<IntPtr, IntPtr>));
            _memberid = (Func<IntPtr, IntPtr>)methods.Single(m => m.Name == "rd_kafka_memberid").CreateDelegate(typeof(Func<IntPtr, IntPtr>));
            _topic_new = (Func<IntPtr, IntPtr, IntPtr, SafeTopicHandle>)methods.Single(m => m.Name == "rd_kafka_topic_new").CreateDelegate(typeof(Func<IntPtr, IntPtr, IntPtr, SafeTopicHandle>));
            _topic_destroy = (Action<IntPtr>)methods.Single(m => m.Name == "rd_kafka_topic_destroy").CreateDelegate(typeof(Action<IntPtr>));
            _topic_name = (Func<IntPtr, IntPtr>)methods.Single(m => m.Name == "rd_kafka_topic_name").CreateDelegate(typeof(Func<IntPtr, IntPtr>));
            _poll = (Func<IntPtr, IntPtr, IntPtr>)methods.Single(m => m.Name == "rd_kafka_poll").CreateDelegate(typeof(Func<IntPtr, IntPtr, IntPtr>));
            _poll_set_consumer = (Func<IntPtr, ErrorCode>)methods.Single(m => m.Name == "rd_kafka_poll_set_consumer").CreateDelegate(typeof(Func<IntPtr, ErrorCode>));
            _query_watermark_offsets = (QueryOffsets)methods.Single(m => m.Name == "rd_kafka_query_watermark_offsets").CreateDelegate(typeof(QueryOffsets));
            _get_watermark_offsets = (GetOffsets)methods.Single(m => m.Name == "rd_kafka_get_watermark_offsets").CreateDelegate(typeof(GetOffsets));
            _offsets_for_times = (OffsetsForTimes)methods.Single(m => m.Name == "rd_kafka_offsets_for_times").CreateDelegate(typeof(OffsetsForTimes));
            _mem_free = (Action<IntPtr, IntPtr>)methods.Single(m => m.Name == "rd_kafka_mem_free").CreateDelegate(typeof(Action<IntPtr, IntPtr>));
            _subscribe = (Func<IntPtr, IntPtr, ErrorCode>)methods.Single(m => m.Name == "rd_kafka_subscribe").CreateDelegate(typeof(Func<IntPtr, IntPtr, ErrorCode>));
            _unsubscribe = (Func<IntPtr, ErrorCode>)methods.Single(m => m.Name == "rd_kafka_unsubscribe").CreateDelegate(typeof(Func<IntPtr, ErrorCode>));
            _subscription = (Subscription)methods.Single(m => m.Name == "rd_kafka_subscription").CreateDelegate(typeof(Subscription));
            _consumer_poll = (Func<IntPtr, IntPtr, IntPtr>)methods.Single(m => m.Name == "rd_kafka_consumer_poll").CreateDelegate(typeof(Func<IntPtr, IntPtr, IntPtr>));
            _consumer_close = (Func<IntPtr, ErrorCode>)methods.Single(m => m.Name == "rd_kafka_consumer_close").CreateDelegate(typeof(Func<IntPtr, ErrorCode>));
            _assign = (Func<IntPtr, IntPtr, ErrorCode>)methods.Single(m => m.Name == "rd_kafka_assign").CreateDelegate(typeof(Func<IntPtr, IntPtr, ErrorCode>));
            _incremental_assign = (Func<IntPtr, IntPtr, IntPtr>)methods.Single(m => m.Name == "rd_kafka_incremental_assign").CreateDelegate(typeof(Func<IntPtr, IntPtr, IntPtr>));
            _incremental_unassign = (Func<IntPtr, IntPtr, IntPtr>)methods.Single(m => m.Name == "rd_kafka_incremental_unassign").CreateDelegate(typeof(Func<IntPtr, IntPtr, IntPtr>));
            _assignment_lost = (Func<IntPtr, IntPtr>)methods.Single(m => m.Name == "rd_kafka_assignment_lost").CreateDelegate(typeof(Func<IntPtr, IntPtr>));
            _rebalance_protocol = (Func<IntPtr, IntPtr>)methods.Single(m => m.Name == "rd_kafka_rebalance_protocol").CreateDelegate(typeof(Func<IntPtr, IntPtr>));
            _assignment = (Assignment)methods.Single(m => m.Name == "rd_kafka_assignment").CreateDelegate(typeof(Assignment));
            _offsets_store = (Func<IntPtr, IntPtr, ErrorCode>)methods.Single(m => m.Name == "rd_kafka_offsets_store").CreateDelegate(typeof(Func<IntPtr, IntPtr, ErrorCode>));
            _commit = (Func<IntPtr, IntPtr, bool, ErrorCode>)methods.Single(m => m.Name == "rd_kafka_commit").CreateDelegate(typeof(Func<IntPtr, IntPtr, bool, ErrorCode>));
            _commit_queue = (Func<IntPtr, IntPtr, IntPtr, CommitDelegate, IntPtr, ErrorCode>)methods.Single(m => m.Name == "rd_kafka_commit_queue").CreateDelegate(typeof(Func<IntPtr, IntPtr, IntPtr, CommitDelegate, IntPtr, ErrorCode>));
            _committed = (Func<IntPtr, IntPtr, IntPtr, ErrorCode>)methods.Single(m => m.Name == "rd_kafka_committed").CreateDelegate(typeof(Func<IntPtr, IntPtr, IntPtr, ErrorCode>));
            _pause_partitions = (Func<IntPtr, IntPtr, ErrorCode>)methods.Single(m => m.Name == "rd_kafka_pause_partitions").CreateDelegate(typeof(Func<IntPtr, IntPtr, ErrorCode>));
            _resume_partitions = (Func<IntPtr, IntPtr, ErrorCode>)methods.Single(m => m.Name == "rd_kafka_resume_partitions").CreateDelegate(typeof(Func<IntPtr, IntPtr, ErrorCode>));
            _seek = (Func<IntPtr, int, long, IntPtr, ErrorCode>)methods.Single(m => m.Name == "rd_kafka_seek").CreateDelegate(typeof(Func<IntPtr, int, long, IntPtr, ErrorCode>));
            _seek_partitions = (Func<IntPtr, IntPtr, IntPtr, IntPtr>)methods.Single(m => m.Name == "rd_kafka_seek_partitions").CreateDelegate(typeof(Func<IntPtr, IntPtr, IntPtr, IntPtr>));
            _position = (Func<IntPtr, IntPtr, ErrorCode>)methods.Single(m => m.Name == "rd_kafka_position").CreateDelegate(typeof(Func<IntPtr, IntPtr, ErrorCode>));
            _produceva = (Produceva)methods.Single(m => m.Name == "rd_kafka_produceva").CreateDelegate(typeof(Produceva));
            _flush = (Flush)methods.Single(m => m.Name == "rd_kafka_flush").CreateDelegate(typeof(Flush));
            _metadata = (Metadata)methods.Single(m => m.Name == "rd_kafka_metadata").CreateDelegate(typeof(Metadata));
            _metadata_destroy = (Action<IntPtr>)methods.Single(m => m.Name == "rd_kafka_metadata_destroy").CreateDelegate(typeof(Action<IntPtr>));
            _list_groups = (ListGroups)methods.Single(m => m.Name == "rd_kafka_list_groups").CreateDelegate(typeof(ListGroups));
            _group_list_destroy = (Action<IntPtr>)methods.Single(m => m.Name == "rd_kafka_group_list_destroy").CreateDelegate(typeof(Action<IntPtr>));
            _brokers_add = (Func<IntPtr, string, IntPtr>)methods.Single(m => m.Name == "rd_kafka_brokers_add").CreateDelegate(typeof(Func<IntPtr, string, IntPtr>));
            _sasl_set_credentials = (_sasl_set_credentials_delegate)methods.Single(m => m.Name == "rd_kafka_sasl_set_credentials").CreateDelegate(typeof(_sasl_set_credentials_delegate));
            _outq_len = (Func<IntPtr, int>)methods.Single(m => m.Name == "rd_kafka_outq_len").CreateDelegate(typeof(Func<IntPtr, int>));
            _queue_new = (Func<IntPtr, IntPtr>)methods.Single(m => m.Name == "rd_kafka_queue_new").CreateDelegate(typeof(Func<IntPtr, IntPtr>));
            _queue_destroy = (Action<IntPtr>)methods.Single(m => m.Name == "rd_kafka_queue_destroy").CreateDelegate(typeof(Action<IntPtr>));
            _event_opaque = (Func<IntPtr, IntPtr>)methods.Single(m => m.Name == "rd_kafka_event_opaque").CreateDelegate(typeof(Func<IntPtr, IntPtr>));
            _event_type = (Func<IntPtr, EventType>)methods.Single(m => m.Name == "rd_kafka_event_type").CreateDelegate(typeof(Func<IntPtr, EventType>));
            _event_error = (Func<IntPtr, ErrorCode>)methods.Single(m => m.Name == "rd_kafka_event_error").CreateDelegate(typeof(Func<IntPtr, ErrorCode>));
            _event_error_string = (Func<IntPtr, IntPtr>)methods.Single(m => m.Name == "rd_kafka_event_error_string").CreateDelegate(typeof(Func<IntPtr, IntPtr>));
            _event_topic_partition_list = (Func<IntPtr, IntPtr>)methods.Single(m => m.Name == "rd_kafka_event_topic_partition_list").CreateDelegate(typeof(Func<IntPtr, IntPtr>));
            _event_destroy = (Action<IntPtr>)methods.Single(m => m.Name == "rd_kafka_event_destroy").CreateDelegate(typeof(Action<IntPtr>));
            _queue_poll = (Func<IntPtr, IntPtr, IntPtr>)methods.Single(m => m.Name == "rd_kafka_queue_poll").CreateDelegate(typeof(Func<IntPtr, IntPtr, IntPtr>));

            _AdminOptions_new = (Func<IntPtr, AdminOp, IntPtr>)methods.Single(m => m.Name == "rd_kafka_AdminOptions_new").CreateDelegate(typeof(Func<IntPtr, AdminOp, IntPtr>));
            _AdminOptions_destroy = (Action<IntPtr>)methods.Single(m => m.Name == "rd_kafka_AdminOptions_destroy").CreateDelegate(typeof(Action<IntPtr>));
            _AdminOptions_set_request_timeout = (Func<IntPtr, IntPtr, StringBuilder, UIntPtr, ErrorCode>)methods.Single(m => m.Name == "rd_kafka_AdminOptions_set_request_timeout").CreateDelegate(typeof(Func<IntPtr, IntPtr, StringBuilder, UIntPtr, ErrorCode>));
            _AdminOptions_set_operation_timeout = (Func<IntPtr, IntPtr, StringBuilder, UIntPtr, ErrorCode>)methods.Single(m => m.Name == "rd_kafka_AdminOptions_set_operation_timeout").CreateDelegate(typeof(Func<IntPtr, IntPtr, StringBuilder, UIntPtr, ErrorCode>));
            _AdminOptions_set_validate_only = (Func<IntPtr, IntPtr, StringBuilder, UIntPtr, ErrorCode>)methods.Single(m => m.Name == "rd_kafka_AdminOptions_set_validate_only").CreateDelegate(typeof(Func<IntPtr, IntPtr, StringBuilder, UIntPtr, ErrorCode>));
            _AdminOptions_set_incremental = (Func<IntPtr, IntPtr, StringBuilder, UIntPtr, ErrorCode>)methods.Single(m => m.Name == "rd_kafka_AdminOptions_set_incremental").CreateDelegate(typeof(Func<IntPtr, IntPtr, StringBuilder, UIntPtr, ErrorCode>));
            _AdminOptions_set_broker = (Func<IntPtr, int, StringBuilder, UIntPtr, ErrorCode>)methods.Single(m => m.Name == "rd_kafka_AdminOptions_set_broker").CreateDelegate(typeof(Func<IntPtr, int, StringBuilder, UIntPtr, ErrorCode>));
            _AdminOptions_set_opaque = (Action<IntPtr, IntPtr>)methods.Single(m => m.Name == "rd_kafka_AdminOptions_set_opaque").CreateDelegate(typeof(Action<IntPtr, IntPtr>));
            _AdminOptions_set_require_stable_offsets = (Func<IntPtr, IntPtr, IntPtr>)methods.Single(m => m.Name == "rd_kafka_AdminOptions_set_require_stable_offsets").CreateDelegate(typeof(Func<IntPtr, IntPtr, IntPtr>));
            _AdminOptions_set_include_authorized_operations = (Func<IntPtr, IntPtr, IntPtr>)methods.Single(m => m.Name == "rd_kafka_AdminOptions_set_include_authorized_operations").CreateDelegate(typeof(Func<IntPtr, IntPtr, IntPtr>));
            _AdminOptions_set_match_consumer_group_states = (Func<IntPtr, ConsumerGroupState[], UIntPtr, IntPtr>)methods.Single(m => m.Name == "rd_kafka_AdminOptions_set_match_consumer_group_states").CreateDelegate(typeof(Func<IntPtr, ConsumerGroupState[], UIntPtr, IntPtr>));
            _AdminOptions_set_isolation_level = (Func<IntPtr, IntPtr, IntPtr>)methods.Single(m => m.Name == "rd_kafka_AdminOptions_set_isolation_level").CreateDelegate(typeof(Func<IntPtr, IntPtr, IntPtr>));

            _NewTopic_new = (Func<string, IntPtr, IntPtr, StringBuilder, UIntPtr, IntPtr>)methods.Single(m => m.Name == "rd_kafka_NewTopic_new").CreateDelegate(typeof(Func<string, IntPtr, IntPtr, StringBuilder, UIntPtr, IntPtr>));
            _NewTopic_destroy = (Action<IntPtr>)methods.Single(m => m.Name == "rd_kafka_NewTopic_destroy").CreateDelegate(typeof(Action<IntPtr>));

            _NewTopic_set_replica_assignment = (Func<IntPtr, int, int[], UIntPtr, StringBuilder, UIntPtr, ErrorCode>)methods.Single(m => m.Name == "rd_kafka_NewTopic_set_replica_assignment").CreateDelegate(typeof(Func<IntPtr, int, int[], UIntPtr, StringBuilder, UIntPtr, ErrorCode>));
            _NewTopic_set_config = (Func<IntPtr, string, string, ErrorCode>)methods.Single(m => m.Name == "rd_kafka_NewTopic_set_config").CreateDelegate(typeof(Func<IntPtr, string, string, ErrorCode>));

            _CreateTopics = (Action<IntPtr, IntPtr[], UIntPtr, IntPtr, IntPtr>)methods.Single(m => m.Name == "rd_kafka_CreateTopics").CreateDelegate(typeof(Action<IntPtr, IntPtr[], UIntPtr, IntPtr, IntPtr>));
            _CreateTopics_result_topics = (_CreateTopics_result_topics_delegate)methods.Single(m => m.Name == "rd_kafka_CreateTopics_result_topics").CreateDelegate(typeof(_CreateTopics_result_topics_delegate));

            _DeleteTopic_new = (Func<string, IntPtr>)methods.Single(m => m.Name == "rd_kafka_DeleteTopic_new").CreateDelegate(typeof(Func<string, IntPtr>));
            _DeleteTopic_destroy = (Action<IntPtr>)methods.Single(m => m.Name == "rd_kafka_DeleteTopic_destroy").CreateDelegate(typeof(Action<IntPtr>));

            _DeleteTopics = (Action<IntPtr, IntPtr[], UIntPtr, IntPtr, IntPtr>)methods.Single(m => m.Name == "rd_kafka_DeleteTopics").CreateDelegate(typeof(Action<IntPtr, IntPtr[], UIntPtr, IntPtr, IntPtr>));
            _DeleteTopics_result_topics = (_DeleteTopics_result_topics_delegate)methods.Single(m => m.Name == "rd_kafka_DeleteTopics_result_topics").CreateDelegate(typeof(_DeleteTopics_result_topics_delegate));

            _DeleteGroup_new = (Func<string, IntPtr>)methods.Single(m => m.Name == "rd_kafka_DeleteGroup_new").CreateDelegate(typeof(Func<string, IntPtr>));
            _DeleteGroup_destroy = (Action<IntPtr>)methods.Single(m => m.Name == "rd_kafka_DeleteGroup_destroy").CreateDelegate(typeof(Action<IntPtr>));

            _DeleteGroups = (Action<IntPtr, IntPtr[], UIntPtr, IntPtr, IntPtr>)methods.Single(m => m.Name == "rd_kafka_DeleteGroups").CreateDelegate(typeof(Action<IntPtr, IntPtr[], UIntPtr, IntPtr, IntPtr>));
            _DeleteGroups_result_groups = (_DeleteGroups_result_groups_delegate)methods.Single(m => m.Name == "rd_kafka_DeleteGroups_result_groups").CreateDelegate(typeof(_DeleteGroups_result_groups_delegate));

            _DeleteRecords_new = (Func<IntPtr, IntPtr>)methods.Single(m => m.Name == "rd_kafka_DeleteRecords_new").CreateDelegate(typeof(Func<IntPtr, IntPtr>));
            _DeleteRecords_destroy = (Action<IntPtr>)methods.Single(m => m.Name == "rd_kafka_DeleteRecords_destroy").CreateDelegate(typeof(Action<IntPtr>));

            _DeleteRecords = (Action<IntPtr, IntPtr[], UIntPtr, IntPtr, IntPtr>)methods.Single(m => m.Name == "rd_kafka_DeleteRecords").CreateDelegate(typeof(Action<IntPtr, IntPtr[], UIntPtr, IntPtr, IntPtr>));
            _DeleteRecords_result_offsets = (Func<IntPtr, IntPtr>)methods.Single(m => m.Name == "rd_kafka_DeleteRecords_result_offsets").CreateDelegate(typeof(Func<IntPtr, IntPtr>));

            _DeleteConsumerGroupOffsets_new = (Func<string, IntPtr, IntPtr>)methods.Single(m => m.Name == "rd_kafka_DeleteConsumerGroupOffsets_new").CreateDelegate(typeof(Func<string, IntPtr, IntPtr>));
            _DeleteConsumerGroupOffsets_destroy = (Action<IntPtr>)methods.Single(m => m.Name == "rd_kafka_DeleteConsumerGroupOffsets_destroy").CreateDelegate(typeof(Action<IntPtr>));

            _DeleteConsumerGroupOffsets = (Action<IntPtr, IntPtr[], UIntPtr, IntPtr, IntPtr>)methods.Single(m => m.Name == "rd_kafka_DeleteConsumerGroupOffsets").CreateDelegate(typeof(Action<IntPtr, IntPtr[], UIntPtr, IntPtr, IntPtr>));
            _DeleteConsumerGroupOffsets_result_groups = (_DeleteConsumerGroupOffsets_result_groups_delegate)methods.Single(m => m.Name == "rd_kafka_DeleteConsumerGroupOffsets_result_groups").CreateDelegate(typeof(_DeleteConsumerGroupOffsets_result_groups_delegate));

            _NewPartitions_new = (Func<string, UIntPtr, StringBuilder, UIntPtr, IntPtr>)methods.Single(m => m.Name == "rd_kafka_NewPartitions_new").CreateDelegate(typeof(Func<string, UIntPtr, StringBuilder, UIntPtr, IntPtr>));
            _NewPartitions_destroy = (Action<IntPtr>)methods.Single(m => m.Name == "rd_kafka_NewPartitions_destroy").CreateDelegate(typeof(Action<IntPtr>));
            _NewPartitions_set_replica_assignment = (Func<IntPtr, int, int[], UIntPtr, StringBuilder, UIntPtr, ErrorCode>)methods.Single(m => m.Name == "rd_kafka_NewPartitions_set_replica_assignment").CreateDelegate(typeof(Func<IntPtr, int, int[], UIntPtr, StringBuilder, UIntPtr, ErrorCode>));

            _CreatePartitions = (Action<IntPtr, IntPtr[], UIntPtr, IntPtr, IntPtr>)methods.Single(m => m.Name == "rd_kafka_CreatePartitions").CreateDelegate(typeof(Action<IntPtr, IntPtr[], UIntPtr, IntPtr, IntPtr>));
            _CreatePartitions_result_topics = (_CreatePartitions_result_topics_delegate)methods.Single(m => m.Name == "rd_kafka_CreatePartitions_result_topics").CreateDelegate(typeof(_CreatePartitions_result_topics_delegate));

            _ConfigSource_name = (Func<ConfigSource, IntPtr>)methods.Single(m => m.Name == "rd_kafka_ConfigSource_name").CreateDelegate(typeof(Func<ConfigSource, IntPtr>));
            _ConfigEntry_name = (Func<IntPtr, IntPtr>)methods.Single(m => m.Name == "rd_kafka_ConfigEntry_name").CreateDelegate(typeof(Func<IntPtr, IntPtr>));
            _ConfigEntry_value = (Func<IntPtr, IntPtr>)methods.Single(m => m.Name == "rd_kafka_ConfigEntry_value").CreateDelegate(typeof(Func<IntPtr, IntPtr>));
            _ConfigEntry_source = (Func<IntPtr, ConfigSource>)methods.Single(m => m.Name == "rd_kafka_ConfigEntry_source").CreateDelegate(typeof(Func<IntPtr, ConfigSource>));
            _ConfigEntry_is_read_only = (Func<IntPtr, IntPtr>)methods.Single(m => m.Name == "rd_kafka_ConfigEntry_is_read_only").CreateDelegate(typeof(Func<IntPtr, IntPtr>));
            _ConfigEntry_is_default = (Func<IntPtr, IntPtr>)methods.Single(m => m.Name == "rd_kafka_ConfigEntry_is_default").CreateDelegate(typeof(Func<IntPtr, IntPtr>));
            _ConfigEntry_is_sensitive = (Func<IntPtr, IntPtr>)methods.Single(m => m.Name == "rd_kafka_ConfigEntry_is_sensitive").CreateDelegate(typeof(Func<IntPtr, IntPtr>));
            _ConfigEntry_is_synonym = (Func<IntPtr, IntPtr>)methods.Single(m => m.Name == "rd_kafka_ConfigEntry_is_synonym").CreateDelegate(typeof(Func<IntPtr, IntPtr>));
            _ConfigEntry_synonyms = (_ConfigEntry_synonyms_delegate)methods.Single(m => m.Name == "rd_kafka_ConfigEntry_synonyms").CreateDelegate(typeof(_ConfigEntry_synonyms_delegate));

            _ResourceType_name = (Func<ResourceType, IntPtr>)methods.Single(m => m.Name == "rd_kafka_ResourceType_name").CreateDelegate(typeof(Func<ResourceType, IntPtr>));

            _ConfigResource_new = (Func<ResourceType, string, IntPtr>)methods.Single(m => m.Name == "rd_kafka_ConfigResource_new").CreateDelegate(typeof(Func<ResourceType, string, IntPtr>));
            _ConfigResource_destroy = (Action<IntPtr>)methods.Single(m => m.Name == "rd_kafka_ConfigResource_destroy").CreateDelegate(typeof(Action<IntPtr>));
            _ConfigResource_add_config = (Func<IntPtr, string, string, ErrorCode>)methods.Single(m => m.Name == "rd_kafka_ConfigResource_add_config").CreateDelegate(typeof(Func<IntPtr, string, string, ErrorCode>));
            _ConfigResource_set_config = (Func<IntPtr, string, string, ErrorCode>)methods.Single(m => m.Name == "rd_kafka_ConfigResource_set_config").CreateDelegate(typeof(Func<IntPtr, string, string, ErrorCode>));
            _ConfigResource_delete_config = (Func<IntPtr, string, ErrorCode>)methods.Single(m => m.Name == "rd_kafka_ConfigResource_delete_config").CreateDelegate(typeof(Func<IntPtr, string, ErrorCode>));
            _ConfigResource_add_incremental_config = (Func<IntPtr, string, AlterConfigOpType, string, IntPtr>)methods.Single(m => m.Name == "rd_kafka_ConfigResource_add_incremental_config").CreateDelegate(typeof(Func<IntPtr, string, AlterConfigOpType, string, IntPtr>));
            _ConfigResource_configs = (_ConfigResource_configs_delegate)methods.Single(m => m.Name == "rd_kafka_ConfigResource_configs").CreateDelegate(typeof(_ConfigResource_configs_delegate));

            _ConfigResource_type = (Func<IntPtr, ResourceType>)methods.Single(m => m.Name == "rd_kafka_ConfigResource_type").CreateDelegate(typeof(Func<IntPtr, ResourceType>));
            _ConfigResource_name = (Func<IntPtr, IntPtr>)methods.Single(m => m.Name == "rd_kafka_ConfigResource_name").CreateDelegate(typeof(Func<IntPtr, IntPtr>));
            _ConfigResource_error = (Func<IntPtr, ErrorCode>)methods.Single(m => m.Name == "rd_kafka_ConfigResource_error").CreateDelegate(typeof(Func<IntPtr, ErrorCode>));
            _ConfigResource_error_string = (Func<IntPtr, IntPtr>)methods.Single(m => m.Name == "rd_kafka_ConfigResource_error_string").CreateDelegate(typeof(Func<IntPtr, IntPtr>));

            _AlterConfigs = (Action<IntPtr, IntPtr[], UIntPtr, IntPtr, IntPtr>)methods.Single(m => m.Name == "rd_kafka_AlterConfigs").CreateDelegate(typeof(Action<IntPtr, IntPtr[], UIntPtr, IntPtr, IntPtr>));
            _AlterConfigs_result_resources = (_AlterConfigs_result_resources_delegate)methods.Single(m => m.Name == "rd_kafka_AlterConfigs_result_resources").CreateDelegate(typeof(_AlterConfigs_result_resources_delegate));

            _IncrementalAlterConfigs = (Action<IntPtr, IntPtr[], UIntPtr, IntPtr, IntPtr>)methods.Single(m => m.Name == "rd_kafka_IncrementalAlterConfigs").CreateDelegate(typeof(Action<IntPtr, IntPtr[], UIntPtr, IntPtr, IntPtr>));
            _IncrementalAlterConfigs_result_resources = (_IncrementalAlterConfigs_result_resources_delegate)methods.Single(m => m.Name == "rd_kafka_IncrementalAlterConfigs_result_resources").CreateDelegate(typeof(_IncrementalAlterConfigs_result_resources_delegate));

            _DescribeConfigs = (Action<IntPtr, IntPtr[], UIntPtr, IntPtr, IntPtr>)methods.Single(m => m.Name == "rd_kafka_DescribeConfigs").CreateDelegate(typeof(Action<IntPtr, IntPtr[], UIntPtr, IntPtr, IntPtr>));
            _DescribeConfigs_result_resources = (_DescribeConfigs_result_resources_delegate)methods.Single(m => m.Name == "rd_kafka_DescribeConfigs_result_resources").CreateDelegate(typeof(_DescribeConfigs_result_resources_delegate));

            _AclBinding_new = (_AclBinding_new_delegate)methods.Single(m => m.Name == "rd_kafka_AclBinding_new").CreateDelegate(typeof(_AclBinding_new_delegate));
            _AclBindingFilter_new = (_AclBindingFilter_new_delegate)methods.Single(m => m.Name == "rd_kafka_AclBindingFilter_new").CreateDelegate(typeof(_AclBindingFilter_new_delegate));
            _AclBinding_destroy = (_AclBinding_destroy_delegate)methods.Single(m => m.Name == "rd_kafka_AclBinding_destroy").CreateDelegate(typeof(_AclBinding_destroy_delegate));
            _AclBinding_restype = (_AclBinding_restype_delegate)methods.Single(m => m.Name == "rd_kafka_AclBinding_restype").CreateDelegate(typeof(_AclBinding_restype_delegate));
            _AclBinding_name = (_AclBinding_name_delegate)methods.Single(m => m.Name == "rd_kafka_AclBinding_name").CreateDelegate(typeof(_AclBinding_name_delegate));
            _AclBinding_resource_pattern_type = (_AclBinding_resource_pattern_type_delegate)methods.Single(m => m.Name == "rd_kafka_AclBinding_resource_pattern_type").CreateDelegate(typeof(_AclBinding_resource_pattern_type_delegate));
            _AclBinding_principal = (_AclBinding_principal_delegate)methods.Single(m => m.Name == "rd_kafka_AclBinding_principal").CreateDelegate(typeof(_AclBinding_principal_delegate));
            _AclBinding_host = (_AclBinding_host_delegate)methods.Single(m => m.Name == "rd_kafka_AclBinding_host").CreateDelegate(typeof(_AclBinding_host_delegate));
            _AclBinding_operation = (_AclBinding_operation_delegate)methods.Single(m => m.Name == "rd_kafka_AclBinding_operation").CreateDelegate(typeof(_AclBinding_operation_delegate));
            _AclBinding_permission_type = (_AclBinding_permission_type_delegate)methods.Single(m => m.Name == "rd_kafka_AclBinding_permission_type").CreateDelegate(typeof(_AclBinding_permission_type_delegate));
            _CreateAcls = (_CreateAcls_delegate)methods.Single(m => m.Name == "rd_kafka_CreateAcls").CreateDelegate(typeof(_CreateAcls_delegate));
            _CreateAcls_result_acls = (_CreateAcls_result_acls_delegate)methods.Single(m => m.Name == "rd_kafka_CreateAcls_result_acls").CreateDelegate(typeof(_CreateAcls_result_acls_delegate));
            _acl_result_error = (_acl_result_error_delegate)methods.Single(m => m.Name == "rd_kafka_acl_result_error").CreateDelegate(typeof(_acl_result_error_delegate));
            _DescribeAcls = (_DescribeAcls_delegate)methods.Single(m => m.Name == "rd_kafka_DescribeAcls").CreateDelegate(typeof(_DescribeAcls_delegate));
            _DescribeAcls_result_acls = (_DescribeAcls_result_acls_delegate)methods.Single(m => m.Name == "rd_kafka_DescribeAcls_result_acls").CreateDelegate(typeof(_DescribeAcls_result_acls_delegate));
            _DeleteAcls = (_DeleteAcls_delegate)methods.Single(m => m.Name == "rd_kafka_DeleteAcls").CreateDelegate(typeof(_DeleteAcls_delegate));
            _DeleteAcls_result_responses = (_DeleteAcls_result_responses_delegate)methods.Single(m => m.Name == "rd_kafka_DeleteAcls_result_responses").CreateDelegate(typeof(_DeleteAcls_result_responses_delegate));
            _DeleteAcls_result_response_error = (_DeleteAcls_result_response_error_delegate)methods.Single(m => m.Name == "rd_kafka_DeleteAcls_result_response_error").CreateDelegate(typeof(_DeleteAcls_result_response_error_delegate));
            _DeleteAcls_result_response_matching_acls = (_DeleteAcls_result_response_matching_acls_delegate)methods.Single(m => m.Name == "rd_kafka_DeleteAcls_result_response_matching_acls").CreateDelegate(typeof(_DeleteAcls_result_response_matching_acls_delegate));

            _AlterConsumerGroupOffsets_new = (_AlterConsumerGroupOffsets_new_delegate)methods.Single(m => m.Name == "rd_kafka_AlterConsumerGroupOffsets_new").CreateDelegate(typeof(_AlterConsumerGroupOffsets_new_delegate));
            _AlterConsumerGroupOffsets_destroy = (_AlterConsumerGroupOffsets_destroy_delegate)methods.Single(m => m.Name == "rd_kafka_AlterConsumerGroupOffsets_destroy").CreateDelegate(typeof(_AlterConsumerGroupOffsets_destroy_delegate));
            _AlterConsumerGroupOffsets_result_groups = (_AlterConsumerGroupOffsets_result_groups_delegate)methods.Single(m => m.Name == "rd_kafka_AlterConsumerGroupOffsets_result_groups").CreateDelegate(typeof(_AlterConsumerGroupOffsets_result_groups_delegate));
            _AlterConsumerGroupOffsets = (_AlterConsumerGroupOffsets_delegate)methods.Single(m => m.Name == "rd_kafka_AlterConsumerGroupOffsets").CreateDelegate(typeof(_AlterConsumerGroupOffsets_delegate));

            _ListConsumerGroupOffsets_new = (_ListConsumerGroupOffsets_new_delegate)methods.Single(m => m.Name == "rd_kafka_ListConsumerGroupOffsets_new").CreateDelegate(typeof(_ListConsumerGroupOffsets_new_delegate));
            _ListConsumerGroupOffsets_destroy = (_ListConsumerGroupOffsets_destroy_delegate)methods.Single(m => m.Name == "rd_kafka_ListConsumerGroupOffsets_destroy").CreateDelegate(typeof(_ListConsumerGroupOffsets_destroy_delegate));
            _ListConsumerGroupOffsets_result_groups = (_ListConsumerGroupOffsets_result_groups_delegate)methods.Single(m => m.Name == "rd_kafka_ListConsumerGroupOffsets_result_groups").CreateDelegate(typeof(_ListConsumerGroupOffsets_result_groups_delegate));
            _ListConsumerGroupOffsets = (_ListConsumerGroupOffsets_delegate)methods.Single(m => m.Name == "rd_kafka_ListConsumerGroupOffsets").CreateDelegate(typeof(_ListConsumerGroupOffsets_delegate));

            _ListConsumerGroups = (_ListConsumerGroups_delegate)methods.Single(m => m.Name == "rd_kafka_ListConsumerGroups").CreateDelegate(typeof (_ListConsumerGroups_delegate));
            _ConsumerGroupListing_group_id = (_ConsumerGroupListing_group_id_delegate)methods.Single(m => m.Name == "rd_kafka_ConsumerGroupListing_group_id").CreateDelegate(typeof (_ConsumerGroupListing_group_id_delegate));
            _ConsumerGroupListing_is_simple_consumer_group = (_ConsumerGroupListing_is_simple_consumer_group_delegate)methods.Single(m => m.Name == "rd_kafka_ConsumerGroupListing_is_simple_consumer_group").CreateDelegate(typeof (_ConsumerGroupListing_is_simple_consumer_group_delegate));
            _ConsumerGroupListing_state = (_ConsumerGroupListing_state_delegate)methods.Single(m => m.Name == "rd_kafka_ConsumerGroupListing_state").CreateDelegate(typeof (_ConsumerGroupListing_state_delegate));
            _ListConsumerGroups_result_valid = (_ListConsumerGroups_result_valid_delegate)methods.Single(m => m.Name == "rd_kafka_ListConsumerGroups_result_valid").CreateDelegate(typeof (_ListConsumerGroups_result_valid_delegate));
            _ListConsumerGroups_result_errors = (_ListConsumerGroups_result_errors_delegate)methods.Single(m => m.Name == "rd_kafka_ListConsumerGroups_result_errors").CreateDelegate(typeof (_ListConsumerGroups_result_errors_delegate));

            _DescribeConsumerGroups = (_DescribeConsumerGroups_delegate)methods.Single(m => m.Name == "rd_kafka_DescribeConsumerGroups").CreateDelegate(typeof (_DescribeConsumerGroups_delegate));
            _DescribeConsumerGroups_result_groups = (_DescribeConsumerGroups_result_groups_delegate)methods.Single(m => m.Name == "rd_kafka_DescribeConsumerGroups_result_groups").CreateDelegate(typeof (_DescribeConsumerGroups_result_groups_delegate));
            _ConsumerGroupDescription_group_id = (_ConsumerGroupDescription_group_id_delegate)methods.Single(m => m.Name == "rd_kafka_ConsumerGroupDescription_group_id").CreateDelegate(typeof (_ConsumerGroupDescription_group_id_delegate));
            _ConsumerGroupDescription_error = (_ConsumerGroupDescription_error_delegate)methods.Single(m => m.Name == "rd_kafka_ConsumerGroupDescription_error").CreateDelegate(typeof (_ConsumerGroupDescription_error_delegate));
            _ConsumerGroupDescription_is_simple_consumer_group = (_ConsumerGroupDescription_is_simple_consumer_group_delegate)methods.Single(m => m.Name == "rd_kafka_ConsumerGroupDescription_is_simple_consumer_group").CreateDelegate(typeof (_ConsumerGroupDescription_is_simple_consumer_group_delegate));
            _ConsumerGroupDescription_partition_assignor = (_ConsumerGroupDescription_partition_assignor_delegate)methods.Single(m => m.Name == "rd_kafka_ConsumerGroupDescription_partition_assignor").CreateDelegate(typeof (_ConsumerGroupDescription_partition_assignor_delegate));
            _ConsumerGroupDescription_state = (_ConsumerGroupDescription_state_delegate)methods.Single(m => m.Name == "rd_kafka_ConsumerGroupDescription_state").CreateDelegate(typeof (_ConsumerGroupDescription_state_delegate));
            _ConsumerGroupDescription_coordinator = (_ConsumerGroupDescription_coordinator_delegate)methods.Single(m => m.Name == "rd_kafka_ConsumerGroupDescription_coordinator").CreateDelegate(typeof (_ConsumerGroupDescription_coordinator_delegate));
            _ConsumerGroupDescription_member_count = (_ConsumerGroupDescription_member_count_delegate)methods.Single(m => m.Name == "rd_kafka_ConsumerGroupDescription_member_count").CreateDelegate(typeof (_ConsumerGroupDescription_member_count_delegate));
            _ConsumerGroupDescription_authorized_operations = (_ConsumerGroupDescription_authorized_operations_delegate)methods.Single(m => m.Name == "rd_kafka_ConsumerGroupDescription_authorized_operations").CreateDelegate(typeof (_ConsumerGroupDescription_authorized_operations_delegate));
            _ConsumerGroupDescription_member = (_ConsumerGroupDescription_member_delegate)methods.Single(m => m.Name == "rd_kafka_ConsumerGroupDescription_member").CreateDelegate(typeof (_ConsumerGroupDescription_member_delegate));
            _MemberDescription_client_id = (_MemberDescription_client_id_delegate)methods.Single(m => m.Name == "rd_kafka_MemberDescription_client_id").CreateDelegate(typeof (_MemberDescription_client_id_delegate));
            _MemberDescription_group_instance_id = (_MemberDescription_group_instance_id_delegate)methods.Single(m => m.Name == "rd_kafka_MemberDescription_group_instance_id").CreateDelegate(typeof (_MemberDescription_group_instance_id_delegate));
            _MemberDescription_consumer_id = (_MemberDescription_consumer_id_delegate)methods.Single(m => m.Name == "rd_kafka_MemberDescription_consumer_id").CreateDelegate(typeof (_MemberDescription_consumer_id_delegate));
            _MemberDescription_host = (_MemberDescription_host_delegate)methods.Single(m => m.Name == "rd_kafka_MemberDescription_host").CreateDelegate(typeof (_MemberDescription_host_delegate));
            _MemberDescription_assignment = (_MemberDescription_assignment_delegate)methods.Single(m => m.Name == "rd_kafka_MemberDescription_assignment").CreateDelegate(typeof (_MemberDescription_assignment_delegate));
            _MemberAssignment_partitions = (_MemberAssignment_partitions_delegate)methods.Single(m => m.Name == "rd_kafka_MemberAssignment_partitions").CreateDelegate(typeof (_MemberAssignment_partitions_delegate));
            _Node_id = (_Node_id_delegate)methods.Single(m => m.Name == "rd_kafka_Node_id").CreateDelegate(typeof (_Node_id_delegate));
            _Node_host = (_Node_host_delegate)methods.Single(m => m.Name == "rd_kafka_Node_host").CreateDelegate(typeof (_Node_host_delegate));
            _Node_port = (_Node_port_delegate)methods.Single(m => m.Name == "rd_kafka_Node_port").CreateDelegate(typeof (_Node_port_delegate));
            _Node_rack = (_Node_rack_delegate)methods.Single(m => m.Name == "rd_kafka_Node_rack").CreateDelegate(typeof (_Node_rack_delegate));

            _DescribeUserScramCredentials = (_DescribeUserScramCredentials_delegate)methods.Single(m => m.Name == "rd_kafka_DescribeUserScramCredentials").CreateDelegate(typeof (_DescribeUserScramCredentials_delegate));
            _DescribeUserScramCredentials_result_descriptions = (_DescribeUserScramCredentials_result_descriptions_delegate)methods.Single(m => m.Name == "rd_kafka_DescribeUserScramCredentials_result_descriptions").CreateDelegate(typeof(_DescribeUserScramCredentials_result_descriptions_delegate));
            _UserScramCredentialsDescription_user = (_UserScramCredentialsDescription_user_delegate)methods.Single(m => m.Name == "rd_kafka_UserScramCredentialsDescription_user").CreateDelegate(typeof(_UserScramCredentialsDescription_user_delegate));
            _UserScramCredentialsDescription_error = (_UserScramCredentialsDescription_error_delegate)methods.Single(m => m.Name == "rd_kafka_UserScramCredentialsDescription_error").CreateDelegate(typeof(_UserScramCredentialsDescription_error_delegate));
            _UserScramCredentialsDescription_scramcredentialinfo_count = (_UserScramCredentialsDescription_scramcredentialinfo_count_delegate)methods.Single(m => m.Name == "rd_kafka_UserScramCredentialsDescription_scramcredentialinfo_count").CreateDelegate(typeof(_UserScramCredentialsDescription_scramcredentialinfo_count_delegate));
            _UserScramCredentialsDescription_scramcredentialinfo = (_UserScramCredentialsDescription_scramcredentialinfo_delegate)methods.Single(m => m.Name == "rd_kafka_UserScramCredentialsDescription_scramcredentialinfo").CreateDelegate(typeof(_UserScramCredentialsDescription_scramcredentialinfo_delegate));
            _ScramCredentialInfo_mechanism = (_ScramCredentialInfo_mechanism_delegate)methods.Single(m => m.Name == "rd_kafka_ScramCredentialInfo_mechanism").CreateDelegate(typeof(_ScramCredentialInfo_mechanism_delegate));
            _ScramCredentialInfo_iterations = (_ScramCredentialInfo_iterations_delegate)methods.Single(m => m.Name == "rd_kafka_ScramCredentialInfo_iterations").CreateDelegate(typeof(_ScramCredentialInfo_iterations_delegate));

            _UserScramCredentialUpsertion_new = (_UserScramCredentialUpsertion_new_delegate)methods.Single(m => m.Name == "rd_kafka_UserScramCredentialUpsertion_new").CreateDelegate(typeof (_UserScramCredentialUpsertion_new_delegate)); 
            _UserScramCredentialDeletion_new = (_UserScramCredentialDeletion_new_delegate)methods.Single(m => m.Name == "rd_kafka_UserScramCredentialDeletion_new").CreateDelegate(typeof (_UserScramCredentialDeletion_new_delegate));
            _UserScramCredentialAlteration_destroy = (_UserScramCredentialAlteration_destroy_delegate)methods.Single(m => m.Name == "rd_kafka_UserScramCredentialAlteration_destroy").CreateDelegate(typeof (_UserScramCredentialAlteration_destroy_delegate));
            _AlterUserScramCredentials = (_AlterUserScramCredentials_delegate)methods.Single(m => m.Name == "rd_kafka_AlterUserScramCredentials").CreateDelegate(typeof (_AlterUserScramCredentials_delegate));
            _AlterUserScramCredentials_result_responses = (_AlterUserScramCredentials_result_responses_delegate)methods.Single(m => m.Name == "rd_kafka_AlterUserScramCredentials_result_responses").CreateDelegate(typeof(_AlterUserScramCredentials_result_responses_delegate));
            _AlterUserScramCredentials_result_response_user = (_AlterUserScramCredentials_result_response_user_delegate)methods.Single(m => m.Name == "rd_kafka_AlterUserScramCredentials_result_response_user").CreateDelegate(typeof(_AlterUserScramCredentials_result_response_user_delegate));
            _AlterUserScramCredentials_result_response_error = (_AlterUserScramCredentials_result_response_error_delegate)methods.Single(m => m.Name == "rd_kafka_AlterUserScramCredentials_result_response_error").CreateDelegate(typeof(_AlterUserScramCredentials_result_response_error_delegate));
            _ListOffsets = (_ListOffsets_delegate)methods.Single(m => m.Name == "rd_kafka_ListOffsets").CreateDelegate(typeof (_ListOffsets_delegate));
            
            _ListOffsets_result_infos = (_ListOffsets_result_infos_delegate)methods.Single(m => m.Name == "rd_kafka_ListOffsets_result_infos").CreateDelegate(typeof (_ListOffsets_result_infos_delegate));
            _ListOffsetsResultInfo_timestamp = (_ListOffsetsResultInfo_timestamp_delegate)methods.Single(m => m.Name == "rd_kafka_ListOffsetsResultInfo_imestamp").CreateDelegate(typeof (_ListOffsetsResultInfo_timestamp_delegate));
            _ListOffsetsResultInfo_topic_partition = (_ListOffsetsResultInfo_topic_partition_delegate)methods.Single(m => m.Name == "rd_kafka_ListOffsetsResultInfo_topic_partition").CreateDelegate(typeof (_ListOffsetsResultInfo_topic_partition_delegate));

            _DescribeTopics = (_DescribeTopics_delegate)methods.Single(m => m.Name == "rd_kafka_DescribeTopics").CreateDelegate(typeof (_DescribeTopics_delegate));
            _DescribeTopics_result_topics = (_DescribeTopics_result_topics_delegate)methods.Single(m => m.Name == "rd_kafka_DescribeTopics_result_topics").CreateDelegate(typeof (_DescribeTopics_result_topics_delegate));
            _TopicCollection_of_topic_names = (_TopicCollection_of_topic_names_delegate)methods.Single(m => m.Name == "rd_kafka_TopicCollection_of_topic_names").CreateDelegate(typeof (_TopicCollection_of_topic_names_delegate));
            _TopicCollection_destroy = (_TopicCollection_destroy_delegate)methods.Single(m => m.Name == "rd_kafka_TopicCollection_destroy").CreateDelegate(typeof (_TopicCollection_destroy_delegate));
            _TopicDescription_error = (_TopicDescription_error_delegate)methods.Single(m => m.Name == "rd_kafka_TopicDescription_error").CreateDelegate(typeof (_TopicDescription_error_delegate));
            _TopicDescription_name = (_TopicDescription_name_delegate)methods.Single(m => m.Name == "rd_kafka_TopicDescription_name").CreateDelegate(typeof (_TopicDescription_name_delegate));
            _TopicDescription_partitions = (_TopicDescription_partitions_delegate)methods.Single(m => m.Name == "rd_kafka_TopicDescription_partitions").CreateDelegate(typeof (_TopicDescription_partitions_delegate));
            _TopicDescription_is_internal = (_TopicDescription_is_internal_delegate)methods.Single(m => m.Name == "rd_kafka_TopicDescription_is_internal").CreateDelegate(typeof (_TopicDescription_is_internal_delegate));
            _TopicDescription_authorized_operations = (_TopicDescription_authorized_operations_delegate)methods.Single(m => m.Name == "rd_kafka_TopicDescription_authorized_operations").CreateDelegate(typeof (_TopicDescription_authorized_operations_delegate));
            _TopicPartitionInfo_isr = (_TopicPartitionInfo_isr_delegate)methods.Single(m => m.Name == "rd_kafka_TopicPartitionInfo_isr").CreateDelegate(typeof (_TopicPartitionInfo_isr_delegate));
            _TopicPartitionInfo_leader = (_TopicPartitionInfo_leader_delegate)methods.Single(m => m.Name == "rd_kafka_TopicPartitionInfo_leader").CreateDelegate(typeof (_TopicPartitionInfo_leader_delegate));
            _TopicPartitionInfo_partition = (_TopicPartitionInfo_partition_delegate)methods.Single(m => m.Name == "rd_kafka_TopicPartitionInfo_partition").CreateDelegate(typeof (_TopicPartitionInfo_partition_delegate));
            _TopicPartitionInfo_replicas = (_TopicPartitionInfo_replicas_delegate)methods.Single(m => m.Name == "rd_kafka_TopicPartitionInfo_replicas").CreateDelegate(typeof (_TopicPartitionInfo_replicas_delegate));

            _DescribeCluster = (_DescribeCluster_delegate)methods.Single(m => m.Name == "rd_kafka_DescribeCluster").CreateDelegate(typeof (_DescribeCluster_delegate));
            _DescribeCluster_result_nodes = (_DescribeCluster_result_nodes_delegate)methods.Single(m => m.Name == "rd_kafka_DescribeCluster_result_nodes").CreateDelegate(typeof (_DescribeCluster_result_nodes_delegate));
            _DescribeCluster_result_authorized_operations = (_DescribeCluster_result_authorized_operations_delegate)methods.Single(m => m.Name == "rd_kafka_DescribeCluster_result_authorized_operations").CreateDelegate(typeof (_DescribeCluster_result_authorized_operations_delegate));
            _DescribeCluster_result_controller = (_DescribeCluster_result_controller_delegate)methods.Single(m => m.Name == "rd_kafka_DescribeCluster_result_controller").CreateDelegate(typeof (_DescribeCluster_result_controller_delegate));
            _DescribeCluster_result_cluster_id = (_DescribeCluster_result_cluster_id_delegate)methods.Single(m => m.Name == "rd_kafka_DescribeCluster_result_cluster_id").CreateDelegate(typeof (_DescribeCluster_result_cluster_id_delegate));

            _topic_result_error = (Func<IntPtr, ErrorCode>)methods.Single(m => m.Name == "rd_kafka_topic_result_error").CreateDelegate(typeof(Func<IntPtr, ErrorCode>));
            _topic_result_error_string = (Func<IntPtr, IntPtr>)methods.Single(m => m.Name == "rd_kafka_topic_result_error_string").CreateDelegate(typeof(Func<IntPtr, IntPtr>));
            _topic_result_name = (Func<IntPtr, IntPtr>)methods.Single(m => m.Name == "rd_kafka_topic_result_name").CreateDelegate(typeof(Func<IntPtr, IntPtr>));

            _group_result_name = (Func<IntPtr, IntPtr>)methods.Single(m => m.Name == "rd_kafka_group_result_name").CreateDelegate(typeof(Func<IntPtr, IntPtr>));
            _group_result_error = (Func<IntPtr, IntPtr>)methods.Single(m => m.Name == "rd_kafka_group_result_error").CreateDelegate(typeof(Func<IntPtr, IntPtr>));
            _group_result_partitions = (Func<IntPtr, IntPtr>)methods.Single(m => m.Name == "rd_kafka_group_result_partitions").CreateDelegate(typeof(Func<IntPtr, IntPtr>));

            _destroy = (Action<IntPtr>)methods.Single(m => m.Name == "rd_kafka_destroy").CreateDelegate(typeof(Action<IntPtr>));
            _destroy_flags = (Action<IntPtr, IntPtr>)methods.Single(m => m.Name == "rd_kafka_destroy_flags").CreateDelegate(typeof(Action<IntPtr, IntPtr>));

            _error_code = (Func<IntPtr, ErrorCode>)methods.Single(m => m.Name == "rd_kafka_error_code").CreateDelegate(typeof(Func<IntPtr, ErrorCode>));
            _error_string = (Func<IntPtr, IntPtr>)methods.Single(m => m.Name == "rd_kafka_error_string").CreateDelegate(typeof(Func<IntPtr, IntPtr>));
            _error_is_fatal = (Func<IntPtr, IntPtr>)methods.Single(m => m.Name == "rd_kafka_error_is_fatal").CreateDelegate(typeof(Func<IntPtr, IntPtr>));
            _error_is_retriable = (Func<IntPtr, IntPtr>)methods.Single(m => m.Name == "rd_kafka_error_is_retriable").CreateDelegate(typeof(Func<IntPtr, IntPtr>));
            _error_txn_requires_abort = (Func<IntPtr, IntPtr>)methods.Single(m => m.Name == "rd_kafka_error_txn_requires_abort").CreateDelegate(typeof(Func<IntPtr, IntPtr>));
            _error_destroy = (Action<IntPtr>)methods.Single(m => m.Name == "rd_kafka_error_destroy").CreateDelegate(typeof(Action<IntPtr>));

            try
            {
                // throws if the native library failed to load.
                _err2str(ErrorCode.NoError);
            }
            catch (Exception)
            {
                return false;
            }

            return true;
        }

        static object loadLockObj = new object();
        static bool isInitialized = false;

        public static bool IsInitialized
        {
            get
            {
                lock (loadLockObj)
                {
                    return isInitialized;
                }
            }
        }

        /// <summary>
        ///     Attempt to load librdkafka.
        /// </summary>
        /// <returns>
        ///     true if librdkafka was loaded as a result of this call, false if the
        ///     library has already been loaded.
        ///
        ///     throws DllNotFoundException if librdkafka could not be loaded.
        ///     throws FileLoadException if the loaded librdkafka version is too low.
        ///     throws InvalidOperationException on other error.
        /// </returns>
        public static bool Initialize(string userSpecifiedPath)
        {
            lock (loadLockObj)
            {
                if (isInitialized)
                {
                    return false;
                }

#if NET462

                if (!MonoSupport.IsMonoRuntime)
                {
                    LoadNetFrameworkDelegates(userSpecifiedPath);
                }
                else
                {
                    if (Environment.OSVersion.Platform == PlatformID.Unix)
                    {
                        LoadLinuxDelegates(userSpecifiedPath);
                    }
                    else if (Environment.OSVersion.Platform == PlatformID.MacOSX)
                    {
                        LoadOSXDelegates(userSpecifiedPath);
                    }
                    else
                    {
                        // Assume other PlatformId enum cases are Windows based
                        // (at the time of implementation, this is the case).
                        LoadNetFrameworkDelegates(userSpecifiedPath);
                    }
                }

#else

                if (RuntimeInformation.IsOSPlatform(OSPlatform.Windows))
                {
                    LoadNetStandardDelegates(userSpecifiedPath);
                }
                else if (RuntimeInformation.IsOSPlatform(OSPlatform.OSX))
                {
                    LoadOSXDelegates(userSpecifiedPath);
                }
                else if (RuntimeInformation.IsOSPlatform(OSPlatform.Linux))
                {
                    LoadLinuxDelegates(userSpecifiedPath);
                }
                else
                {
                    throw new InvalidOperationException($"Unsupported platform: {RuntimeInformation.OSDescription}");
                }

#endif

                if ((long)version() < minVersion)
                {
                    throw new FileLoadException($"Invalid librdkafka version {(long)version():x}, expected at least {minVersion:x}");
                }

                isInitialized = true;
                return true;
            }
        }


#if NET462
        private static void LoadNetFrameworkDelegates(string userSpecifiedPath)
        {
            string path = userSpecifiedPath;
            if (path == null)
            {
                // in net45, librdkafka.dll is not in the process directory, we have to load it manually
                // and also search in the same folder for its dependencies (LOAD_WITH_ALTERED_SEARCH_PATH)
                var is64 = IntPtr.Size == 8;
                var baseUri = new Uri(Assembly.GetExecutingAssembly().GetName().EscapedCodeBase);
                var baseDirectory = Path.GetDirectoryName(baseUri.LocalPath);
                var dllDirectory = Path.Combine(
                    baseDirectory,
                    is64
                        ? Path.Combine("librdkafka", "x64")
                        : Path.Combine("librdkafka", "x86"));
                path = Path.Combine(dllDirectory, "librdkafka.dll");

                if (!File.Exists(path))
                {
                    dllDirectory = Path.Combine(
                        baseDirectory,
                        is64
                            ? @"runtimes\win-x64\native"
                            : @"runtimes\win-x86\native");
                    path = Path.Combine(dllDirectory, "librdkafka.dll");
                }

                if (!File.Exists(path))
                {
                    dllDirectory = Path.Combine(
                        baseDirectory,
                        is64 ? "x64" : "x86");
                    path = Path.Combine(dllDirectory, "librdkafka.dll");
                }

                if (!File.Exists(path))
                {
                    path = Path.Combine(baseDirectory, "librdkafka.dll");
                }
            }

            if (WindowsNative.LoadLibraryEx(path, IntPtr.Zero, WindowsNative.LoadLibraryFlags.LOAD_WITH_ALTERED_SEARCH_PATH) == IntPtr.Zero)
            {
                // catch the last win32 error by default and keep the associated default message
                var win32Exception = new Win32Exception();
                var additionalMessage =
                    $"Error while loading librdkafka.dll or its dependencies from {path}. " +
                    $"Check the directory exists, if not check your deployment process. " +
                    $"You can also load the library and its dependencies by yourself " +
                    $"before any call to Confluent.Kafka";

                throw new InvalidOperationException(additionalMessage, win32Exception);
            }

            if (!SetDelegates(typeof(NativeMethods.NativeMethods)))
            {
                throw new DllNotFoundException("Failed to load the librdkafka native library.");
            }
        }

#endif

        private static bool TrySetDelegates(List<Type> nativeMethodCandidateTypes)
        {
            foreach (var t in nativeMethodCandidateTypes)
            {
                if (SetDelegates(t))
                {
                    return true;
                }
            }

            throw new DllNotFoundException("Failed to load the librdkafka native library.");
        }

        private static void LoadNetStandardDelegates(string userSpecifiedPath)
        {
            if (userSpecifiedPath != null)
            {
                if (WindowsNative.LoadLibraryEx(userSpecifiedPath, IntPtr.Zero, WindowsNative.LoadLibraryFlags.LOAD_WITH_ALTERED_SEARCH_PATH) == IntPtr.Zero)
                {
                    // TODO: The Win32Exception class is not available in .NET Standard, which is the easy way to get the message string corresponding to
                    // a win32 error. FormatMessage is not straightforward to p/invoke, so leaving this as a job for another day.
                    throw new InvalidOperationException($"Failed to load librdkafka at location '{userSpecifiedPath}'. Win32 error: {Marshal.GetLastWin32Error()}");
                }
            }

            TrySetDelegates(new List<Type> { typeof(NativeMethods.NativeMethods) });
        }

        private static void LoadOSXDelegates(string userSpecifiedPath)
        {
            if (userSpecifiedPath != null)
            {
                if (PosixNative.dlopen(userSpecifiedPath, RTLD_NOW) == IntPtr.Zero)
                {
                    throw new InvalidOperationException($"Failed to load librdkafka at location '{userSpecifiedPath}'. dlerror: '{PosixNative.LastError}'.");
                }
            }

            TrySetDelegates(new List<Type> { typeof(NativeMethods.NativeMethods) });
        }

        private static void LoadLinuxDelegates(string userSpecifiedPath)
        {
            if (userSpecifiedPath != null)
            {
                if (PosixNative.dlopen(userSpecifiedPath, RTLD_NOW) == IntPtr.Zero)
                {
                    throw new InvalidOperationException($"Failed to load librdkafka at location '{userSpecifiedPath}'. dlerror: '{PosixNative.LastError}'.");
                }

                TrySetDelegates(new List<Type> { typeof(NativeMethods.NativeMethods) });
            }
            else
            {
                var delegates = new List<Type>();

                var osName = PlatformApis.GetOSName();
                if (osName.Equals("alpine", StringComparison.OrdinalIgnoreCase))
                {
                    delegates.Add(typeof(NativeMethods.NativeMethods_Alpine));
                }
                else
                {
                    delegates.Add(typeof(NativeMethods.NativeMethods_Centos7));
                    delegates.Add(typeof(NativeMethods.NativeMethods));
                    delegates.Add(typeof(NativeMethods.NativeMethods_Centos6));
                }

                TrySetDelegates(delegates);
            }
        }


        [UnmanagedFunctionPointer(callingConvention: CallingConvention.Cdecl)]
        internal delegate void DeliveryReportDelegate(
                IntPtr rk,
                /* const rd_kafka_message_t * */ IntPtr rkmessage,
                // ref rd_kafka_message rkmessage,
                IntPtr opaque);

        [UnmanagedFunctionPointer(callingConvention: CallingConvention.Cdecl)]
        internal delegate void CommitDelegate(IntPtr rk,
                ErrorCode err,
                /* rd_kafka_topic_partition_list_t * */ IntPtr offsets,
                IntPtr opaque);

        [UnmanagedFunctionPointer(callingConvention: CallingConvention.Cdecl)]
        internal delegate void ErrorDelegate(IntPtr rk,
                ErrorCode err, string reason, IntPtr opaque);

        [UnmanagedFunctionPointer(callingConvention: CallingConvention.Cdecl)]
        internal delegate void RebalanceDelegate(IntPtr rk,
                ErrorCode err,
                /* rd_kafka_topic_partition_list_t * */ IntPtr partitions,
                IntPtr opaque);

        [UnmanagedFunctionPointer(callingConvention: CallingConvention.Cdecl)]
        internal delegate void LogDelegate(IntPtr rk, SyslogLevel level, string fac, string buf);

        [UnmanagedFunctionPointer(callingConvention: CallingConvention.Cdecl)]
        internal delegate int StatsDelegate(IntPtr rk, IntPtr json, UIntPtr json_len, IntPtr opaque);

        [UnmanagedFunctionPointer(callingConvention: CallingConvention.Cdecl)]
        internal delegate void OAuthBearerTokenRefreshDelegate(IntPtr rk, IntPtr oauthbearer_config, IntPtr opaque);

        [UnmanagedFunctionPointer(callingConvention: CallingConvention.Cdecl)]
        internal delegate int PartitionerDelegate(
            /* const rd_kafka_topic_t * */ IntPtr rkt,
            IntPtr keydata,
            UIntPtr keylen,
            int partition_cnt,
            IntPtr rkt_opaque,
            IntPtr msg_opaque);


        private static Func<IntPtr> _version;
        internal static IntPtr version() => _version();

        private static Func<IntPtr> _version_str;
        internal static IntPtr version_str() => _version_str();

        private static Func<IntPtr> _get_debug_contexts;
        internal static IntPtr get_debug_contexts() => _get_debug_contexts();

        private static Func<ErrorCode, IntPtr> _err2str;
        internal static IntPtr err2str(ErrorCode err) => _err2str(err);

        private static Func<IntPtr, IntPtr> _topic_partition_list_new;
        internal static IntPtr topic_partition_list_new(IntPtr size)
            => _topic_partition_list_new(size);

        private static Action<IntPtr> _topic_partition_list_destroy;
        internal static void topic_partition_list_destroy(IntPtr rkparlist)
            => _topic_partition_list_destroy(rkparlist);

        private static Func<IntPtr, string, int, IntPtr> _topic_partition_list_add;
        internal static IntPtr topic_partition_list_add(IntPtr rktparlist,
                string topic, int partition)
            => _topic_partition_list_add(rktparlist, topic, partition);

        private static Func<IntPtr, IntPtr> _headers_new;
        internal static IntPtr headers_new(IntPtr size)
            => _headers_new(size);

        private static Action<IntPtr> _headers_destroy;
        internal static void headers_destroy(IntPtr hdrs)
            => _headers_destroy(hdrs);

        private static Func<IntPtr, IntPtr, IntPtr, IntPtr, IntPtr, ErrorCode> _header_add;
        internal static ErrorCode headers_add(
                IntPtr hdrs,
                IntPtr keydata,
                IntPtr keylen,
                IntPtr valdata,
                IntPtr vallen)
            => _header_add(hdrs, keydata, keylen, valdata, vallen);

        internal delegate ErrorCode headerGetAllDelegate(
            IntPtr hdrs,
            IntPtr idx,
            out IntPtr namep,
            out IntPtr valuep,
            out IntPtr sizep);
        private static headerGetAllDelegate _header_get_all;
        internal static ErrorCode header_get_all(
            /* const rd_kafka_headers_t * */ IntPtr hdrs,
            /* const size_t */ IntPtr idx,
            /* const char ** */ out IntPtr namep,
            /* const void ** */ out IntPtr valuep,
            /* size_t * */ out IntPtr sizep)
            => _header_get_all(hdrs, idx, out namep, out valuep, out sizep);

        private static Func<ErrorCode> _last_error;
        internal static ErrorCode last_error() => _last_error();

        private static Func<IntPtr, StringBuilder, UIntPtr, ErrorCode> _fatal_error;
        internal static ErrorCode fatal_error(IntPtr rk, StringBuilder sb, UIntPtr len) => _fatal_error(rk, sb, len);

        private static Func<IntPtr, IntPtr> _message_errstr;
        internal static IntPtr message_errstr(IntPtr rkmessage) => _message_errstr(rkmessage);

        internal delegate long messageTimestampDelegate(IntPtr rkmessage, out IntPtr tstype);
        private static messageTimestampDelegate _message_timestamp;
        internal static long message_timestamp(IntPtr rkmessage, out IntPtr tstype) => _message_timestamp(rkmessage, out tstype);

        private static Func<IntPtr, PersistenceStatus> _message_status;
        internal static PersistenceStatus message_status(IntPtr rkmessage) => _message_status(rkmessage);

        internal delegate ErrorCode messageHeadersDelegate(IntPtr rkmessage, out IntPtr hdrsType);
        private static messageHeadersDelegate _message_headers;
        internal static ErrorCode message_headers(IntPtr rkmessage, out IntPtr hdrs) => _message_headers(rkmessage, out hdrs);

        internal delegate int messageLeaderEpoch(IntPtr rkmessage);
        private static messageLeaderEpoch _message_leader_epoch;
        internal static int message_leader_epoch(IntPtr rkmessage) => _message_leader_epoch(rkmessage);

        private static Action<IntPtr> _message_destroy;
        internal static void message_destroy(IntPtr rkmessage) => _message_destroy(rkmessage);

        private static Func<SafeConfigHandle> _conf_new;
        internal static SafeConfigHandle conf_new() => _conf_new();

        private static Action<IntPtr> _conf_destroy;
        internal static void conf_destroy(IntPtr conf) => _conf_destroy(conf);

        private static Func<IntPtr, IntPtr> _conf_dup;
        internal static IntPtr conf_dup(IntPtr conf) => _conf_dup(conf);

        private static Func<IntPtr, string, string, StringBuilder, UIntPtr, ConfRes> _conf_set;
        internal static ConfRes conf_set(IntPtr conf, string name,
                string value, StringBuilder errstr, UIntPtr errstr_size)
            => _conf_set(conf, name, value, errstr, errstr_size);

        private static Action<IntPtr, DeliveryReportDelegate> _conf_set_dr_msg_cb;
        internal static void conf_set_dr_msg_cb(IntPtr conf, DeliveryReportDelegate dr_msg_cb)
            => _conf_set_dr_msg_cb(conf, dr_msg_cb);

        private static Action<IntPtr, RebalanceDelegate> _conf_set_rebalance_cb;
        internal static void conf_set_rebalance_cb(IntPtr conf, RebalanceDelegate rebalance_cb)
            => _conf_set_rebalance_cb(conf, rebalance_cb);

        private static Action<IntPtr, CommitDelegate> _conf_set_offset_commit_cb;
        internal static void conf_set_offset_commit_cb(IntPtr conf, CommitDelegate commit_cb)
            => _conf_set_offset_commit_cb(conf, commit_cb);

        private static Action<IntPtr, ErrorDelegate> _conf_set_error_cb;
        internal static void conf_set_error_cb(IntPtr conf, ErrorDelegate error_cb)
            => _conf_set_error_cb(conf, error_cb);

        private static Action<IntPtr, LogDelegate> _conf_set_log_cb;
        internal static void conf_set_log_cb(IntPtr conf, LogDelegate log_cb)
            => _conf_set_log_cb(conf, log_cb);

        private static Action<IntPtr, StatsDelegate> _conf_set_stats_cb;
        internal static void conf_set_stats_cb(IntPtr conf, StatsDelegate stats_cb)
            => _conf_set_stats_cb(conf, stats_cb);

        private static Action<IntPtr, OAuthBearerTokenRefreshDelegate> _conf_set_oauthbearer_token_refresh_cb;
        internal static void conf_set_oauthbearer_token_refresh_cb(IntPtr conf, OAuthBearerTokenRefreshDelegate oauthbearer_token_refresh_cb)
            => _conf_set_oauthbearer_token_refresh_cb(conf, oauthbearer_token_refresh_cb);

        private static Func<IntPtr, string, long, string, string[], UIntPtr, StringBuilder, UIntPtr, ErrorCode> _oauthbearer_set_token;
        internal static ErrorCode oauthbearer_set_token(IntPtr rk,
            string token_value, long md_lifetime_ms, string md_principal_name, string[] extensions, UIntPtr extensions_size,
            StringBuilder errstr, UIntPtr errstr_size)
            => _oauthbearer_set_token(rk, token_value, md_lifetime_ms, md_principal_name, extensions, extensions_size, errstr, errstr_size);

        private static Func<IntPtr, string, ErrorCode> _oauthbearer_set_token_failure;
        internal static ErrorCode oauthbearer_set_token_failure(IntPtr rk, string errstr)
            => _oauthbearer_set_token_failure(rk, errstr);

        private static Action<IntPtr, IntPtr> _conf_set_default_topic_conf;
        internal static void conf_set_default_topic_conf(IntPtr conf, IntPtr tconf)
            => _conf_set_default_topic_conf(conf, tconf);

        private static Func<SafeConfigHandle, SafeTopicConfigHandle> _conf_get_default_topic_conf;
        internal static SafeTopicConfigHandle conf_get_default_topic_conf(SafeConfigHandle conf)
            => _conf_get_default_topic_conf(conf);

        private delegate ConfRes ConfGet(IntPtr conf, string name, StringBuilder dest,
                ref UIntPtr dest_size);
        private static ConfGet _conf_get;
        internal static ConfRes conf_get(IntPtr conf, string name,
                StringBuilder dest, ref UIntPtr dest_size)
            => _conf_get(conf, name, dest, ref dest_size);

        private static ConfGet _topic_conf_get;
        internal static ConfRes topic_conf_get(IntPtr conf, string name,
                StringBuilder dest, ref UIntPtr dest_size)
            => _topic_conf_get(conf, name, dest, ref dest_size);

        private delegate IntPtr ConfDump(IntPtr conf, out UIntPtr cntp);
        private static ConfDump _conf_dump;
        internal static IntPtr conf_dump(IntPtr conf, out UIntPtr cntp)
            => _conf_dump(conf, out cntp);

        private static ConfDump _topic_conf_dump;
        internal static IntPtr topic_conf_dump(IntPtr conf, out UIntPtr cntp)
            => _topic_conf_dump(conf, out cntp);

        private static Action<IntPtr, UIntPtr> _conf_dump_free;
        internal static void conf_dump_free(IntPtr arr, UIntPtr cnt)
            => _conf_dump_free(arr, cnt);

        private static Func<SafeTopicConfigHandle> _topic_conf_new;
        internal static SafeTopicConfigHandle topic_conf_new() => _topic_conf_new();

        private static Func<SafeTopicConfigHandle, SafeTopicConfigHandle> _topic_conf_dup;
        internal static SafeTopicConfigHandle topic_conf_dup(SafeTopicConfigHandle conf) => _topic_conf_dup(conf);

        private static Func<SafeKafkaHandle, SafeTopicConfigHandle> _default_topic_conf_dup;
        internal static SafeTopicConfigHandle default_topic_conf_dup(SafeKafkaHandle rk) => _default_topic_conf_dup(rk);

        private static Action<IntPtr> _topic_conf_destroy;
        internal static void topic_conf_destroy(IntPtr conf) => _topic_conf_destroy(conf);

        private static Func<IntPtr, string, string, StringBuilder, UIntPtr, ConfRes> _topic_conf_set;
        internal static ConfRes topic_conf_set(IntPtr conf, string name,
                string value, StringBuilder errstr, UIntPtr errstr_size)
            => _topic_conf_set(conf, name, value, errstr, errstr_size);

        private static Action<IntPtr, IntPtr> _topic_conf_set_opaque;
        internal static void topic_conf_set_opaque(
                IntPtr topic_conf, IntPtr opaque)
            => _topic_conf_set_opaque(topic_conf, opaque);

        private static Action<IntPtr, PartitionerDelegate> _topic_conf_set_partitioner_cb;
        internal static void topic_conf_set_partitioner_cb(
                IntPtr topic_conf, PartitionerDelegate partitioner_cb)
            => _topic_conf_set_partitioner_cb(topic_conf, partitioner_cb);

        private static Func<IntPtr, int, bool> _topic_partition_available;
        internal static bool topic_partition_available(IntPtr rkt, int partition)
            => _topic_partition_available(rkt, partition);


        private static Func<IntPtr, int> _topic_partition_get_leader_epoch;
        internal static int topic_partition_get_leader_epoch(IntPtr rkt)
            => _topic_partition_get_leader_epoch(rkt);

        private static Action<IntPtr, int> _topic_partition_set_leader_epoch;
        internal static void topic_partition_set_leader_epoch(IntPtr rkt, int leader_epoch)
            => _topic_partition_set_leader_epoch(rkt, leader_epoch);

        private static Func<IntPtr, IntPtr, IntPtr> _init_transactions;
        internal static IntPtr init_transactions(IntPtr rk, IntPtr timeout)
            => _init_transactions(rk, timeout);

        private static Func<IntPtr, IntPtr> _begin_transaction;
        internal static IntPtr begin_transaction(IntPtr rk)
            => _begin_transaction(rk);

        private static Func<IntPtr, IntPtr, IntPtr> _commit_transaction;
        internal static IntPtr commit_transaction(IntPtr rk, IntPtr timeout)
            => _commit_transaction(rk, timeout);

        private static Func<IntPtr, IntPtr, IntPtr> _abort_transaction;
        internal static IntPtr abort_transaction(IntPtr rk, IntPtr timeout)
            => _abort_transaction(rk, timeout);

        private static Func<IntPtr, IntPtr, IntPtr, IntPtr, IntPtr> _send_offsets_to_transaction;
        internal static IntPtr send_offsets_to_transaction(IntPtr rk, IntPtr offsets, IntPtr consumer_group_metadata, IntPtr timeout_ms)
            => _send_offsets_to_transaction(rk, offsets, consumer_group_metadata, timeout_ms);

        private static Func<IntPtr, IntPtr> _rd_kafka_consumer_group_metadata;
        internal static IntPtr consumer_group_metadata(IntPtr rk)
            => _rd_kafka_consumer_group_metadata(rk);

        private static Action<IntPtr> _rd_kafka_consumer_group_metadata_destroy;
        internal static void consumer_group_metadata_destroy(IntPtr rk)
            => _rd_kafka_consumer_group_metadata_destroy(rk);

        [UnmanagedFunctionPointer(callingConvention: CallingConvention.Cdecl)]
        private delegate IntPtr ConsumerGroupMetadataWriteDelegate(IntPtr cgmd, out IntPtr data, out IntPtr dataSize);
        private static ConsumerGroupMetadataWriteDelegate _rd_kafka_consumer_group_metadata_write;
        internal static IntPtr consumer_group_metadata_write(IntPtr cgmd, out IntPtr data, out IntPtr dataSize)
            => _rd_kafka_consumer_group_metadata_write(cgmd, out data, out dataSize);

        [UnmanagedFunctionPointer(callingConvention: CallingConvention.Cdecl)]
        private delegate IntPtr ConsumerGroupMetadataReadDelegate(out IntPtr cgmd, byte[] data, IntPtr dataSize);
        private static ConsumerGroupMetadataReadDelegate _rd_kafka_consumer_group_metadata_read;
        internal static IntPtr consumer_group_metadata_read(out IntPtr cgmd, byte[] data, IntPtr dataSize)
            => _rd_kafka_consumer_group_metadata_read(out cgmd, data, dataSize);

        private static Func<RdKafkaType, IntPtr, StringBuilder, UIntPtr, SafeKafkaHandle> _new;
        internal static SafeKafkaHandle kafka_new(RdKafkaType type, IntPtr conf,
                StringBuilder errstr, UIntPtr errstr_size)
            => _new(type, conf, errstr, errstr_size);

        private static Action<IntPtr> _destroy;
        internal static void destroy(IntPtr rk) => _destroy(rk);

        private static Action<IntPtr, IntPtr> _destroy_flags;
        internal static void destroy_flags(IntPtr rk, IntPtr flags) => _destroy_flags(rk, flags);

        private static Func<IntPtr, IntPtr> _name;
        internal static IntPtr name(IntPtr rk) => _name(rk);

        private static Func<IntPtr, IntPtr> _memberid;
        internal static IntPtr memberid(IntPtr rk) => _memberid(rk);

        private static Func<IntPtr, IntPtr, IntPtr, SafeTopicHandle> _topic_new;
        internal static SafeTopicHandle topic_new(IntPtr rk, IntPtr topic, IntPtr conf)
            => _topic_new(rk, topic, conf);

        private static Action<IntPtr> _topic_destroy;
        internal static void topic_destroy(IntPtr rk) => _topic_destroy(rk);

        private static Func<IntPtr, IntPtr> _topic_name;
        internal static IntPtr topic_name(IntPtr rkt) => _topic_name(rkt);

        private static Func<IntPtr, ErrorCode> _poll_set_consumer;
        internal static ErrorCode poll_set_consumer(IntPtr rk) => _poll_set_consumer(rk);

        private static Func<IntPtr, IntPtr, IntPtr> _poll;
        internal static IntPtr poll(IntPtr rk, IntPtr timeout_ms) => _poll(rk, timeout_ms);

        private delegate ErrorCode QueryOffsets(IntPtr rk, string topic, int partition,
                out long low, out long high, IntPtr timeout_ms);
        private static QueryOffsets _query_watermark_offsets;
        internal static ErrorCode query_watermark_offsets(IntPtr rk, string topic, int partition,
                out long low, out long high, IntPtr timeout_ms)
            => _query_watermark_offsets(rk, topic, partition, out low, out high, timeout_ms);

        private delegate ErrorCode GetOffsets(IntPtr rk, string topic, int partition,
                out long low, out long high);
        private static GetOffsets _get_watermark_offsets;
        internal static ErrorCode get_watermark_offsets(IntPtr rk, string topic, int partition,
                out long low, out long high)
            => _get_watermark_offsets(rk, topic, partition, out low, out high);

        private delegate ErrorCode OffsetsForTimes(IntPtr rk, IntPtr offsets, IntPtr timeout_ms);
        private static OffsetsForTimes _offsets_for_times;
        internal static ErrorCode offsets_for_times(IntPtr rk, IntPtr offsets, IntPtr timeout_ms)
            => _offsets_for_times(rk, offsets, timeout_ms);

        private static Action<IntPtr, IntPtr> _mem_free;
        internal static void mem_free(IntPtr rk, IntPtr ptr)
            => _mem_free(rk, ptr);

        private static Func<IntPtr, IntPtr, ErrorCode> _subscribe;
        internal static ErrorCode subscribe(IntPtr rk, IntPtr topics) => _subscribe(rk, topics);

        private static Func<IntPtr, ErrorCode> _unsubscribe;
        internal static ErrorCode unsubscribe(IntPtr rk) => _unsubscribe(rk);

        private delegate ErrorCode Subscription(IntPtr rk, out IntPtr topics);
        private static Subscription _subscription;
        internal static ErrorCode subscription(IntPtr rk, out IntPtr topics)
            => _subscription(rk, out topics);

        private static Func<IntPtr, IntPtr, IntPtr> _consumer_poll;
        internal static IntPtr consumer_poll(IntPtr rk, IntPtr timeout_ms)
            => _consumer_poll(rk, timeout_ms);

        private static Func<IntPtr, ErrorCode> _consumer_close;
        internal static ErrorCode consumer_close(IntPtr rk) => _consumer_close(rk);

        private static Func<IntPtr, IntPtr, ErrorCode> _assign;
        internal static ErrorCode assign(IntPtr rk, IntPtr partitions)
            => _assign(rk, partitions);

        private static Func<IntPtr, IntPtr, IntPtr> _incremental_assign;
        internal static IntPtr incremental_assign(IntPtr rk, IntPtr partitions)
            => _incremental_assign(rk, partitions);

        private static Func<IntPtr, IntPtr, IntPtr> _incremental_unassign;
        internal static IntPtr incremental_unassign(IntPtr rk, IntPtr partitions)
            => _incremental_unassign(rk, partitions);

        private static Func<IntPtr, IntPtr> _assignment_lost;
        internal static IntPtr assignment_lost(IntPtr rk)
            => _assignment_lost(rk);

        private static Func<IntPtr, IntPtr> _rebalance_protocol;
        internal static IntPtr rebalance_protocol(IntPtr rk)
            => _rebalance_protocol(rk);

        private delegate ErrorCode Assignment(IntPtr rk, out IntPtr topics);
        private static Assignment _assignment;
        internal static ErrorCode assignment(IntPtr rk, out IntPtr topics)
            => _assignment(rk, out topics);

        private static Func<IntPtr, IntPtr, ErrorCode> _offsets_store;
        internal static ErrorCode offsets_store(IntPtr rk, IntPtr offsets)
            => _offsets_store(rk, offsets);

        private static Func<IntPtr, IntPtr, bool, ErrorCode> _commit;
        internal static ErrorCode commit(IntPtr rk, IntPtr offsets, bool async)
            => _commit(rk, offsets, async);

        private static Func<IntPtr, IntPtr, IntPtr, CommitDelegate, IntPtr, ErrorCode> _commit_queue;
        internal static ErrorCode commit_queue(IntPtr rk, IntPtr offsets, IntPtr rkqu,
            CommitDelegate cb, IntPtr opaque)
            => _commit_queue(rk, offsets, rkqu, cb, opaque);

        private static Func<IntPtr, IntPtr, ErrorCode> _pause_partitions;
        internal static ErrorCode pause_partitions(IntPtr rk, IntPtr partitions)
            => _pause_partitions(rk, partitions);

        private static Func<IntPtr, IntPtr, ErrorCode> _resume_partitions;
        internal static ErrorCode resume_partitions(IntPtr rk, IntPtr partitions)
            => _resume_partitions(rk, partitions);

        private static Func<IntPtr, int, long, IntPtr, ErrorCode> _seek;
        internal static ErrorCode seek(IntPtr rkt, int partition, long offset, IntPtr timeout_ms)
            => _seek(rkt, partition, offset, timeout_ms);
            
        private static Func<IntPtr, IntPtr, IntPtr, IntPtr> _seek_partitions;
        internal static IntPtr seek_partitions(IntPtr rkt, IntPtr partitions, IntPtr timeout_ms)
            => _seek_partitions(rkt, partitions, timeout_ms);

        private static Func<IntPtr, IntPtr, IntPtr, ErrorCode> _committed;
        internal static ErrorCode committed(IntPtr rk, IntPtr partitions, IntPtr timeout_ms)
            => _committed(rk, partitions, timeout_ms);

        private static Func<IntPtr, IntPtr, ErrorCode> _position;
        internal static ErrorCode position(IntPtr rk, IntPtr partitions)
            => _position(rk, partitions);

        private unsafe delegate IntPtr Produceva(IntPtr rk,
            rd_kafka_vu* vus,
            IntPtr size);

        private static Produceva _produceva;

        internal static unsafe ErrorCode produceva(
            IntPtr rk,
            string topic,
            int partition,
            IntPtr msgflags,
            IntPtr val, UIntPtr len,
            IntPtr key, UIntPtr keylen,
            long timestamp,
            IntPtr headers,
            IntPtr msg_opaque)
        {
            IntPtr topicStrPtr = Marshal.StringToHGlobalAnsi(topic);
            
            try
            {
                rd_kafka_vu* vus = stackalloc rd_kafka_vu[] {
                    new rd_kafka_vu() {vt = rd_kafka_vtype.Topic,     data  = new vu_data() {topic = topicStrPtr}},
                    new rd_kafka_vu() {vt = rd_kafka_vtype.Partition, data  = new vu_data() {partition = partition}},
                    new rd_kafka_vu() {vt = rd_kafka_vtype.MsgFlags,  data  = new vu_data() {msgflags = msgflags}},
                    new rd_kafka_vu() {vt = rd_kafka_vtype.Value,     data  = new vu_data() {val = new ptr_and_size() {ptr = val, size = len}}},
                    new rd_kafka_vu() {vt = rd_kafka_vtype.Key,       data  = new vu_data() {key = new ptr_and_size() {ptr = key, size = keylen}}},
                    new rd_kafka_vu() {vt = rd_kafka_vtype.Timestamp, data  = new vu_data() {timestamp = timestamp}},
                    new rd_kafka_vu() {vt = rd_kafka_vtype.Headers,   data  = new vu_data() {headers = headers}},
                    new rd_kafka_vu() {vt = rd_kafka_vtype.Opaque,    data  = new vu_data() {opaque = msg_opaque}},
                };

                IntPtr result = _produceva(rk, vus, new IntPtr(8));
                return GetErrorCodeAndDestroy(result);
            }
            finally
            {
                Marshal.FreeHGlobal(topicStrPtr);
            }
        }

        /// <summary>
        ///  Mimicks what ctor in <see cref="Error"/> will do
        /// </summary>
        private static ErrorCode GetErrorCodeAndDestroy(IntPtr ptr)
        {
            if (ptr == IntPtr.Zero)
            {
                return ErrorCode.NoError;
            }

            var code = error_code(ptr);
            error_destroy(ptr);
            return code;
        }

        private delegate ErrorCode Flush(IntPtr rk, IntPtr timeout_ms);
        private static Flush _flush;
        internal static ErrorCode flush(IntPtr rk, IntPtr timeout_ms)
            => _flush(rk, timeout_ms);

        private delegate ErrorCode Metadata(IntPtr rk, bool all_topics,
                IntPtr only_rkt, out IntPtr metadatap, IntPtr timeout_ms);
        private static Metadata _metadata;
        internal static ErrorCode metadata(IntPtr rk, bool all_topics,
                IntPtr only_rkt, out IntPtr metadatap, IntPtr timeout_ms)
            => _metadata(rk, all_topics, only_rkt, out metadatap, timeout_ms);

        private static Action<IntPtr> _metadata_destroy;
        internal static void metadata_destroy(IntPtr metadata)
            => _metadata_destroy(metadata);

        private delegate ErrorCode ListGroups(IntPtr rk, string group,
                out IntPtr grplistp, IntPtr timeout_ms);
        private static ListGroups _list_groups;
        internal static ErrorCode list_groups(IntPtr rk, string group,
                out IntPtr grplistp, IntPtr timeout_ms)
            => _list_groups(rk, group, out grplistp, timeout_ms);

        private static Action<IntPtr> _group_list_destroy;
        internal static void group_list_destroy(IntPtr grplist)
            => _group_list_destroy(grplist);

        private static Func<IntPtr, string, IntPtr> _brokers_add;
        internal static IntPtr brokers_add(IntPtr rk, string brokerlist)
            => _brokers_add(rk, brokerlist);

        private delegate IntPtr _sasl_set_credentials_delegate(IntPtr rk, string username, string password);
        private static _sasl_set_credentials_delegate _sasl_set_credentials;
        internal static IntPtr sasl_set_credentials(IntPtr rk, string username, string password)
            => _sasl_set_credentials(rk, username, password);

        private static Func<IntPtr, int> _outq_len;
        internal static int outq_len(IntPtr rk) => _outq_len(rk);



        //
        // Admin API
        //

        private static Func<IntPtr, AdminOp, IntPtr> _AdminOptions_new;
        internal static IntPtr AdminOptions_new(IntPtr rk, AdminOp op) => _AdminOptions_new(rk, op);

        private static Action<IntPtr> _AdminOptions_destroy;
        internal static void AdminOptions_destroy(IntPtr options) => _AdminOptions_destroy(options);

        private static Func<IntPtr, IntPtr, StringBuilder, UIntPtr, ErrorCode> _AdminOptions_set_request_timeout;
        internal static ErrorCode AdminOptions_set_request_timeout(
            IntPtr options,
            IntPtr timeout_ms,
            StringBuilder errstr,
            UIntPtr errstr_size) => _AdminOptions_set_request_timeout(options, timeout_ms, errstr, errstr_size);

        private static Func<IntPtr, IntPtr, StringBuilder, UIntPtr, ErrorCode> _AdminOptions_set_operation_timeout;
        internal static ErrorCode AdminOptions_set_operation_timeout(
            IntPtr options,
            IntPtr timeout_ms,
            StringBuilder errstr,
            UIntPtr errstr_size) => _AdminOptions_set_operation_timeout(options, timeout_ms, errstr, errstr_size);

        private static Func<IntPtr, IntPtr, StringBuilder, UIntPtr, ErrorCode> _AdminOptions_set_validate_only;
        internal static ErrorCode AdminOptions_set_validate_only(
            IntPtr options,
            IntPtr true_or_false,
            StringBuilder errstr,
            UIntPtr errstr_size) => _AdminOptions_set_validate_only(options, true_or_false, errstr, errstr_size);

        private static Func<IntPtr, IntPtr, StringBuilder, UIntPtr, ErrorCode> _AdminOptions_set_incremental;
        internal static ErrorCode AdminOptions_set_incremental(
            IntPtr options,
            IntPtr true_or_false,
            StringBuilder errstr,
            UIntPtr errstr_size) => _AdminOptions_set_incremental(options, true_or_false, errstr, errstr_size);

        private static Func<IntPtr, int, StringBuilder, UIntPtr, ErrorCode> _AdminOptions_set_broker;
        internal static ErrorCode AdminOptions_set_broker(
            IntPtr options,
            int broker_id,
            StringBuilder errstr,
            UIntPtr errstr_size) => _AdminOptions_set_broker(options, broker_id, errstr, errstr_size);

        private static Action<IntPtr, IntPtr> _AdminOptions_set_opaque;
        internal static void AdminOptions_set_opaque(
            IntPtr options,
            IntPtr opaque) => _AdminOptions_set_opaque(options, opaque);

        private static Func<IntPtr, IntPtr, IntPtr> _AdminOptions_set_require_stable_offsets;
        internal static IntPtr AdminOptions_set_require_stable_offsets(
            IntPtr options,
            IntPtr true_or_false) => _AdminOptions_set_require_stable_offsets(options, true_or_false);

        private static Func<IntPtr, IntPtr, IntPtr> _AdminOptions_set_include_authorized_operations;
        internal static IntPtr AdminOptions_set_include_authorized_operations(
            IntPtr options,
            IntPtr true_or_false) => _AdminOptions_set_include_authorized_operations(options, true_or_false);

        private static Func<IntPtr, ConsumerGroupState[], UIntPtr, IntPtr> _AdminOptions_set_match_consumer_group_states;
        internal static IntPtr AdminOptions_set_match_consumer_group_states(IntPtr options, ConsumerGroupState[] states, UIntPtr statesCnt)
            => _AdminOptions_set_match_consumer_group_states(options, states, statesCnt);

        private static Func<IntPtr, IntPtr, IntPtr> _AdminOptions_set_isolation_level;
        internal static IntPtr AdminOptions_set_isolation_level(IntPtr options, IntPtr IsolationLevel)
            => _AdminOptions_set_isolation_level(options, IsolationLevel);

        private static Func<string, IntPtr, IntPtr, StringBuilder, UIntPtr, IntPtr> _NewTopic_new;
        internal static IntPtr NewTopic_new(
                        string topic,
                        IntPtr num_partitions,
                        IntPtr replication_factor,
                        StringBuilder errstr,
                        UIntPtr errstr_size) => _NewTopic_new(topic, num_partitions, replication_factor, errstr, errstr_size);

        private static Action<IntPtr> _NewTopic_destroy;
        internal static void NewTopic_destroy(IntPtr new_topic) => _NewTopic_destroy(new_topic);

        private static Func<IntPtr, int, int[], UIntPtr, StringBuilder, UIntPtr, ErrorCode> _NewTopic_set_replica_assignment;
        internal static ErrorCode NewTopic_set_replica_assignment(
            IntPtr new_topic,
            int partition,
            int[] broker_ids,
            UIntPtr broker_id_cnt,
            StringBuilder errstr,
            UIntPtr errstr_size) => _NewTopic_set_replica_assignment(new_topic, partition, broker_ids, broker_id_cnt, errstr, errstr_size);

        private static Func<IntPtr, string, string, ErrorCode> _NewTopic_set_config;
        internal static ErrorCode NewTopic_set_config(
                        IntPtr new_topic,
                        string name,
                        string value) => _NewTopic_set_config(new_topic, name, value);


        private static Action<IntPtr, IntPtr[], UIntPtr, IntPtr, IntPtr> _CreateTopics;
        internal static void CreateTopics(
            IntPtr rk,
            IntPtr[] new_topics,
            UIntPtr new_topic_cnt,
            IntPtr options,
            IntPtr rkqu) => _CreateTopics(rk, new_topics, new_topic_cnt, options, rkqu);

        private delegate IntPtr _CreateTopics_result_topics_delegate(IntPtr result, out UIntPtr cntp);
        private static _CreateTopics_result_topics_delegate _CreateTopics_result_topics;
        internal static IntPtr CreateTopics_result_topics(
            IntPtr result,
            out UIntPtr cntp) => _CreateTopics_result_topics(result, out cntp);


        private static Func<string, IntPtr> _DeleteTopic_new;
        internal static IntPtr DeleteTopic_new(
                string topic
        ) => _DeleteTopic_new(topic);

        private static Action<IntPtr> _DeleteTopic_destroy;
        internal static void DeleteTopic_destroy(
            IntPtr del_topic) => _DeleteTopic_destroy(del_topic);


        private static Action<IntPtr, IntPtr[], UIntPtr, IntPtr, IntPtr> _DeleteTopics;
        internal static void DeleteTopics(
            IntPtr rk,
            IntPtr[] del_topics,
            UIntPtr del_topic_cnt,
            IntPtr options,
            IntPtr rkqu) => _DeleteTopics(rk, del_topics, del_topic_cnt, options, rkqu);


        private delegate IntPtr _DeleteTopics_result_topics_delegate(IntPtr result, out UIntPtr cntp);
        private static _DeleteTopics_result_topics_delegate _DeleteTopics_result_topics;
        internal static IntPtr DeleteTopics_result_topics(
            IntPtr result,
            out UIntPtr cntp
        ) => _DeleteTopics_result_topics(result, out cntp);


        private static Func<string, IntPtr> _DeleteGroup_new;
        internal static IntPtr DeleteGroup_new(
            string group) => _DeleteGroup_new(group);

        private static Action<IntPtr> _DeleteGroup_destroy;
        internal static void DeleteGroup_destroy(IntPtr del_group) => _DeleteGroup_destroy(del_group);

        private static Action<IntPtr, IntPtr[], UIntPtr, IntPtr, IntPtr> _DeleteGroups;
        internal static void DeleteGroups(
            IntPtr rk,
            IntPtr[] del_groups,
            UIntPtr del_groups_cnt,
            IntPtr options,
            IntPtr rkqu) => _DeleteGroups(rk, del_groups, del_groups_cnt, options, rkqu);

        private delegate IntPtr _DeleteGroups_result_groups_delegate(IntPtr result, out UIntPtr cntp);
        private static _DeleteGroups_result_groups_delegate _DeleteGroups_result_groups;
        internal static IntPtr DeleteGroups_result_groups(
            IntPtr result,
            out UIntPtr cntp) => _DeleteGroups_result_groups(result, out cntp);

        private static Func<string, UIntPtr, StringBuilder, UIntPtr, IntPtr> _NewPartitions_new;
        internal static IntPtr NewPartitions_new(
                string topic,
                UIntPtr new_total_cnt,
                StringBuilder errstr, UIntPtr errstr_size
                ) => _NewPartitions_new(topic, new_total_cnt, errstr, errstr_size);

        private static Action<IntPtr> _NewPartitions_destroy;
        internal static void NewPartitions_destroy(
                IntPtr new_parts) => _NewPartitions_destroy(new_parts);


        private static Func<IntPtr, int, int[], UIntPtr, StringBuilder, UIntPtr, ErrorCode> _NewPartitions_set_replica_assignment;
        internal static ErrorCode NewPartitions_set_replica_assignment(
                IntPtr new_parts,
                int new_partition_idx,
                int[] broker_ids,
                UIntPtr broker_id_cnt,
                StringBuilder errstr,
                UIntPtr errstr_size) => _NewPartitions_set_replica_assignment(new_parts, new_partition_idx, broker_ids, broker_id_cnt, errstr, errstr_size);

        private static Action<IntPtr, IntPtr[], UIntPtr, IntPtr, IntPtr> _CreatePartitions;
        internal static void CreatePartitions(
                IntPtr rk,
                IntPtr[] new_parts,
                UIntPtr new_parts_cnt,
                IntPtr options,
                IntPtr rkqu) => _CreatePartitions(rk, new_parts, new_parts_cnt, options, rkqu);

        private delegate IntPtr _CreatePartitions_result_topics_delegate(IntPtr result, out UIntPtr cntp);
        private static _CreatePartitions_result_topics_delegate _CreatePartitions_result_topics;
        internal static IntPtr CreatePartitions_result_topics(
            IntPtr result,
            out UIntPtr cntp
        ) => _CreatePartitions_result_topics(result, out cntp);


        private static Func<ConfigSource, IntPtr> _ConfigSource_name;
        internal static IntPtr ConfigSource_name(
                ConfigSource configsource) => _ConfigSource_name(configsource);


        private static Func<IntPtr, IntPtr> _ConfigEntry_name;
        internal static IntPtr ConfigEntry_name(
                IntPtr entry) => _ConfigEntry_name(entry);

        private static Func<IntPtr, IntPtr> _ConfigEntry_value;
        internal static IntPtr ConfigEntry_value (
                IntPtr entry) => _ConfigEntry_value(entry);

        private static Func<IntPtr, ConfigSource> _ConfigEntry_source;
        internal static ConfigSource ConfigEntry_source(
                IntPtr entry) => _ConfigEntry_source(entry);

        private static Func<IntPtr, IntPtr> _ConfigEntry_is_read_only;
        internal static IntPtr ConfigEntry_is_read_only(
                IntPtr entry) => _ConfigEntry_is_read_only(entry);

        private static Func<IntPtr, IntPtr> _ConfigEntry_is_default;
        internal static IntPtr ConfigEntry_is_default(
                IntPtr entry) => _ConfigEntry_is_default(entry);

        private static Func<IntPtr, IntPtr> _ConfigEntry_is_sensitive;
        internal static IntPtr ConfigEntry_is_sensitive(
                IntPtr entry) => _ConfigEntry_is_sensitive(entry);

        private static Func<IntPtr, IntPtr> _ConfigEntry_is_synonym;
        internal static IntPtr ConfigEntry_is_synonym (
                IntPtr entry) => _ConfigEntry_is_synonym(entry);

        private delegate IntPtr _ConfigEntry_synonyms_delegate(IntPtr entry, out UIntPtr cntp);
        private static _ConfigEntry_synonyms_delegate _ConfigEntry_synonyms;
        internal static IntPtr ConfigEntry_synonyms(
                IntPtr entry,
                out UIntPtr cntp) => _ConfigEntry_synonyms(entry, out cntp);

        private static Func<ResourceType, IntPtr> _ResourceType_name;
        internal static IntPtr ResourceType_name(
                ResourceType restype) => _ResourceType_name(restype);

        private static Func<ResourceType, string, IntPtr> _ConfigResource_new;
        internal static IntPtr ConfigResource_new(
                ResourceType restype,
                string resname) => _ConfigResource_new(restype, resname);

        private static Action<IntPtr> _ConfigResource_destroy;
        internal static void ConfigResource_destroy(
                IntPtr config) => _ConfigResource_destroy(config);

        private static Func<IntPtr, string, string, ErrorCode> _ConfigResource_add_config;
        internal static ErrorCode ConfigResource_add_config(
                IntPtr config,
                string name,
                string value) => _ConfigResource_add_config(config, name, value);

        private static Func<IntPtr, string, string, ErrorCode> _ConfigResource_set_config;
        internal static ErrorCode ConfigResource_set_config(
                IntPtr config,
                string name,
                string value) => _ConfigResource_set_config(config, name, value);

        private static Func<IntPtr, string, ErrorCode> _ConfigResource_delete_config;
        internal static ErrorCode ConfigResource_delete_config(
                IntPtr config,
                string name) => _ConfigResource_delete_config(config, name);

        private static Func<IntPtr, string, AlterConfigOpType, string, IntPtr> _ConfigResource_add_incremental_config;
        internal static IntPtr ConfigResource_add_incremental_config(
                IntPtr config,
                string name, 
                AlterConfigOpType optype,
                string value) => _ConfigResource_add_incremental_config(config, name, optype, value);

        private delegate IntPtr _ConfigResource_configs_delegate(IntPtr config, out UIntPtr cntp);
        private static _ConfigResource_configs_delegate _ConfigResource_configs;
        internal static IntPtr ConfigResource_configs(
                IntPtr config,
                out UIntPtr cntp) => _ConfigResource_configs(config, out cntp);


        private static Func<IntPtr, ResourceType> _ConfigResource_type;
        internal static ResourceType ConfigResource_type(
                IntPtr config) => _ConfigResource_type(config);

        private static Func<IntPtr, IntPtr> _ConfigResource_name;
        internal static IntPtr ConfigResource_name(
                IntPtr config) => _ConfigResource_name(config);

        private static Func<IntPtr, ErrorCode> _ConfigResource_error;
        internal static ErrorCode ConfigResource_error(
                IntPtr config) => _ConfigResource_error(config);

        private static Func<IntPtr, IntPtr> _ConfigResource_error_string;
        internal static IntPtr ConfigResource_error_string(
                IntPtr config) => _ConfigResource_error_string(config);


        private static Action<IntPtr, IntPtr[], UIntPtr, IntPtr, IntPtr> _AlterConfigs;
        internal static void AlterConfigs (
                IntPtr rk,
                IntPtr[] configs,
                UIntPtr config_cnt,
                IntPtr options,
                IntPtr rkqu) => _AlterConfigs(rk, configs, config_cnt, options, rkqu);

        private delegate IntPtr _AlterConfigs_result_resources_delegate(IntPtr result, out UIntPtr cntp);
        private static _AlterConfigs_result_resources_delegate _AlterConfigs_result_resources;
        internal static IntPtr AlterConfigs_result_resources(
                IntPtr result,
                out UIntPtr cntp) => _AlterConfigs_result_resources(result, out cntp);
        
        private static Action<IntPtr, IntPtr[], UIntPtr, IntPtr, IntPtr> _IncrementalAlterConfigs;
        internal static void IncrementalAlterConfigs (
                IntPtr rk,
                IntPtr[] configs,
                UIntPtr config_cnt,
                IntPtr options,
                IntPtr rkqu) => _IncrementalAlterConfigs(rk, configs, config_cnt, options, rkqu);

        private delegate IntPtr _IncrementalAlterConfigs_result_resources_delegate(IntPtr result, out UIntPtr cntp);
        private static _IncrementalAlterConfigs_result_resources_delegate _IncrementalAlterConfigs_result_resources;
        internal static IntPtr IncrementalAlterConfigs_result_resources(
                IntPtr result,
                out UIntPtr cntp) => _IncrementalAlterConfigs_result_resources(result, out cntp);

        private static Action<IntPtr, IntPtr[], UIntPtr, IntPtr, IntPtr> _DescribeConfigs;
        internal static void DescribeConfigs (
                IntPtr rk,
                IntPtr[] configs,
                UIntPtr config_cnt,
                IntPtr options,
                IntPtr rkqu) => _DescribeConfigs(rk, configs, config_cnt, options, rkqu);

        private delegate IntPtr _DescribeConfigs_result_resources_delegate(IntPtr result, out UIntPtr cntp);
        private static _DescribeConfigs_result_resources_delegate _DescribeConfigs_result_resources;
        internal static IntPtr DescribeConfigs_result_resources(
                IntPtr result,
                out UIntPtr cntp) => _DescribeConfigs_result_resources(result, out cntp);


        private static Func<IntPtr, IntPtr> _DeleteRecords_new;
        internal static IntPtr DeleteRecords_new(
                IntPtr topicPartitionOffsets
        ) => _DeleteRecords_new(topicPartitionOffsets);

        private static Action<IntPtr> _DeleteRecords_destroy;
        internal static void DeleteRecords_destroy(
            IntPtr del_records) => _DeleteRecords_destroy(del_records);

        private static Action<IntPtr, IntPtr[], UIntPtr, IntPtr, IntPtr> _DeleteRecords;
        internal static void DeleteRecords(
            IntPtr rk,
            IntPtr[] del_records,
            UIntPtr del_records_cnt,
            IntPtr options,
            IntPtr rkqu) => _DeleteRecords(rk, del_records, del_records_cnt, options, rkqu);

        private static Func<IntPtr, IntPtr> _DeleteRecords_result_offsets;
        internal static IntPtr DeleteRecords_result_offsets(
            IntPtr result
        ) => _DeleteRecords_result_offsets(result);

        private static Func<string, IntPtr, IntPtr> _DeleteConsumerGroupOffsets_new;
        internal static IntPtr DeleteConsumerGroupOffsets_new(
                string group, IntPtr topicPartitionOffsets
        ) => _DeleteConsumerGroupOffsets_new(group, topicPartitionOffsets);

        private static Action<IntPtr> _DeleteConsumerGroupOffsets_destroy;
        internal static void DeleteConsumerGroupOffsets_destroy(
            IntPtr del_grp_offsets) => _DeleteConsumerGroupOffsets_destroy(del_grp_offsets);

        private static Action<IntPtr, IntPtr[], UIntPtr, IntPtr, IntPtr> _DeleteConsumerGroupOffsets;
        internal static void DeleteConsumerGroupOffsets(
            IntPtr rk,
            IntPtr[] del_grp_offsets,
            UIntPtr del_grp_offsets_cnt,
            IntPtr options,
            IntPtr rkqu) => _DeleteConsumerGroupOffsets(rk, del_grp_offsets, del_grp_offsets_cnt, options, rkqu);

        private delegate IntPtr _DeleteConsumerGroupOffsets_result_groups_delegate(IntPtr result, out UIntPtr cntp);
        private static _DeleteConsumerGroupOffsets_result_groups_delegate _DeleteConsumerGroupOffsets_result_groups;
        internal static IntPtr DeleteConsumerGroupOffsets_result_groups(
            IntPtr result,
            out UIntPtr cntp) => _DeleteConsumerGroupOffsets_result_groups(result, out cntp);

        //
        // ACLs
        //
        private delegate IntPtr _AclBinding_new_delegate(ResourceType restype, string name, ResourcePatternType resource_pattern_type, string principal, string host, AclOperation operation, AclPermissionType permission_type, StringBuilder errstr, UIntPtr errstr_size);
        private static  _AclBinding_new_delegate _AclBinding_new;
        internal static IntPtr AclBinding_new(
            ResourceType restype,
            string name,
            ResourcePatternType resource_pattern_type,
            string principal,
            string host,
            AclOperation operation,
            AclPermissionType permission_type,
            StringBuilder errstr,
            UIntPtr errstr_size
        ) => _AclBinding_new(restype, name, resource_pattern_type, principal, host, operation, permission_type, errstr, errstr_size);

        private delegate IntPtr _AclBindingFilter_new_delegate(ResourceType restype, string name, ResourcePatternType resource_pattern_type, string principal, string host, AclOperation operation, AclPermissionType permission_type, StringBuilder errstr, UIntPtr errstr_size);
        private static  _AclBindingFilter_new_delegate _AclBindingFilter_new;
        internal static IntPtr AclBindingFilter_new(
            ResourceType restype,
            string name,
            ResourcePatternType resource_pattern_type,
            string principal,
            string host,
            AclOperation operation,
            AclPermissionType permission_type,
            StringBuilder errstr,
            UIntPtr errstr_size
        ) => _AclBindingFilter_new(restype, name, resource_pattern_type, principal, host, operation, permission_type, errstr, errstr_size);


        private delegate void _AclBinding_destroy_delegate(IntPtr acl_binding);
        private static _AclBinding_destroy_delegate _AclBinding_destroy;
        internal static void AclBinding_destroy(
                IntPtr acl_binding) => _AclBinding_destroy(acl_binding);

        private delegate ResourceType _AclBinding_restype_delegate(IntPtr acl_binding);
        private static _AclBinding_restype_delegate _AclBinding_restype;
        internal static ResourceType AclBinding_restype(
            IntPtr acl_binding
        ) => _AclBinding_restype(acl_binding);

        private delegate IntPtr _AclBinding_name_delegate(IntPtr acl_binding);
        private static _AclBinding_name_delegate _AclBinding_name;
        internal static IntPtr AclBinding_name(
            IntPtr acl_binding
        ) => _AclBinding_name(acl_binding);

        private delegate ResourcePatternType _AclBinding_resource_pattern_type_delegate(IntPtr acl_binding);
        private static _AclBinding_resource_pattern_type_delegate _AclBinding_resource_pattern_type;
        internal static ResourcePatternType AclBinding_resource_pattern_type(
            IntPtr acl_binding
        ) => _AclBinding_resource_pattern_type(acl_binding);

        private delegate IntPtr _AclBinding_principal_delegate(IntPtr acl_binding);
        private static _AclBinding_principal_delegate _AclBinding_principal;
        internal static IntPtr AclBinding_principal(
            IntPtr acl_binding
        ) => _AclBinding_principal(acl_binding);

        private delegate IntPtr _AclBinding_host_delegate(IntPtr acl_binding);
        private static _AclBinding_host_delegate _AclBinding_host;
        internal static IntPtr AclBinding_host(
            IntPtr acl_binding
        ) => _AclBinding_host(acl_binding);

        private delegate AclOperation _AclBinding_operation_delegate(IntPtr acl_binding);
        private static _AclBinding_operation_delegate _AclBinding_operation;
        internal static AclOperation AclBinding_operation(
            IntPtr acl_binding
        ) => _AclBinding_operation(acl_binding);

        private delegate AclPermissionType _AclBinding_permission_type_delegate(IntPtr acl_binding);
        private static _AclBinding_permission_type_delegate _AclBinding_permission_type;
        internal static AclPermissionType AclBinding_permission_type(
            IntPtr acl_binding
        ) => _AclBinding_permission_type(acl_binding);

        private delegate void _CreateAcls_delegate(IntPtr handle, IntPtr[] aclBindingsPtrs, UIntPtr aclBindingsPtrsSize, IntPtr optionsPtr, IntPtr resultQueuePtr);
        private static _CreateAcls_delegate _CreateAcls;
        internal static void CreateAcls(
            IntPtr handle,
            IntPtr[] aclBindingsPtrs,
            UIntPtr aclBindingsPtrsSize,
            IntPtr optionsPtr,
            IntPtr resultQueuePtr
        ) => _CreateAcls(handle, aclBindingsPtrs, aclBindingsPtrsSize, optionsPtr, resultQueuePtr);


        private delegate IntPtr _CreateAcls_result_acls_delegate(IntPtr result, out UIntPtr cntp);
        private static _CreateAcls_result_acls_delegate _CreateAcls_result_acls;
        internal static IntPtr CreateAcls_result_acls(
            IntPtr result,
            out UIntPtr cntp
        ) => _CreateAcls_result_acls(result, out cntp);

        private delegate IntPtr _acl_result_error_delegate(IntPtr aclres);
        private static _acl_result_error_delegate _acl_result_error;
        internal static IntPtr acl_result_error(
            IntPtr aclres
        ) => _acl_result_error(aclres);

        private delegate void _DescribeAcls_delegate(IntPtr handle, IntPtr aclBindingFilterPtr, IntPtr optionsPtr, IntPtr resultQueuePtr);
        private static _DescribeAcls_delegate _DescribeAcls;
        internal static void DescribeAcls(
            IntPtr handle,
            IntPtr aclBindingFilterPtr,
            IntPtr optionsPtr,
            IntPtr resultQueuePtr
        ) => _DescribeAcls(handle, aclBindingFilterPtr, optionsPtr, resultQueuePtr);

        private delegate IntPtr _DescribeAcls_result_acls_delegate(IntPtr result, out UIntPtr cntp);
        private static _DescribeAcls_result_acls_delegate _DescribeAcls_result_acls;
        internal static IntPtr DescribeAcls_result_acls(
            IntPtr result,
            out UIntPtr cntp
        ) => _DescribeAcls_result_acls(result, out cntp);

        private delegate void _DeleteAcls_delegate(IntPtr handle, IntPtr[] aclBindingFilterPtrs, UIntPtr aclBindingFilterPtrsSize, IntPtr optionsPtr, IntPtr resultQueuePtr);
        private static _DeleteAcls_delegate _DeleteAcls;
        internal static void DeleteAcls(
            IntPtr handle,
            IntPtr[] aclBindingFilterPtrs,
            UIntPtr aclBindingFilterPtrsSize,
            IntPtr optionsPtr,
            IntPtr resultQueuePtr
        ) => _DeleteAcls(handle, aclBindingFilterPtrs, aclBindingFilterPtrsSize, optionsPtr, resultQueuePtr);

        private delegate IntPtr _DeleteAcls_result_response_error_delegate(IntPtr resultResponse);
        private static _DeleteAcls_result_response_error_delegate _DeleteAcls_result_response_error;
        internal static IntPtr DeleteAcls_result_response_error(
            IntPtr resultResponse
        ) => _DeleteAcls_result_response_error(resultResponse);

        private delegate IntPtr _DeleteAcls_result_responses_delegate(IntPtr result, out UIntPtr cntp);
        private static _DeleteAcls_result_responses_delegate _DeleteAcls_result_responses;
        internal static IntPtr DeleteAcls_result_responses(
            IntPtr result,
            out UIntPtr cntp
        ) => _DeleteAcls_result_responses(result, out cntp);

        private delegate IntPtr _DeleteAcls_result_response_matching_acls_delegate(IntPtr resultResponse, out UIntPtr matchingAclsCntp);
        private static _DeleteAcls_result_response_matching_acls_delegate _DeleteAcls_result_response_matching_acls;
        internal static IntPtr DeleteAcls_result_response_matching_acls(
            IntPtr resultResponse,
            out UIntPtr matchingAclsCntp
        ) => _DeleteAcls_result_response_matching_acls(resultResponse, out matchingAclsCntp);


        private delegate IntPtr _AlterConsumerGroupOffsets_new_delegate(string group, IntPtr partitions);
        private static _AlterConsumerGroupOffsets_new_delegate _AlterConsumerGroupOffsets_new;
        internal static IntPtr AlterConsumerGroupOffsets_new(string group, IntPtr partitions)
            => _AlterConsumerGroupOffsets_new(group, partitions);

        private delegate void _AlterConsumerGroupOffsets_destroy_delegate(IntPtr groupPartitions);
        private static _AlterConsumerGroupOffsets_destroy_delegate _AlterConsumerGroupOffsets_destroy;
        internal static void AlterConsumerGroupOffsets_destroy(IntPtr groupPartitions)
            => _AlterConsumerGroupOffsets_destroy(groupPartitions);

        private delegate void _AlterConsumerGroupOffsets_delegate(IntPtr handle, IntPtr[] alterGroupsPartitions, UIntPtr alterGroupsPartitionsSize, IntPtr optionsPtr, IntPtr resultQueuePtr);
        private static _AlterConsumerGroupOffsets_delegate _AlterConsumerGroupOffsets;
        internal static void AlterConsumerGroupOffsets(
            IntPtr handle,
            IntPtr[] alterGroupsPartitions,
            UIntPtr alterGroupsPartitionsSize,
            IntPtr optionsPtr,
            IntPtr resultQueuePtr) => _AlterConsumerGroupOffsets(handle, alterGroupsPartitions, alterGroupsPartitionsSize, optionsPtr, resultQueuePtr);

        private delegate IntPtr _AlterConsumerGroupOffsets_result_groups_delegate(IntPtr resultResponse, out UIntPtr groupsTopicPartitionsCount);
        private static _AlterConsumerGroupOffsets_result_groups_delegate _AlterConsumerGroupOffsets_result_groups;
        internal static IntPtr AlterConsumerGroupOffsets_result_groups(
            IntPtr resultResponse,
            out UIntPtr groupsTopicPartitionsCount
        ) => _AlterConsumerGroupOffsets_result_groups(resultResponse, out groupsTopicPartitionsCount);


        private delegate IntPtr _ListConsumerGroupOffsets_new_delegate(string group, IntPtr partitions);
        private static _ListConsumerGroupOffsets_new_delegate _ListConsumerGroupOffsets_new;
        internal static IntPtr ListConsumerGroupOffsets_new(string group, IntPtr partitions)
            => _ListConsumerGroupOffsets_new(group, partitions);

        private delegate void _ListConsumerGroupOffsets_destroy_delegate(IntPtr groupPartitions);
        private static _ListConsumerGroupOffsets_destroy_delegate _ListConsumerGroupOffsets_destroy;
        internal static void ListConsumerGroupOffsets_destroy(IntPtr groupPartitions)
            => _ListConsumerGroupOffsets_destroy(groupPartitions);

        private delegate void _ListConsumerGroupOffsets_delegate(
            IntPtr handle, IntPtr[] listGroupsPartitions, UIntPtr listGroupsPartitionsSize, IntPtr optionsPtr, IntPtr resultQueuePtr);
        private static _ListConsumerGroupOffsets_delegate _ListConsumerGroupOffsets;
        internal static void ListConsumerGroupOffsets(
            IntPtr handle,
            IntPtr[] listGroupsPartitions,
            UIntPtr listGroupsPartitionsSize,
            IntPtr optionsPtr,
            IntPtr resultQueuePtr) => _ListConsumerGroupOffsets(handle, listGroupsPartitions, listGroupsPartitionsSize, optionsPtr, resultQueuePtr);

        private delegate IntPtr _ListConsumerGroupOffsets_result_groups_delegate(IntPtr resultResponse, out UIntPtr groupsTopicPartitionsCount);
        private static _ListConsumerGroupOffsets_result_groups_delegate _ListConsumerGroupOffsets_result_groups;
        internal static IntPtr ListConsumerGroupOffsets_result_groups(
            IntPtr resultResponse,
            out UIntPtr groupsTopicPartitionsCount
        ) => _ListConsumerGroupOffsets_result_groups(resultResponse, out groupsTopicPartitionsCount);

         private delegate void  _ListConsumerGroups_delegate(IntPtr handle, IntPtr optionsPtr, IntPtr resultQueuePtr);
         private static _ListConsumerGroups_delegate _ListConsumerGroups;
         internal static void  ListConsumerGroups(IntPtr handle, IntPtr optionsPtr, IntPtr resultQueuePtr)
            => _ListConsumerGroups(handle, optionsPtr, resultQueuePtr);

         private delegate IntPtr  _ConsumerGroupListing_group_id_delegate(IntPtr grplist);
         private static _ConsumerGroupListing_group_id_delegate _ConsumerGroupListing_group_id;
         internal static IntPtr  ConsumerGroupListing_group_id(IntPtr grplist)
            => _ConsumerGroupListing_group_id(grplist);

         private delegate IntPtr  _ConsumerGroupListing_is_simple_consumer_group_delegate(IntPtr grplist);
         private static _ConsumerGroupListing_is_simple_consumer_group_delegate _ConsumerGroupListing_is_simple_consumer_group;
         internal static IntPtr  ConsumerGroupListing_is_simple_consumer_group(IntPtr grplist)
            => _ConsumerGroupListing_is_simple_consumer_group(grplist);

         private delegate ConsumerGroupState  _ConsumerGroupListing_state_delegate(IntPtr grplist);
         private static _ConsumerGroupListing_state_delegate _ConsumerGroupListing_state;
         internal static ConsumerGroupState  ConsumerGroupListing_state(IntPtr grplist)
            => _ConsumerGroupListing_state(grplist);

         private delegate IntPtr  _ListConsumerGroups_result_valid_delegate(IntPtr result, out UIntPtr cntp);
         private static _ListConsumerGroups_result_valid_delegate _ListConsumerGroups_result_valid;
         internal static IntPtr  ListConsumerGroups_result_valid(IntPtr result, out UIntPtr cntp)
            => _ListConsumerGroups_result_valid(result, out cntp);

         private delegate IntPtr  _ListConsumerGroups_result_errors_delegate(IntPtr result, out UIntPtr cntp);
         private static _ListConsumerGroups_result_errors_delegate _ListConsumerGroups_result_errors;
         internal static IntPtr  ListConsumerGroups_result_errors(IntPtr result, out UIntPtr cntp)
            => _ListConsumerGroups_result_errors(result, out cntp);

         private delegate void  _DescribeConsumerGroups_delegate(
            IntPtr handle, [MarshalAs(UnmanagedType.LPArray)] string[] groups, UIntPtr groupsCnt, IntPtr optionsPtr, IntPtr resultQueuePtr);
         private static _DescribeConsumerGroups_delegate _DescribeConsumerGroups;
         internal static void  DescribeConsumerGroups(
            IntPtr handle, [MarshalAs(UnmanagedType.LPArray)] string[] groups, UIntPtr groupsCnt, IntPtr optionsPtr, IntPtr resultQueuePtr)
            => _DescribeConsumerGroups(handle, groups, groupsCnt, optionsPtr, resultQueuePtr);

         private delegate IntPtr  _DescribeConsumerGroups_result_groups_delegate(IntPtr result, out UIntPtr cntp);
         private static _DescribeConsumerGroups_result_groups_delegate _DescribeConsumerGroups_result_groups;
         internal static IntPtr  DescribeConsumerGroups_result_groups(IntPtr result, out UIntPtr cntp)
            => _DescribeConsumerGroups_result_groups(result, out cntp);

         private delegate IntPtr  _ConsumerGroupDescription_group_id_delegate(IntPtr grpdesc);
         private static _ConsumerGroupDescription_group_id_delegate _ConsumerGroupDescription_group_id;
         internal static IntPtr  ConsumerGroupDescription_group_id(IntPtr grpdesc)
            => _ConsumerGroupDescription_group_id(grpdesc);

         private delegate IntPtr  _ConsumerGroupDescription_error_delegate(IntPtr grpdesc);
         private static _ConsumerGroupDescription_error_delegate _ConsumerGroupDescription_error;
         internal static IntPtr  ConsumerGroupDescription_error(IntPtr grpdesc)
            => _ConsumerGroupDescription_error(grpdesc);

         private delegate int  _ConsumerGroupDescription_is_simple_consumer_group_delegate(IntPtr grpdesc);
         private static _ConsumerGroupDescription_is_simple_consumer_group_delegate _ConsumerGroupDescription_is_simple_consumer_group;
         internal static int  ConsumerGroupDescription_is_simple_consumer_group(IntPtr grpdesc)
            => _ConsumerGroupDescription_is_simple_consumer_group(grpdesc);

         private delegate IntPtr  _ConsumerGroupDescription_partition_assignor_delegate(IntPtr grpdesc);
         private static _ConsumerGroupDescription_partition_assignor_delegate _ConsumerGroupDescription_partition_assignor;
         internal static IntPtr  ConsumerGroupDescription_partition_assignor(IntPtr grpdesc)
            => _ConsumerGroupDescription_partition_assignor(grpdesc);

         private delegate ConsumerGroupState  _ConsumerGroupDescription_state_delegate(IntPtr grpdesc);
         private static _ConsumerGroupDescription_state_delegate _ConsumerGroupDescription_state;
         internal static ConsumerGroupState  ConsumerGroupDescription_state(IntPtr grpdesc) {
            return _ConsumerGroupDescription_state(grpdesc);
         }

         private delegate IntPtr  _ConsumerGroupDescription_coordinator_delegate(IntPtr grpdesc);
         private static _ConsumerGroupDescription_coordinator_delegate _ConsumerGroupDescription_coordinator;
         internal static IntPtr  ConsumerGroupDescription_coordinator(IntPtr grpdesc)
            => _ConsumerGroupDescription_coordinator(grpdesc);

         private delegate IntPtr  _ConsumerGroupDescription_member_count_delegate(IntPtr grpdesc);
         private static _ConsumerGroupDescription_member_count_delegate _ConsumerGroupDescription_member_count;
         internal static IntPtr  ConsumerGroupDescription_member_count(IntPtr grpdesc)
            => _ConsumerGroupDescription_member_count(grpdesc);

         private delegate IntPtr  _ConsumerGroupDescription_authorized_operations_delegate(IntPtr grpdesc, out UIntPtr cntp);
         private static _ConsumerGroupDescription_authorized_operations_delegate _ConsumerGroupDescription_authorized_operations;
         internal static IntPtr  ConsumerGroupDescription_authorized_operations(IntPtr grpdesc, out UIntPtr cntp)
            => _ConsumerGroupDescription_authorized_operations(grpdesc, out cntp);

         private delegate IntPtr  _ConsumerGroupDescription_member_delegate(IntPtr grpdesc, IntPtr idx);
         private static _ConsumerGroupDescription_member_delegate _ConsumerGroupDescription_member;
         internal static IntPtr  ConsumerGroupDescription_member(IntPtr grpdesc, IntPtr idx)
            => _ConsumerGroupDescription_member(grpdesc, idx);

         private delegate IntPtr  _MemberDescription_client_id_delegate(IntPtr member);
         private static _MemberDescription_client_id_delegate _MemberDescription_client_id;
         internal static IntPtr  MemberDescription_client_id(IntPtr member)
            => _MemberDescription_client_id(member);

         private delegate IntPtr  _MemberDescription_group_instance_id_delegate(IntPtr member);
         private static _MemberDescription_group_instance_id_delegate _MemberDescription_group_instance_id;
         internal static IntPtr  MemberDescription_group_instance_id(IntPtr member)
            => _MemberDescription_group_instance_id(member);

         private delegate IntPtr  _MemberDescription_consumer_id_delegate(IntPtr member);
         private static _MemberDescription_consumer_id_delegate _MemberDescription_consumer_id;
         internal static IntPtr  MemberDescription_consumer_id(IntPtr member)
            => _MemberDescription_consumer_id(member);

         private delegate IntPtr  _MemberDescription_host_delegate(IntPtr member);
         private static _MemberDescription_host_delegate _MemberDescription_host;
         internal static IntPtr  MemberDescription_host(IntPtr member)
            => _MemberDescription_host(member);

         private delegate IntPtr  _MemberDescription_assignment_delegate(IntPtr member);
         private static _MemberDescription_assignment_delegate _MemberDescription_assignment;
         internal static IntPtr  MemberDescription_assignment(IntPtr member)
            => _MemberDescription_assignment(member);

         private delegate IntPtr  _MemberAssignment_partitions_delegate(IntPtr assignment);
         private static _MemberAssignment_partitions_delegate _MemberAssignment_partitions;
         internal static IntPtr  MemberAssignment_topic_partitions(IntPtr assignment)
            => _MemberAssignment_partitions(assignment);

        private delegate IntPtr _Node_id_delegate(IntPtr node);
        private static _Node_id_delegate _Node_id;
        internal static IntPtr Node_id(IntPtr node) => _Node_id(node);

        private delegate IntPtr _Node_host_delegate(IntPtr node);
        private static _Node_host_delegate _Node_host;
        internal static IntPtr Node_host(IntPtr node) => _Node_host(node);

        private delegate IntPtr _Node_port_delegate(IntPtr node);
        private static _Node_port_delegate _Node_port;
        internal static IntPtr Node_port(IntPtr node) => _Node_port(node);

<<<<<<< HEAD
        private delegate void _ListOffsets_delegate(IntPtr handle, IntPtr topic_partition_list, IntPtr options, IntPtr resultQueuePtr);
        private static _ListOffsets_delegate _ListOffsets;
        internal static void ListOffsets(IntPtr handle, IntPtr topic_partition_list, IntPtr options, IntPtr resultQueuePtr)
            => _ListOffsets(handle,topic_partition_list,options, resultQueuePtr);
        
        private delegate IntPtr _ListOffsets_result_infos_delegate(IntPtr resultPtr,out UIntPtr cntp);
        private static _ListOffsets_result_infos_delegate _ListOffsets_result_infos;
        internal static IntPtr ListOffsets_result_infos(IntPtr resultPtr,out UIntPtr cntp)
            => _ListOffsets_result_infos(resultPtr, out cntp);
        
        private delegate long _ListOffsetsResultInfo_timestamp_delegate(IntPtr element);
        private static _ListOffsetsResultInfo_timestamp_delegate _ListOffsetsResultInfo_timestamp;
        internal static long ListOffsetsResultInfo_timestamp(IntPtr element)
            => _ListOffsetsResultInfo_timestamp(element);
        
        private delegate IntPtr _ListOffsetsResultInfo_topic_partition_delegate(IntPtr element);
        private static _ListOffsetsResultInfo_topic_partition_delegate _ListOffsetsResultInfo_topic_partition;
        internal static IntPtr ListOffsetsResultInfo_topic_partition(IntPtr element)
            => _ListOffsetsResultInfo_topic_partition(element);
        
=======
        private delegate IntPtr _Node_rack_delegate(IntPtr node);
        private static _Node_rack_delegate _Node_rack;
        internal static IntPtr Node_rack(IntPtr node) => _Node_rack(node);

>>>>>>> 58b52912
        private static Func<IntPtr, ErrorCode> _topic_result_error;
        internal static ErrorCode topic_result_error(IntPtr topicres) => _topic_result_error(topicres);

        private static Func<IntPtr, IntPtr> _topic_result_error_string;
        internal static IntPtr topic_result_error_string(IntPtr topicres) => _topic_result_error_string(topicres);

        private static Func<IntPtr, IntPtr> _topic_result_name;
        internal static IntPtr topic_result_name(IntPtr topicres) => _topic_result_name(topicres);

        private static Func<IntPtr, IntPtr> _group_result_name;
        internal static IntPtr group_result_name(IntPtr groupres) => _group_result_name(groupres);

        private static Func<IntPtr, IntPtr> _group_result_error;
        internal static IntPtr group_result_error(IntPtr groupres) => _group_result_error(groupres);

        private static Func<IntPtr, IntPtr> _group_result_partitions;
        internal static IntPtr group_result_partitions(IntPtr groupres) => _group_result_partitions(groupres);
        
        //
        // User SCRAM credentials
        //
        
        private delegate void _DescribeUserScramCredentials_delegate(
            IntPtr handle, [MarshalAs(UnmanagedType.LPArray)] string[] users, UIntPtr usersCnt, IntPtr optionsPtr, IntPtr resultQueuePtr);
        private static _DescribeUserScramCredentials_delegate _DescribeUserScramCredentials;
        internal static void DescribeUserScramCredentials(
            IntPtr handle, [MarshalAs(UnmanagedType.LPArray)] string[] users, UIntPtr usersCnt, IntPtr optionsPtr, IntPtr resultQueuePtr)
            => _DescribeUserScramCredentials(handle, users, usersCnt, optionsPtr, resultQueuePtr);
        
        private delegate IntPtr _DescribeUserScramCredentials_result_descriptions_delegate(
            IntPtr event_result, out UIntPtr cntp);
        private static _DescribeUserScramCredentials_result_descriptions_delegate _DescribeUserScramCredentials_result_descriptions;
        internal static IntPtr DescribeUserScramCredentials_result_descriptions(
            IntPtr event_result, out UIntPtr cntp)
            => _DescribeUserScramCredentials_result_descriptions(event_result, out cntp);

        private delegate IntPtr _UserScramCredentialsDescription_user_delegate(
            IntPtr description);
        private static _UserScramCredentialsDescription_user_delegate _UserScramCredentialsDescription_user;
        internal static IntPtr UserScramCredentialsDescription_user(
            IntPtr description)
            => _UserScramCredentialsDescription_user(description);

        private delegate IntPtr _UserScramCredentialsDescription_error_delegate(
            IntPtr description);
        private static _UserScramCredentialsDescription_error_delegate _UserScramCredentialsDescription_error;
        internal static IntPtr UserScramCredentialsDescription_error(
            IntPtr description)
            => _UserScramCredentialsDescription_error(description);

        private delegate int _UserScramCredentialsDescription_scramcredentialinfo_count_delegate(
            IntPtr description);
        private static _UserScramCredentialsDescription_scramcredentialinfo_count_delegate _UserScramCredentialsDescription_scramcredentialinfo_count;
        internal static int UserScramCredentialsDescription_scramcredentialinfo_count(
            IntPtr description)
            => _UserScramCredentialsDescription_scramcredentialinfo_count(description);

        private delegate IntPtr _UserScramCredentialsDescription_scramcredentialinfo_delegate(
            IntPtr description, int i);
        private static _UserScramCredentialsDescription_scramcredentialinfo_delegate _UserScramCredentialsDescription_scramcredentialinfo;
        internal static IntPtr UserScramCredentialsDescription_scramcredentialinfo(
            IntPtr description, int i)
            => _UserScramCredentialsDescription_scramcredentialinfo(description,i);

        private delegate ScramMechanism _ScramCredentialInfo_mechanism_delegate(
            IntPtr scramcredentialinfo);
        private static _ScramCredentialInfo_mechanism_delegate _ScramCredentialInfo_mechanism;
        internal static ScramMechanism ScramCredentialInfo_mechanism(
            IntPtr scramcredentialinfo)
            => _ScramCredentialInfo_mechanism(scramcredentialinfo);

        private delegate int _ScramCredentialInfo_iterations_delegate(
            IntPtr scramcredentialinfo);
        private static _ScramCredentialInfo_iterations_delegate _ScramCredentialInfo_iterations;
        internal static int ScramCredentialInfo_iterations(
            IntPtr scramcredentialinfo)
            => _ScramCredentialInfo_iterations(scramcredentialinfo);

        private delegate IntPtr _UserScramCredentialUpsertion_new_delegate(
            string user, ScramMechanism mechanism, int iterations, byte[] password,
            IntPtr passwordSize, byte[] salt, IntPtr saltSize);
        private static _UserScramCredentialUpsertion_new_delegate _UserScramCredentialUpsertion_new;
        internal static IntPtr UserScramCredentialUpsertion_new(
            string user, ScramMechanism mechanism, int iterations, byte[] password,
            IntPtr passwordSize, byte[] salt, IntPtr saltSize)
            => _UserScramCredentialUpsertion_new(user, mechanism, iterations,
                    password, passwordSize, salt, saltSize);

        private delegate IntPtr _UserScramCredentialDeletion_new_delegate(
            string user, ScramMechanism mechanism);
        private static _UserScramCredentialDeletion_new_delegate _UserScramCredentialDeletion_new;
        internal static IntPtr UserScramCredentialDeletion_new(
            string user,ScramMechanism mechanism)
            => _UserScramCredentialDeletion_new(user,mechanism);

        private delegate void _UserScramCredentialAlteration_destroy_delegate(
            IntPtr alteration);
        private static _UserScramCredentialAlteration_destroy_delegate _UserScramCredentialAlteration_destroy;
        internal static void UserScramCredentialAlteration_destroy(
            IntPtr alteration)
            => _UserScramCredentialAlteration_destroy(alteration);
            

        private delegate ErrorCode _AlterUserScramCredentials_delegate(
            IntPtr handle, IntPtr[] alterations, UIntPtr alterationsCnt, IntPtr optionsPtr, IntPtr resultQueuePtr);
        private static _AlterUserScramCredentials_delegate _AlterUserScramCredentials;
        internal static ErrorCode AlterUserScramCredentials(
            IntPtr handle, IntPtr[] alterations, UIntPtr alterationsCnt, IntPtr optionsPtr, IntPtr resultQueuePtr)
            => _AlterUserScramCredentials(handle, alterations, alterationsCnt, optionsPtr, resultQueuePtr);

        private delegate IntPtr _AlterUserScramCredentials_result_responses_delegate(
            IntPtr event_result, out UIntPtr cntp);
        private static _AlterUserScramCredentials_result_responses_delegate _AlterUserScramCredentials_result_responses;
        internal static IntPtr AlterUserScramCredentials_result_responses(
            IntPtr event_result, out UIntPtr cntp)
            => _AlterUserScramCredentials_result_responses(event_result,
                                                           out cntp);

        private delegate IntPtr _AlterUserScramCredentials_result_response_user_delegate(
            IntPtr element);
        private static _AlterUserScramCredentials_result_response_user_delegate _AlterUserScramCredentials_result_response_user;
        internal static IntPtr AlterUserScramCredentials_result_response_user(
            IntPtr element)
            => _AlterUserScramCredentials_result_response_user(element);

        private delegate IntPtr _AlterUserScramCredentials_result_response_error_delegate(
            IntPtr element);
        private static _AlterUserScramCredentials_result_response_error_delegate _AlterUserScramCredentials_result_response_error;
        internal static IntPtr AlterUserScramCredentials_result_response_error(
            IntPtr element)
            => _AlterUserScramCredentials_result_response_error(element);

        private delegate void _DescribeTopics_delegate(
            IntPtr handle, IntPtr topicCollectionPtr, IntPtr optionsPtr, IntPtr resultQueuePtr);
        private static _DescribeTopics_delegate _DescribeTopics;
        internal static void DescribeTopics(
            IntPtr handle, IntPtr topicCollectionPtr, IntPtr optionsPtr, IntPtr resultQueuePtr)
            => _DescribeTopics(handle, topicCollectionPtr, optionsPtr, resultQueuePtr);

        private delegate IntPtr _TopicCollection_of_topic_names_delegate(
            [MarshalAs(UnmanagedType.LPArray)] string[] topics, UIntPtr topicsCnt);
        private static _TopicCollection_of_topic_names_delegate _TopicCollection_of_topic_names;
        internal static IntPtr TopicCollection_of_topic_names(
            [MarshalAs(UnmanagedType.LPArray)] string[] topics,
            UIntPtr topicsCnt) =>
            _TopicCollection_of_topic_names(topics, topicsCnt);

        private delegate void _TopicCollection_destroy_delegate(
            IntPtr topic_collection);
        private static _TopicCollection_destroy_delegate _TopicCollection_destroy;
        internal static void TopicCollection_destroy(IntPtr topic_collection)
            => _TopicCollection_destroy(topic_collection);

         private delegate IntPtr _DescribeTopics_result_topics_delegate(IntPtr result, out UIntPtr cntp);
         private static _DescribeTopics_result_topics_delegate _DescribeTopics_result_topics;
         internal static IntPtr DescribeTopics_result_topics(IntPtr result, out UIntPtr cntp)
            => _DescribeTopics_result_topics(result, out cntp);

         private delegate IntPtr _TopicDescription_error_delegate(IntPtr topicdesc);
         private static _TopicDescription_error_delegate _TopicDescription_error;
         internal static IntPtr TopicDescription_error(IntPtr topicdesc)
            => _TopicDescription_error(topicdesc);

         private delegate IntPtr _TopicDescription_name_delegate(IntPtr topicdesc);
         private static _TopicDescription_name_delegate _TopicDescription_name;
         internal static IntPtr TopicDescription_name(IntPtr topicdesc)
            => _TopicDescription_name(topicdesc);

         private delegate IntPtr _TopicDescription_partitions_delegate(IntPtr topicdesc, out UIntPtr cntp);
         private static _TopicDescription_partitions_delegate _TopicDescription_partitions;
         internal static IntPtr TopicDescription_partitions(IntPtr topicdesc, out UIntPtr cntp)
            => _TopicDescription_partitions(topicdesc, out cntp);

         private delegate IntPtr _TopicDescription_is_internal_delegate(IntPtr topicdesc);
         private static _TopicDescription_is_internal_delegate _TopicDescription_is_internal;
         internal static IntPtr TopicDescription_is_internal(IntPtr topicdesc)
            => _TopicDescription_is_internal(topicdesc);

         private delegate IntPtr _TopicDescription_authorized_operations_delegate(IntPtr topicdesc, out UIntPtr cntp);
         private static _TopicDescription_authorized_operations_delegate _TopicDescription_authorized_operations;
         internal static IntPtr TopicDescription_authorized_operations(IntPtr topicdesc, out UIntPtr cntp)
            => _TopicDescription_authorized_operations(topicdesc, out cntp);

         private delegate IntPtr _TopicPartitionInfo_isr_delegate(IntPtr topic_partition_info, out UIntPtr cntp);
         private static _TopicPartitionInfo_isr_delegate _TopicPartitionInfo_isr;
         internal static IntPtr TopicPartitionInfo_isr(IntPtr topic_partition_info, out UIntPtr cntp)
            => _TopicPartitionInfo_isr(topic_partition_info, out cntp);
            
         private delegate IntPtr _TopicPartitionInfo_leader_delegate(IntPtr topic_partition_info);
         private static _TopicPartitionInfo_leader_delegate _TopicPartitionInfo_leader;
         internal static IntPtr TopicPartitionInfo_leader(IntPtr topic_partition_info)
            => _TopicPartitionInfo_leader(topic_partition_info);

         private delegate int _TopicPartitionInfo_partition_delegate(IntPtr topic_partition_info);
         private static _TopicPartitionInfo_partition_delegate _TopicPartitionInfo_partition;
         internal static int TopicPartitionInfo_partition(IntPtr topic_partition_info)
            => _TopicPartitionInfo_partition(topic_partition_info);

         private delegate IntPtr _TopicPartitionInfo_replicas_delegate(IntPtr topic_partition_info, out UIntPtr cntp);
         private static _TopicPartitionInfo_replicas_delegate _TopicPartitionInfo_replicas;
         internal static IntPtr TopicPartitionInfo_replicas(IntPtr topic_partition_info, out UIntPtr cntp)
            => _TopicPartitionInfo_replicas(topic_partition_info, out cntp);

         private delegate void _DescribeCluster_delegate(
            IntPtr handle, IntPtr optionsPtr, IntPtr resultQueuePtr);
         private static _DescribeCluster_delegate _DescribeCluster;
         internal static void DescribeCluster(
            IntPtr handle, IntPtr optionsPtr, IntPtr resultQueuePtr)
            => _DescribeCluster(handle, optionsPtr, resultQueuePtr);

         private delegate IntPtr _DescribeCluster_result_nodes_delegate(IntPtr result, out UIntPtr cntp);
         private static _DescribeCluster_result_nodes_delegate _DescribeCluster_result_nodes;
         internal static IntPtr DescribeCluster_result_nodes(IntPtr result, out UIntPtr cntp)
            => _DescribeCluster_result_nodes(result, out cntp);

         private delegate IntPtr _DescribeCluster_result_authorized_operations_delegate(IntPtr result, out UIntPtr cntp);
         private static _DescribeCluster_result_authorized_operations_delegate _DescribeCluster_result_authorized_operations;
         internal static IntPtr DescribeCluster_result_authorized_operations(IntPtr result, out UIntPtr cntp)
            => _DescribeCluster_result_authorized_operations(result, out cntp);

         private delegate IntPtr _DescribeCluster_result_controller_delegate(IntPtr result);
         private static _DescribeCluster_result_controller_delegate _DescribeCluster_result_controller;
         internal static IntPtr DescribeCluster_result_controller(IntPtr result)
            => _DescribeCluster_result_controller(result);

         private delegate IntPtr _DescribeCluster_result_cluster_id_delegate(IntPtr result);
         private static _DescribeCluster_result_cluster_id_delegate _DescribeCluster_result_cluster_id;
         internal static IntPtr DescribeCluster_result_cluster_id(IntPtr result)
            => _DescribeCluster_result_cluster_id(result);

        //
        // Queues
        //

        private static Func<IntPtr, IntPtr> _queue_new;
        internal static IntPtr queue_new(IntPtr rk)
            => _queue_new(rk);

        private static Action<IntPtr> _queue_destroy;
        internal static void queue_destroy(IntPtr rkqu)
            => _queue_destroy(rkqu);

        private static Func<IntPtr, IntPtr, IntPtr> _queue_poll;
        internal static IntPtr queue_poll(IntPtr rkqu, int timeout_ms)
            => _queue_poll(rkqu, (IntPtr)timeout_ms);


        //
        // Events
        //

        private static Action<IntPtr> _event_destroy;
        internal static void event_destroy(IntPtr rkev)
            => _event_destroy(rkev);

        private static Func<IntPtr, IntPtr> _event_opaque;
        internal static IntPtr event_opaque(IntPtr rkev)
            => _event_opaque(rkev);

        private static Func<IntPtr, EventType> _event_type;
        internal static EventType event_type(IntPtr rkev)
            => _event_type(rkev);

        private static Func<IntPtr, ErrorCode> _event_error;
        internal static ErrorCode event_error(IntPtr rkev)
            => _event_error(rkev);

        private static Func<IntPtr, IntPtr> _event_error_string;
        internal static string event_error_string(IntPtr rkev)
            => Util.Marshal.PtrToStringUTF8(_event_error_string(rkev));

        private static Func<IntPtr, IntPtr> _event_topic_partition_list;
        internal static IntPtr event_topic_partition_list(IntPtr rkev)
            => _event_topic_partition_list(rkev);


        //
        // error_t
        //

        private static Func<IntPtr, ErrorCode> _error_code;
        internal static ErrorCode error_code(IntPtr error)
            => _error_code(error);

        private static Func<IntPtr, IntPtr> _error_string;
        internal static string error_string(IntPtr error)
            => Util.Marshal.PtrToStringUTF8(_error_string(error));

        private static Func<IntPtr, IntPtr> _error_is_fatal;
        internal static bool error_is_fatal(IntPtr error)
            => _error_is_fatal(error) != IntPtr.Zero;

        private static Func<IntPtr, IntPtr> _error_is_retriable;
        internal static bool error_is_retriable(IntPtr error)
            => _error_is_retriable(error) != IntPtr.Zero;

        private static Func<IntPtr, IntPtr> _error_txn_requires_abort;
        internal static bool error_txn_requires_abort(IntPtr error)
            => _error_txn_requires_abort(error) != IntPtr.Zero;

        private static Action<IntPtr> _error_destroy;
        internal static void error_destroy(IntPtr error)
            => _error_destroy(error);
    }
}<|MERGE_RESOLUTION|>--- conflicted
+++ resolved
@@ -73,12 +73,9 @@
             IncrementalAlterConfigs = 16,
             DescribeUserScramCredentials = 17,
             AlterUserScramCredentials = 18,
-<<<<<<< HEAD
-            ListOffsets = 19,
-=======
             DescribeTopics = 19,
             DescribeCluster = 20,
->>>>>>> 58b52912
+            ListOffsets = 21,
         }
 
         public enum EventType : int
@@ -109,12 +106,9 @@
             IncrementalAlterConfigs_Result = 0x20000,
             DescribeUserScramCredentials_Result = 0x40000,
             AlterUserScramCredentials_Result = 0x80000,
-<<<<<<< HEAD
-            ListOffsets_Result = 0x100000,
-=======
             DescribeTopics_Result = 0x100000,
             DescribeCluster_Result = 0x200000,
->>>>>>> 58b52912
+            ListOffsets_Result = 0x400000,
         }
 
         // Minimum librdkafka version.
@@ -1976,7 +1970,10 @@
         private static _Node_port_delegate _Node_port;
         internal static IntPtr Node_port(IntPtr node) => _Node_port(node);
 
-<<<<<<< HEAD
+        private delegate IntPtr _Node_rack_delegate(IntPtr node);
+        private static _Node_rack_delegate _Node_rack;
+        internal static IntPtr Node_rack(IntPtr node) => _Node_rack(node);
+
         private delegate void _ListOffsets_delegate(IntPtr handle, IntPtr topic_partition_list, IntPtr options, IntPtr resultQueuePtr);
         private static _ListOffsets_delegate _ListOffsets;
         internal static void ListOffsets(IntPtr handle, IntPtr topic_partition_list, IntPtr options, IntPtr resultQueuePtr)
@@ -1997,12 +1994,6 @@
         internal static IntPtr ListOffsetsResultInfo_topic_partition(IntPtr element)
             => _ListOffsetsResultInfo_topic_partition(element);
         
-=======
-        private delegate IntPtr _Node_rack_delegate(IntPtr node);
-        private static _Node_rack_delegate _Node_rack;
-        internal static IntPtr Node_rack(IntPtr node) => _Node_rack(node);
-
->>>>>>> 58b52912
         private static Func<IntPtr, ErrorCode> _topic_result_error;
         internal static ErrorCode topic_result_error(IntPtr topicres) => _topic_result_error(topicres);
 
