// Copyright 2016-2017 Confluent Inc., 2015-2016 Andreas Heider
//
// Licensed under the Apache License, Version 2.0 (the "License");
// you may not use this file except in compliance with the License.
// You may obtain a copy of the License at
//
// http://www.apache.org/licenses/LICENSE-2.0
//
// Unless required by applicable law or agreed to in writing, software
// distributed under the License is distributed on an "AS IS" BASIS,
// WITHOUT WARRANTIES OR CONDITIONS OF ANY KIND, either express or implied.
// See the License for the specific language governing permissions and
// limitations under the License.
//
// Derived from: rdkafka-dotnet, licensed under the 2-clause BSD License.
//
// Refer to LICENSE for more information.

using System;
using System.Collections.Generic;
using System.Linq;
using System.Threading.Tasks;
using Confluent.Kafka.Impl;
using Confluent.Kafka.Internal;
using Confluent.Kafka.Serialization;

namespace Confluent.Kafka
{
    /// <summary>
    ///     Implements a high-level Apache Kafka consumer (without deserialization).
    /// </summary>
    internal class Consumer : IConsumer
    {
<<<<<<< HEAD
        private readonly Consumer consumer;

        /// <summary>
        ///     The IDeserializer implementation instance used to deserialize keys.
        /// </summary>
        public IDeserializer<TKey> KeyDeserializer { get; }

        /// <summary>
        ///     The IDeserializer implementation instance used to deserialize values.
        /// </summary>
        public IDeserializer<TValue> ValueDeserializer { get; }

        /// <summary>
        ///     Creates a new Consumer instance.
        /// </summary>
        /// <param name="config">
        ///     librdkafka configuration parameters (refer to https://github.com/edenhill/librdkafka/blob/master/CONFIGURATION.md)
        /// </param>
        /// <param name="keyDeserializer">
        ///     An IDeserializer implementation instance for deserializing keys.
        /// </param>
        /// <param name="valueDeserializer">
        ///     An IDeserializer implementation instance for deserializing values.
        /// </param>
        public Consumer(
            IEnumerable<KeyValuePair<string, object>> config,
            IDeserializer<TKey> keyDeserializer,
            IDeserializer<TValue> valueDeserializer)
        {
            KeyDeserializer = keyDeserializer;
            ValueDeserializer = valueDeserializer;

            if (keyDeserializer != null && keyDeserializer == valueDeserializer)
            {
                throw new ArgumentException("Key and value deserializers must not be the same object.");
            }

            if (KeyDeserializer == null)
            {
                if (typeof(TKey) == typeof(Null))
                {
                    KeyDeserializer = (IDeserializer<TKey>)new NullDeserializer();
                }
                else if (typeof(TKey) == typeof(Ignore))
                {
                    KeyDeserializer = (IDeserializer<TKey>)new IgnoreDeserializer();
                }
                else
                {
                    throw new ArgumentNullException("Key deserializer must be specified.");
                }
            }

            if (ValueDeserializer == null)
            {
                if (typeof(TValue) == typeof(Null))
                {
                    ValueDeserializer = (IDeserializer<TValue>)new NullDeserializer();
                }
                else if (typeof(TValue) == typeof(Ignore))
                {
                    ValueDeserializer = (IDeserializer<TValue>)new IgnoreDeserializer();
                }
                else
                {
                    throw new ArgumentNullException("Value deserializer must be specified.");
                }
            }

            var configWithoutKeyDeserializerProperties = KeyDeserializer.Configure(config, true);
            var configWithoutValueDeserializerProperties = ValueDeserializer.Configure(config, false);

            var configWithoutDeserializerProperties = config.Where(item => 
                configWithoutKeyDeserializerProperties.Any(ci => ci.Key == item.Key) &&
                configWithoutValueDeserializerProperties.Any(ci => ci.Key == item.Key)
            );

            consumer = new Consumer(configWithoutDeserializerProperties);

            consumer.OnConsumeError += (sender, msg) 
                => OnConsumeError?.Invoke(this, msg);
        }

        /// <summary>
        ///     Poll for new messages / consumer events. Blocks until a new 
        ///     message or event is ready to be handled or the timeout period
        ///     <paramref name="millisecondsTimeout" /> has elapsed.
        /// </summary>
        /// <param name="message">
        ///     A consumed message, or null if no messages are 
        ///     available for consumption.
        /// </param>
        /// <param name="millisecondsTimeout">
        ///     The maximum time to block (in milliseconds), or -1 to 
        ///     block indefinitely. You should typically use a
        ///     relatively short timout period because this operation
        ///     cannot be cancelled.
        /// </param>
        /// <returns>
        ///     true: a message (with non-error state) was consumed.
        ///     false: no message was available for consumption.
        /// </returns>
        /// <remarks>
        ///     Will invoke events for OnPartitionsAssigned/Revoked,
        ///     OnOffsetsCommitted, OnConsumeError etc. on the calling 
        ///     thread.
        /// </remarks>
        public bool Consume(out Message<TKey, TValue> message, int millisecondsTimeout)
        {
            if (!consumer.Consume(out Message msg, millisecondsTimeout))
            {
                message = null;
                return false;
            }

            try
            {
                message = msg.Deserialize(KeyDeserializer, ValueDeserializer);
            }
            catch (KafkaException ex)
            {
                var erroredMsg = new Message(
                    msg.Topic,
                    msg.Partition,
                    msg.Offset,
                    msg.Key,
                    msg.Value,
                    msg.Timestamp,
                    ex.Error
                );
                OnConsumeError?.Invoke(this, erroredMsg);
                message = null;
                return false;
            }

            return true;
        }

        /// <summary>
        ///     Refer to <see cref="Consume(out Message{TKey, TValue}, int)" />.
        /// </summary>
        public bool Consume(out Message<TKey, TValue> message, TimeSpan timeout)
            => Consume(out message, timeout.TotalMillisecondsAsInt());


        /// <summary>
        ///     Poll for new consumer events, including new messages
        ///     ready to be consumed (which will trigger the OnMessage
        ///     event). Blocks until a new event is available to be 
        ///     handled or the timeout period <paramref name="millisecondsTimeout" /> 
        ///     has elapsed.
        /// </summary>
        /// <param name="millisecondsTimeout"> 
        ///     The maximum time to block (in milliseconds), or -1 to 
        ///     block indefinitely. You should typically use a
        ///     relatively short timout period because this operation
        ///     cannot be cancelled.
        /// </param>
        public void Poll(int millisecondsTimeout)
        {
            if (Consume(out Message<TKey, TValue> msg, millisecondsTimeout))
            {
                OnMessage?.Invoke(this, msg);
            }
        }

        /// <summary>
        ///     Poll for new consumer events, including new messages
        ///     ready to be consumed (which will trigger the OnMessage
        ///     event). Blocks until a new event is available to be
        ///     handled or the timeout period <paramref name="timeout" /> 
        ///     has elapsed.
        /// </summary>
        /// <param name="timeout"> 
        ///     The maximum time to block. You should typically use a
        ///     relatively short timout period because this operation
        ///     cannot be cancelled.
        /// </param>
        public void Poll(TimeSpan timeout)
        {
            if (Consume(out Message<TKey, TValue> msg, timeout))
            {
                OnMessage?.Invoke(this, msg);
            }
        }

        /// <summary>
        ///     Poll for new consumer events, including new messages
        ///     ready to be consumed (which will trigger the OnMessage
        ///     event).
        /// </summary> 
        /// <remarks>
        ///     Blocks indefinitely until a new event is ready.
        /// </remarks>
        [Obsolete("Use an overload of Poll with a finite timeout.", false)]
        public void Poll()
            => Poll(-1);

        /// <summary>
        ///     Raised on new partition assignment.
        ///     You should typically call the Consumer.Assign method in this handler.
        /// </summary>
        /// <remarks>
        ///     Executes on the same thread as every other Consumer event handler (except OnLog which may be called from an arbitrary thread).
        /// </remarks>
        public event EventHandler<List<TopicPartition>> OnPartitionsAssigned
        {
            add { consumer.OnPartitionsAssigned += value; }
            remove { consumer.OnPartitionsAssigned -= value; }
        }

        /// <summary>
        ///     Raised when a partition assignment is revoked.
        ///     You should typically call the Consumer.Unassign method in this handler.
        /// </summary>
        /// <remarks>
        ///     Executes on the same thread as every other Consumer event handler (except OnLog which may be called from an arbitrary thread).
        /// </remarks>
        public event EventHandler<List<TopicPartition>> OnPartitionsRevoked
        {
            add { consumer.OnPartitionsRevoked += value; }
            remove { consumer.OnPartitionsRevoked -= value; }
        }

        /// <summary>
        ///     Raised to report the result of (automatic) offset commits.
        ///     Not raised as a result of the use of the CommitAsync method.
        /// </summary>
        /// <remarks>
        ///     Executes on the same thread as every other Consumer event handler (except OnLog which may be called from an arbitrary thread).
        /// </remarks>
        public event EventHandler<CommittedOffsets> OnOffsetsCommitted
        {
            add { consumer.OnOffsetsCommitted += value; }
            remove { consumer.OnOffsetsCommitted -= value; }
        }

        /// <summary>
        ///     Raised when there is information that should be logged.
        /// </summary>
        /// <remarks>
        ///     Note: By default not many log messages are generated.
        /// 
        ///     You can specify one or more debug contexts using the 'debug'
        ///     configuration property and a log level using the 'log_level'
        ///     configuration property to enable more verbose logging,
        ///     however you shouldn't typically need to do this.
        ///
        ///     Warning: Log handlers are called spontaneously from internal librdkafka 
        ///     threads and the application must not call any Confluent.Kafka APIs from 
        ///     within a log handler or perform any prolonged operations.
        /// </remarks>
        public event EventHandler<LogMessage> OnLog
        {
            add { consumer.OnLog += value; }
            remove { consumer.OnLog -= value; }
        }

        /// <summary>
        ///     Raised on librdkafka statistics events. JSON formatted
        ///     string as defined here: https://github.com/edenhill/librdkafka/wiki/Statistics
        /// </summary>
        /// <remarks>
        ///     Executes on the same thread as every other Consumer event handler (except OnLog which may be called from an arbitrary thread).
        /// </remarks>
        public event EventHandler<string> OnStatistics
        {
            add { consumer.OnStatistics += value; }
            remove { consumer.OnStatistics -= value; }
        }

        /// <summary>
        ///     Raised when a consumed message has an error != NoError (both when Consume or Poll is used for polling).
        ///     Also raised on deserialization errors.
        /// </summary>
        /// <remarks>
        ///     Executes on the same thread as every other Consumer event handler (except OnLog which may be called from an arbitrary thread).
        /// </remarks>
        public event EventHandler<Message> OnConsumeError;

        /// <summary>
        ///     Raised on critical errors, e.g. connection failures or all 
        ///     brokers down. Note that the client will try to automatically 
        ///     recover from errors - these errors should be seen as 
        ///     informational rather than catastrophic
        /// </summary>
        /// <remarks>
        ///     Executes on the same thread as every other Consumer event handler (except OnLog which may be called from an arbitrary thread).
        /// </remarks>
        public event EventHandler<Error> OnError
        {
            add { consumer.OnError += value; }
            remove { consumer.OnError -= value; }
        }

        /// <summary>
        ///     Raised when the consumer reaches the end of a topic/partition it is reading from.
        /// </summary>
        /// <remarks>
        ///     Executes on the same thread as every other Consumer event handler (except OnLog which may be called from an arbitrary thread).
        /// </remarks>
        public event EventHandler<TopicPartitionOffset> OnPartitionEOF
        {
            add { consumer.OnPartitionEOF += value; }
            remove { consumer.OnPartitionEOF -= value; }
        }

        /// <summary>
        ///     Raised when a new message is avaiable for consumption. NOT raised when Consumer.Consume
        ///     is used for polling (only when Consmer.Poll is used for polling). NOT raised when the 
        ///     message has an Error (OnConsumeError is raised in that case).
        /// </summary>
        /// <remarks>
        ///     Executes on the same thread as every other Consumer event handler (except OnLog which may be called from an arbitrary thread).
        /// </remarks>
        public event EventHandler<Message<TKey, TValue>> OnMessage;

        /// <summary>
        ///     Gets the current partition assignment as set by Assign.
        /// </summary>
        public List<TopicPartition> Assignment
            => consumer.Assignment;

        /// <summary>
        ///     Gets the current partition subscription as set by Subscribe.
        /// </summary>
        public List<string> Subscription
            => consumer.Subscription;

        /// <summary>
        ///     Update the subscription set to topics.
        ///
        ///     Any previous subscription will be unassigned and unsubscribed first.
        ///
        ///     The subscription set denotes the desired topics to consume and this
        ///     set is provided to the partition assignor (one of the elected group
        ///     members) for all clients which then uses the configured
        ///     partition.assignment.strategy to assign the subscription sets's
        ///     topics's partitions to the consumers, depending on their subscription.
        /// </summary>
        public void Subscribe(IEnumerable<string> topics)
            => consumer.Subscribe(topics);

        /// <summary>
        ///     Update the subscription set to a single topic.
        ///
        ///     Any previous subscription will be unassigned and unsubscribed first.
        /// </summary>
        public void Subscribe(string topic)
            => consumer.Subscribe(topic);

        /// <summary>
        ///     Unsubscribe from the current subscription set.
        /// </summary>
        public void Unsubscribe()
            => consumer.Unsubscribe();

        /// <summary>
        ///     Update the assignment set to <paramref name="partitions" />.
        ///
        ///     The assignment set is the complete set of partitions to consume
        ///     from and will replace any previous assignment.
        /// </summary>
        /// <param name="partitions">
        ///     The set of partitions to consume from. If an offset value of
        ///     Offset.Invalid (-1001) is specified for a partition, consumption
        ///     will resume from the last committed offset on that partition, or
        ///     according to the 'auto.offset.reset' configuration parameter if
        ///     no offsets have been committed yet.
        /// </param>
        public void Assign(IEnumerable<TopicPartitionOffset> partitions)
            => consumer.Assign(partitions);

        /// <summary>
        ///     Update the assignment set to <paramref name="partitions" />.
        ///
        ///     The assignment set is the complete set of partitions to consume
        ///     from and will replace any previous assignment.
        /// </summary>
        /// <param name="partitions">
        ///     The set of partitions to consume from. Consumption will resume
        ///     from the last committed offset on each partition, or according
        ///     to the 'auto.offset.reset' configuration parameter if no offsets
        ///     have been committed yet.
        /// </param>
        public void Assign(IEnumerable<TopicPartition> partitions)
            => consumer.Assign(partitions);

        /// <summary>
        ///     Stop consumption and remove the current assignment.
        /// </summary>
        public void Unassign()
            => consumer.Unassign();

        /// <summary>
        ///     Store offsets for a single partition based on the topic/partition/offset
        ///     of a message.
        ///     
        ///     The offset will be committed (written) to the offset store according
        ///     to `auto.commit.interval.ms` or manual offset-less commit().
        /// </summary>
        /// <remarks>
        ///     `enable.auto.offset.store` must be set to "false" when using this API.
        /// </remarks>
        /// <param name="message">
        ///     A message used to determine the offset to store and topic/partition.
        /// </param>
        /// <returns>
        ///     Current stored offset or a partition specific error.
        /// </returns>
        public TopicPartitionOffsetError StoreOffset(Message<TKey, TValue> message)
            => consumer.StoreOffsets(new[] { new TopicPartitionOffset(message.TopicPartition, message.Offset + 1) })[0];

        /// <include file='include_docs.xml' path='API/Member[@name="Store_Offsets"]/*' />
        public List<TopicPartitionOffsetError> StoreOffsets(IEnumerable<TopicPartitionOffset> offsets)
            => consumer.StoreOffsets(offsets);

        /// <summary>
        ///     Commit offsets for the current assignment.
        /// </summary>
        public Task<CommittedOffsets> CommitAsync()
            => consumer.CommitAsync();

        /// <summary>
        ///     Commits an offset based on the topic/partition/offset of a message.
        ///     The next message to be read will be that following <paramref name="message" />.
        /// </summary>
        /// <param name="message">
        ///     The message used to determine the committed offset.
        /// </param>
        /// <remarks>
        ///     A consumer which has position N has consumed records with offsets 0 through N-1 and will next receive the record with offset N.
        ///     Hence, this method commits an offset of <paramref name="message" />.Offset + 1.
        /// </remarks>
        public Task<CommittedOffsets> CommitAsync(Message<TKey, TValue> message)
            => consumer.CommitAsync(new[] { new TopicPartitionOffset(message.TopicPartition, message.Offset + 1) });

        /// <summary>
        ///     Commit an explicit list of offsets.
        /// </summary>
        public Task<CommittedOffsets> CommitAsync(IEnumerable<TopicPartitionOffset> offsets)
            => consumer.CommitAsync(offsets);

        /// <summary>
        ///     Releases all resources used by this Consumer.
        /// 
        ///     This call will block until the consumer has revoked its assignment, 
        ///     calling the rebalance event if it is configured, committed offsets to 
        ///     broker, and left the consumer group.
        /// 
        ///     [UNSTABLE-API] - The Dispose method should not block. We will
        ///     separate out consumer close functionality from this method.
        /// </summary>
        public void Dispose()
        {
            if (KeyDeserializer != null)
            {
                KeyDeserializer.Dispose();
            }

            if (ValueDeserializer != null)
            {
                ValueDeserializer.Dispose();
            }

            consumer.Dispose();
        }

        /// <include file='include_docs.xml' path='API/Member[@name="Consumer_Seek"]/*' />
        public void Seek(TopicPartitionOffset tpo)
            => consumer.Seek(tpo);

        /// <include file='include_docs.xml' path='API/Member[@name="Consumer_Pause"]/*' />
        public List<TopicPartitionError> Pause(IEnumerable<TopicPartition> partitions)
            => consumer.Pause(partitions);

        /// <include file='include_docs.xml' path='API/Member[@name="Consumer_Resume"]/*' />
        public List<TopicPartitionError> Resume(IEnumerable<TopicPartition> partitions)
            => consumer.Resume(partitions);

        /// <summary>
        ///     Retrieve current committed offsets for topics + partitions.
        ///
        ///     The offset field of each requested partition will be set to the offset
        ///     of the last consumed message, or RD_KAFKA_OFFSET_INVALID in case there was
        ///     no previous message, or, alternately a partition specific error may also be
        ///     returned.
        ///
        ///     throws KafkaException if there was a problem retrieving the above information.
        /// </summary>
        public List<TopicPartitionOffsetError> Committed(IEnumerable<TopicPartition> partitions, TimeSpan timeout)
            => consumer.Committed(partitions, timeout);

        /// <summary>
        ///     Retrieve current positions (offsets) for topics + partitions.
        ///
        ///     The offset field of each requested partition will be set to the offset
        ///     of the last consumed message + 1, or RD_KAFKA_OFFSET_INVALID in case there was
        ///     no previous message, or, alternately a partition specific error may also be
        ///     returned.
        ///
        ///     throws KafkaException if there was a problem retrieving the above information.
        /// </summary>
        public List<TopicPartitionOffsetError> Position(IEnumerable<TopicPartition> partitions)
            => consumer.Position(partitions);

        /// <summary>
        ///     Gets the name of this consumer instance.
        ///     Contains (but is not equal to) the client.id configuration parameter.
        /// </summary>
        /// <remarks>
        ///     This name will be unique across all consumer instances
        ///     in a given application which allows log messages to be
        ///     associated with the corresponding instance.
        /// </remarks>
        public string Name
            => consumer.Name;

        /// <summary>
        ///     Gets the (dynamic) group member id of this consumer (as set by
        ///     the broker).
        /// </summary>
        public string MemberId
            => consumer.MemberId;

        /// <summary>
        ///     Get information pertaining to all groups in the Kafka cluster (blocking).
        ///
        ///     [UNSTABLE-API] - The API associated with this functionality is subject to change.
        /// </summary>
        /// <param name="timeout">
        ///     The maximum period of time the call may block.
        /// </param>
        public List<GroupInfo> ListGroups(TimeSpan timeout)
            => consumer.ListGroups(timeout);

        /// <summary>
        ///     Get information pertaining to a particular group in the
        ///     Kafka cluster (blocking).
        ///
        ///     [UNSTABLE-API] - The API associated with this functionality is subject to change.
        /// </summary>
        /// <param name="group">
        ///     The group of interest.
        /// </param>
        /// <param name="timeout">
        ///     The maximum period of time the call may block.
        /// </param>
        /// <returns>
        ///     Returns information pertaining to the specified group
        ///     or null if this group does not exist.
        /// </returns>
        public GroupInfo ListGroup(string group, TimeSpan timeout)
            => consumer.ListGroup(group, timeout);

        /// <summary>
        ///     Get information pertaining to a particular group in the
        ///     Kafka cluster (blocks, potentially indefinitely).
        ///
        ///     [UNSTABLE-API] - The API associated with this functionality is subject to change.
        /// </summary>
        /// <param name="group">
        ///     The group of interest.
        /// </param>
        /// <returns>
        ///     Returns information pertaining to the specified group
        ///     or null if this group does not exist.
        /// </returns>
        public GroupInfo ListGroup(string group)
            => consumer.ListGroup(group);

        /// <summary>
        ///     Get last known low (oldest/beginning) and high (newest/end)
        ///     offsets for a topic/partition.
        /// 
        ///     [UNSTABLE-API] - The API associated with this functionality is subject to change.
        /// </summary>
        /// <remarks>
        ///     The low offset is updated periodically (if statistics.interval.ms is set)
        ///     while the high offset is updated on each fetched message set from the 
        ///     broker.
        ///
        ///     If there is no cached offset (either low or high, or both) then
        ///     Offset.Invalid will be returned for the respective offset.
        /// </remarks>
        /// <param name="topicPartition">
        ///     The topic/partition of interest.
        /// </param>
        /// <returns>
        ///     The requested WatermarkOffsets.
        /// </returns>
        public WatermarkOffsets GetWatermarkOffsets(TopicPartition topicPartition)
            => consumer.GetWatermarkOffsets(topicPartition);

        /// <summary>
        ///     Query the Kafka cluster for low (oldest/beginning) and high (newest/end)
        ///     offsets for the specified topic/partition (blocking).
        ///
        ///     [UNSTABLE-API] - The API associated with this functionality is subject to change.
=======
        /// <summary>
        ///     Name of the configuration property that specifies whether or not to
        ///     disable marshaling of headers when consuming messages. Note that 
        ///     disabling header marshaling will measurably improve maximum throughput 
        ///     even for the case where messages do not have any headers.
        /// 
        ///     default: true
>>>>>>> 8ed381ef
        /// </summary>
        public const string EnableHeaderMarshalingPropertyName = "dotnet.consumer.enable.header.marshaling";

        private bool enableHeaderMarshaling = true;

        private SafeKafkaHandle kafkaHandle;

<<<<<<< HEAD
        private readonly LibRdKafka.ErrorDelegate errorDelegate;
=======
        private Librdkafka.ErrorDelegate errorDelegate;
>>>>>>> 8ed381ef
        private void ErrorCallback(IntPtr rk, ErrorCode err, string reason, IntPtr opaque)
        {
            OnError?.Invoke(this, new Error(err, reason));
        }

<<<<<<< HEAD
        private readonly LibRdKafka.StatsDelegate statsDelegate;
=======
        private Librdkafka.StatsDelegate statsDelegate;
>>>>>>> 8ed381ef
        private int StatsCallback(IntPtr rk, IntPtr json, UIntPtr json_len, IntPtr opaque)
        {
            OnStatistics?.Invoke(this, Util.Marshal.PtrToStringUTF8(json));
            return 0; // instruct librdkafka to immediately free the json ptr.
        }

<<<<<<< HEAD
        private readonly LibRdKafka.LogDelegate logDelegate;
=======
        private Librdkafka.LogDelegate logDelegate;
>>>>>>> 8ed381ef
        private void LogCallback(IntPtr rk, int level, string fac, string buf)
        {
            var name = Util.Marshal.PtrToStringUTF8(Librdkafka.name(rk));

            if (OnLog == null)
            {
                // A stderr logger is used by default if none is specified.
                Loggers.ConsoleLogger(this, new LogMessage(name, level, fac, buf));
                return;
            }

            OnLog?.Invoke(this, new LogMessage(name, level, fac, buf));
        }

<<<<<<< HEAD
        private readonly LibRdKafka.RebalanceDelegate rebalanceDelegate;
=======
        private Librdkafka.RebalanceDelegate rebalanceDelegate;
>>>>>>> 8ed381ef
        private void RebalanceCallback(
            IntPtr rk,
            ErrorCode err,
            /* rd_kafka_topic_partition_list_t * */ IntPtr partitions,
            IntPtr opaque)
        {
            var partitionList = SafeKafkaHandle.GetTopicPartitionOffsetErrorList(partitions).Select(p => p.TopicPartition).ToList();
            if (err == ErrorCode.Local_AssignPartitions)
            {
                var handler = OnPartitionsAssigned;
                if (handler != null && handler.GetInvocationList().Length > 0)
                {
                    handler(this, partitionList);
                }
                else
                {
                    Assign(partitionList.Select(p => new TopicPartitionOffset(p, Offset.Invalid)));
                }
            }
            if (err == ErrorCode.Local_RevokePartitions)
            {
                var handler = OnPartitionsRevoked;
                if (handler != null && handler.GetInvocationList().Length > 0)
                {
                    handler(this, partitionList);
                }
                else
                {
                    Unassign();
                }
            }
        }

<<<<<<< HEAD
        private readonly LibRdKafka.CommitDelegate commitDelegate;
=======
        private Librdkafka.CommitDelegate commitDelegate;
>>>>>>> 8ed381ef
        private void CommitCallback(
            IntPtr rk,
            ErrorCode err,
            /* rd_kafka_topic_partition_list_t * */ IntPtr offsets,
            IntPtr opaque)
        {
            OnOffsetsCommitted?.Invoke(this, new CommittedOffsets(
                SafeKafkaHandle.GetTopicPartitionOffsetErrorList(offsets),
                new Error(err)
            ));
        }

        /// <summary>
        ///     Create a new consumer with the supplied configuration.
        /// </summary>
        /// <remarks>
        ///     Refer to: https://github.com/edenhill/librdkafka/blob/master/CONFIGURATION.md
        /// </remarks>
        public Consumer(IEnumerable<KeyValuePair<string, object>> config)
        {
            Librdkafka.Initialize(null);

            if (config.FirstOrDefault(prop => string.Equals(prop.Key, "group.id", StringComparison.Ordinal)).Value == null)
            {
                throw new ArgumentException("'group.id' configuration parameter is required and was not specified.");
            }

            var modifiedConfig = config
                .Where(prop => prop.Key != EnableHeaderMarshalingPropertyName);

            var enableHeaderMarshalingObj = config.FirstOrDefault(prop => prop.Key == EnableHeaderMarshalingPropertyName).Value;
            if (enableHeaderMarshalingObj != null)
            {
                this.enableHeaderMarshaling = bool.Parse(enableHeaderMarshalingObj.ToString());
            }

            var configHandle = SafeConfigHandle.Create();
            modifiedConfig
                .ToList()
                .ForEach((kvp) => {
                    if (kvp.Value == null) throw new ArgumentException($"'{kvp.Key}' configuration parameter must not be null.");
                    configHandle.Set(kvp.Key, kvp.Value.ToString());
                });

            // Note: Setting default topic configuration properties via default.topic.config is depreciated 
            // and this functionality will be removed in a future version of the library.
            var defaultTopicConfig = (IEnumerable<KeyValuePair<string, object>>)config.FirstOrDefault(prop => prop.Key == "default.topic.config").Value;
            if (defaultTopicConfig != null)
            {
                defaultTopicConfig.ToList().ForEach(
                    (kvp) => {
                        if (kvp.Value == null) throw new ArgumentException($"'{kvp.Key}' configuration parameter in 'default.topic.config' must not be null.");
                        configHandle.Set(kvp.Key, kvp.Value.ToString());
                    }
                );
            }

            // Explicitly keep references to delegates so they are not reclaimed by the GC.
            rebalanceDelegate = RebalanceCallback;
            commitDelegate = CommitCallback;
            errorDelegate = ErrorCallback;
            logDelegate = LogCallback;
            statsDelegate = StatsCallback;

            IntPtr configPtr = configHandle.DangerousGetHandle();

            Librdkafka.conf_set_rebalance_cb(configPtr, rebalanceDelegate);
            Librdkafka.conf_set_offset_commit_cb(configPtr, commitDelegate);

            Librdkafka.conf_set_error_cb(configPtr, errorDelegate);
            Librdkafka.conf_set_log_cb(configPtr, logDelegate);
            Librdkafka.conf_set_stats_cb(configPtr, statsDelegate);

            this.kafkaHandle = SafeKafkaHandle.Create(RdKafkaType.Consumer, configPtr);
            configHandle.SetHandleAsInvalid(); // config object is no longer useable.

            var pollSetConsumerError = kafkaHandle.PollSetConsumer();
            if (pollSetConsumerError != ErrorCode.NoError)
            {
                throw new KafkaException(new Error(pollSetConsumerError,
                    $"Failed to redirect the poll queue to consumer_poll queue: {ErrorCodeExtensions.GetReason(pollSetConsumerError)}"));
            }
        }

        /// <include file='include_docs_consumer.xml' path='API/Member[@name="OnPartitionsAssigned"]/*' />
        public event EventHandler<List<TopicPartition>> OnPartitionsAssigned;

        /// <include file='include_docs_consumer.xml' path='API/Member[@name="OnPartitionsRevoked"]/*' />
        public event EventHandler<List<TopicPartition>> OnPartitionsRevoked;

        /// <include file='include_docs_consumer.xml' path='API/Member[@name="OnOffsetsCommitted"]/*' />
        public event EventHandler<CommittedOffsets> OnOffsetsCommitted;

        /// <include file='include_docs_consumer.xml' path='API/Member[@name="OnError"]/*' />
        public event EventHandler<Error> OnError;

        /// <include file='include_docs_consumer.xml' path='API/Member[@name="OnConsumeError"]/*' />
        public event EventHandler<ConsumerRecord> OnConsumeError;

        /// <include file='include_docs_client.xml' path='API/Member[@name="OnStatistics"]/*' />
        public event EventHandler<string> OnStatistics;

        /// <include file='include_docs_client.xml' path='API/Member[@name="OnLog"]/*' />
        public event EventHandler<LogMessage> OnLog;

        /// <include file='include_docs_consumer.xml' path='API/Member[@name="OnRecord"]/*' />
        public event EventHandler<ConsumerRecord> OnRecord;

        /// <include file='include_docs_consumer.xml' path='API/Member[@name="OnPartitionEOF"]/*' />
        public event EventHandler<TopicPartitionOffset> OnPartitionEOF;

<<<<<<< HEAD
        /// <summary>
        ///     Gets the current partition assignment as set by Assign.
        /// </summary>
=======
        /// <include file='include_docs_consumer.xml' path='API/Member[@name="Assignment"]/*' />
>>>>>>> 8ed381ef
        public List<TopicPartition> Assignment
            => kafkaHandle.GetAssignment();

        /// <include file='include_docs_consumer.xml' path='API/Member[@name="Subscription"]/*' />
        public List<string> Subscription
            => kafkaHandle.GetSubscription();

        /// <include file='include_docs_consumer.xml' path='API/Member[@name="Subscribe_IEnumerable"]/*' />
        public void Subscribe(IEnumerable<string> topics)
            => kafkaHandle.Subscribe(topics);

        /// <include file='include_docs_consumer.xml' path='API/Member[@name="Subscribe_string"]/*' />
        public void Subscribe(string topic)
            => Subscribe(new[] { topic });

        /// <include file='include_docs_consumer.xml' path='API/Member[@name="Unsubscribe"]/*' />
        public void Unsubscribe()
            => kafkaHandle.Unsubscribe();

        /// <include file='include_docs_consumer.xml' path='API/Member[@name="Assign_TopicPartition"]/*' />
        public void Assign(TopicPartition partition)
            => this.Assign(new List<TopicPartition> { partition });

        /// <include file='include_docs_consumer.xml' path='API/Member[@name="Assign_TopicPartitionOffset"]/*' />
        public void Assign(TopicPartitionOffset partition)
            => this.Assign(new List<TopicPartitionOffset> { partition });

        /// <include file='include_docs_consumer.xml' path='API/Member[@name="Assign_IEnumerable_TopicPartitionOffset"]/*' />
        public void Assign(IEnumerable<TopicPartitionOffset> partitions)
            => kafkaHandle.Assign(partitions.ToList());

        /// <include file='include_docs_consumer.xml' path='API/Member[@name="Assign_IEnumerable_TopicPartition"]/*' />
        public void Assign(IEnumerable<TopicPartition> partitions)
            => kafkaHandle.Assign(partitions.Select(p => new TopicPartitionOffset(p, Offset.Invalid)).ToList());

        /// <include file='include_docs_consumer.xml' path='API/Member[@name="Unassign"]/*' />
        public void Unassign()
            => kafkaHandle.Assign(null);

        /// <include file='include_docs_consumer.xml' path='API/Member[@name="Consume_ConsumerRecord"]/*' />
        /// <include file='include_docs_consumer.xml' path='API/Member[@name="Consume_ConsumerRecord_int"]/*' />
        public bool Consume(out ConsumerRecord record, int millisecondsTimeout)
        {
            if (kafkaHandle.ConsumerPoll(out record, enableHeaderMarshaling, (IntPtr)millisecondsTimeout))
            {
                switch (record.Error.Code)
                {
                    case ErrorCode.NoError:
                        return true;
                    case ErrorCode.Local_PartitionEOF:
                        OnPartitionEOF?.Invoke(this, record.TopicPartitionOffset);
                        return false;
                    default:
                        OnConsumeError?.Invoke(this, record);
                        return false;
                }
            }

            return false;
        }

        /// <include file='include_docs_consumer.xml' path='API/Member[@name="Consume_ConsumerRecord"]/*' />
        /// <include file='include_docs_consumer.xml' path='API/Member[@name="Consume_ConsumerRecord_TimeSpan"]/*' />
        public bool Consume(out ConsumerRecord record, TimeSpan timeout)
            => Consume(out record, timeout.TotalMillisecondsAsInt());

<<<<<<< HEAD
        /// <summary>
        ///     Poll for new consumer events, including new messages
        ///     ready to be consumed (which will trigger the OnMessage
        ///     event).
        /// </summary>
        /// <param name="timeout"> 
        ///     The maximum time to block. You should typically use a
        ///     relatively short timout period because this operation
        ///     cannot be cancelled.
        /// </param>
        public void Poll(TimeSpan timeout)
        {
            if (Consume(out Message msg, timeout))
=======
        /// <include file='include_docs_consumer.xml' path='API/Member[@name="Poll_TimeSpan"]/*' />
        public void Poll(TimeSpan timeout)
        {
            ConsumerRecord record;
            if (Consume(out record, timeout))
>>>>>>> 8ed381ef
            {
                OnRecord?.Invoke(this, record);
            }
        }

        /// <include file='include_docs_consumer.xml' path='API/Member[@name="Poll_int"]/*' />
        public void Poll(int millisecondsTimeout)
        {
<<<<<<< HEAD
            if (Consume(out Message msg, millisecondsTimeout))
=======
            ConsumerRecord record;
            if (Consume(out record, millisecondsTimeout))
>>>>>>> 8ed381ef
            {
                OnRecord?.Invoke(this, record);
            }
        }

        /// <include file='include_docs_consumer.xml' path='API/Member[@name="StoreOffset_ConsumerRecord"]/*' />
        public TopicPartitionOffsetError StoreOffset(ConsumerRecord record)
            => StoreOffsets(new[] { new TopicPartitionOffset(record.TopicPartition, record.Offset + 1) })[0];

<<<<<<< HEAD
        /// <include file='include_docs.xml' path='API/Member[@name="Store_Offsets"]/*' />
        public List<TopicPartitionOffsetError> StoreOffsets(IEnumerable<TopicPartitionOffset> offsets)
            => kafkaHandle.StoreOffsets(offsets);

        /// <summary>
        ///     Commit offsets for the current assignment.
        /// </summary>
        public Task<CommittedOffsets> CommitAsync()
            => kafkaHandle.CommitAsync();

        /// <summary>
        ///     Commits an offset based on the topic/partition/offset of a message.
        ///     The next message to be read will be that following <paramref name="message" />.
        /// </summary>
        /// <param name="message">
        ///     The message used to determine the committed offset.
        /// </param>
        /// <remarks>
        ///     A consumer which has position N has consumed records with offsets 0 through N-1 and will next receive the record with offset N.
        ///     Hence, this method commits an offset of <paramref name="message" />.Offset + 1.
        /// </remarks>
        public Task<CommittedOffsets> CommitAsync(Message message)
=======
        /// <include file='include_docs_consumer.xml' path='API/Member[@name="StoreOffsets"]/*' />
        public List<TopicPartitionOffsetError> StoreOffsets(IEnumerable<TopicPartitionOffset> offsets)
            => kafkaHandle.StoreOffsets(offsets);

        /// <include file='include_docs_consumer.xml' path='API/Member[@name="Commit"]/*' />
        public CommittedOffsets Commit()
            => kafkaHandle.Commit();
        
        /// <include file='include_docs_consumer.xml' path='API/Member[@name="Commit_ConsumerRecord"]/*' />
        public CommittedOffsets Commit(ConsumerRecord record)
>>>>>>> 8ed381ef
        {
            if (record.Error.Code != ErrorCode.NoError)
            {
                throw new InvalidOperationException("Attempt was made to commit offset corresponding to an errored message");
            }
            return Commit(new[] { new TopicPartitionOffset(record.TopicPartition, record.Offset + 1) });
        }

        /// <include file='include_docs_consumer.xml' path='API/Member[@name="Commit_IEnumerable"]/*' />
        public CommittedOffsets Commit(IEnumerable<TopicPartitionOffset> offsets)
            => kafkaHandle.Commit(offsets);

        /// <include file='include_docs_consumer.xml' path='API/Member[@name="Seek"]/*' />
        public void Seek(TopicPartitionOffset tpo)
            => kafkaHandle.Seek(tpo.Topic, tpo.Partition, tpo.Offset, -1);

        /// <include file='include_docs_consumer.xml' path='API/Member[@name="Pause"]/*' />
        public List<TopicPartitionError> Pause(IEnumerable<TopicPartition> partitions)
            => kafkaHandle.Pause(partitions);

        /// <include file='include_docs_consumer.xml' path='API/Member[@name="Resume"]/*' />
        public List<TopicPartitionError> Resume(IEnumerable<TopicPartition> partitions)
            => kafkaHandle.Resume(partitions);

        /// <include file='include_docs_consumer.xml' path='API/Member[@name="Committed_IEnumerable_TimeSpan"]/*' />
        public List<TopicPartitionOffsetError> Committed(IEnumerable<TopicPartition> partitions, TimeSpan timeout)
            => kafkaHandle.Committed(partitions, (IntPtr) timeout.TotalMillisecondsAsInt());

        /// <include file='include_docs_consumer.xml' path='API/Member[@name="Position_IEnumerable"]/*' />
        public List<TopicPartitionOffsetError> Position(IEnumerable<TopicPartition> partitions)
            => kafkaHandle.Position(partitions);

        /// <include file='include_docs_consumer.xml' path='API/Member[@name="Dispose"]/*' />
        public void Dispose()
        {
            // note: consumers always own their handles.
            kafkaHandle.ConsumerClose();
            kafkaHandle.Dispose();
        }

<<<<<<< HEAD
        /// <summary>
        ///     Gets the name of this consumer instance.
        ///     Contains (but is not equal to) the client.id configuration parameter.
        /// </summary>
        /// <remarks>
        ///     This name will be unique across all consumer instances
        ///     in a given application which allows log messages to be
        ///     associated with the corresponding instance.
        /// </remarks>
        public string Name
            => kafkaHandle.Name;

        /// <summary>
        ///     Gets the (dynamic) group member id of this consumer (as set by
        ///     the broker).
        /// </summary>
        public string MemberId
            => kafkaHandle.MemberId;

        /// <summary>
        ///     Get information pertaining to all groups in the Kafka cluster (blocking).
        ///
        ///     [UNSTABLE-API] - The API associated with this functionality is subject to change.
        /// </summary>
        /// <param name="timeout">
        ///     The maximum period of time the call may block.
        /// </param>
        public List<GroupInfo> ListGroups(TimeSpan timeout)
            => kafkaHandle.ListGroups(timeout.TotalMillisecondsAsInt());

        /// <summary>
        ///     Get information pertaining to a particular group in the
        ///     Kafka cluster (blocking).
        ///
        ///     [UNSTABLE-API] - The API associated with this functionality is subject to change.
        /// </summary>
        /// <param name="group">
        ///     The group of interest.
        /// </param>
        /// <param name="timeout">
        ///     The maximum period of time the call may block.
        /// </param>
        /// <returns>
        ///     Returns information pertaining to the specified group
        ///     or null if this group does not exist.
        /// </returns>
        public GroupInfo ListGroup(string group, TimeSpan timeout)
            => kafkaHandle.ListGroup(group, timeout.TotalMillisecondsAsInt());

        /// <summary>
        ///     Get information pertaining to a particular group in the
        ///     Kafka cluster (blocks, potentially indefinitely).
        ///
        ///     [UNSTABLE-API] - The API associated with this functionality is subject to change.
        /// </summary>
        /// <param name="group">
        ///     The group of interest.
        /// </param>
        /// <returns>
        ///     Returns information pertaining to the specified group
        ///     or null if this group does not exist.
        /// </returns>
        public GroupInfo ListGroup(string group)
            => kafkaHandle.ListGroup(group, -1);

        /// <summary>
        ///     Get last known low (oldest/beginning) and high (newest/end)
        ///     offsets for a topic/partition.
        ///     
        ///     [UNSTABLE-API] - The API associated with this functionality is subject to change.
        /// </summary>
        /// <remarks>
        ///     The low offset is updated periodically (if statistics.interval.ms is set)
        ///     while the high offset is updated on each fetched message set from the broker.
        ///
        ///     If there is no cached offset (either low or high, or both) then
        ///     Offset.Invalid will be returned for the respective offset.
        /// </remarks>
        /// <param name="topicPartition">
        ///     The topic/partition of interest.
        /// </param>
        /// <returns>
        ///     The requested WatermarkOffsets.
        /// </returns>
        public WatermarkOffsets GetWatermarkOffsets(TopicPartition topicPartition)
            => kafkaHandle.GetWatermarkOffsets(topicPartition.Topic, topicPartition.Partition);

        /// <include file='include_docs.xml' path='API/Member[@name="Consumer_OffsetsForTimes"]/*' />
        public IEnumerable<TopicPartitionOffsetError> OffsetsForTimes(IEnumerable<TopicPartitionTimestamp> timestampsToSearch, TimeSpan timeout)
            => kafkaHandle.OffsetsForTimes(timestampsToSearch, timeout.TotalMillisecondsAsInt());

        /// <summary>
        ///     Query the Kafka cluster for low (oldest/beginning) and high (newest/end)
        ///     offsets for the specified topic/partition (blocking)
        ///
        ///     [UNSTABLE-API] - The API associated with this functionality is subject to change.
        /// </summary>
        /// <param name="topicPartition">
        ///     The topic/partition of interest.
        /// </param>
        /// <param name="timeout">
        ///     The maximum period of time the call may block.
        /// </param>
        /// <returns>
        ///     The requested WatermarkOffsets.
        /// </returns>
        public WatermarkOffsets QueryWatermarkOffsets(TopicPartition topicPartition, TimeSpan timeout)
            => kafkaHandle.QueryWatermarkOffsets(topicPartition.Topic, topicPartition.Partition, timeout.TotalMillisecondsAsInt());

        /// <summary>
        ///     Query the Kafka cluster for low (oldest/beginning) and high (newest/end)
        ///     offsets for the specified topic/partition (blocks, potentially indefinitely).
        ///
        ///     [UNSTABLE-API] - The API associated with this functionality is subject to change.
        /// </summary>
        /// <param name="topicPartition">
        ///     The topic/partition of interest.
        /// </param>
        /// <returns>
        ///     The requested WatermarkOffsets.
        /// </returns>
        public WatermarkOffsets QueryWatermarkOffsets(TopicPartition topicPartition)
            => kafkaHandle.QueryWatermarkOffsets(topicPartition.Topic, topicPartition.Partition, -1);

        /// <summary>
        ///     Refer to <see cref="Confluent.Kafka.Producer.GetMetadata(bool,string,int)" /> for more information.
        ///     
        ///     [UNSTABLE-API] - The API associated with this functionality is subject to change.
        /// </summary>
        public Metadata GetMetadata(bool allTopics, TimeSpan timeout)
            => kafkaHandle.GetMetadata(allTopics, null, timeout.TotalMillisecondsAsInt());
=======
        /// <include file='include_docs_consumer.xml' path='API/Member[@name="OffsetsForTimes"]/*' />
        public IEnumerable<TopicPartitionOffsetError> OffsetsForTimes(IEnumerable<TopicPartitionTimestamp> timestampsToSearch, TimeSpan timeout)
            => kafkaHandle.OffsetsForTimes(timestampsToSearch, timeout.TotalMillisecondsAsInt());

        /// <include file='include_docs_client.xml' path='API/Member[@name="AddBrokers_string"]/*' />
        public int AddBrokers(string brokers)
            => kafkaHandle.AddBrokers(brokers);

        /// <include file='include_docs_client.xml' path='API/Member[@name="Client_Name"]/*' />
        public string Name
            => kafkaHandle.Name;
>>>>>>> 8ed381ef

        /// <include file='include_docs_consumer.xml' path='API/Member[@name="MemberId"]/*' />
        public string MemberId
            => kafkaHandle.MemberId;

        /// <summary>
        ///     An opaque reference to the underlying librdkafka client instance.
        /// </summary>
        public Handle Handle 
            => new Handle { Owner = this, LibrdkafkaHandle = kafkaHandle };
    }
}<|MERGE_RESOLUTION|>--- conflicted
+++ resolved
@@ -19,10 +19,8 @@
 using System;
 using System.Collections.Generic;
 using System.Linq;
-using System.Threading.Tasks;
 using Confluent.Kafka.Impl;
 using Confluent.Kafka.Internal;
-using Confluent.Kafka.Serialization;
 
 namespace Confluent.Kafka
 {
@@ -31,607 +29,6 @@
     /// </summary>
     internal class Consumer : IConsumer
     {
-<<<<<<< HEAD
-        private readonly Consumer consumer;
-
-        /// <summary>
-        ///     The IDeserializer implementation instance used to deserialize keys.
-        /// </summary>
-        public IDeserializer<TKey> KeyDeserializer { get; }
-
-        /// <summary>
-        ///     The IDeserializer implementation instance used to deserialize values.
-        /// </summary>
-        public IDeserializer<TValue> ValueDeserializer { get; }
-
-        /// <summary>
-        ///     Creates a new Consumer instance.
-        /// </summary>
-        /// <param name="config">
-        ///     librdkafka configuration parameters (refer to https://github.com/edenhill/librdkafka/blob/master/CONFIGURATION.md)
-        /// </param>
-        /// <param name="keyDeserializer">
-        ///     An IDeserializer implementation instance for deserializing keys.
-        /// </param>
-        /// <param name="valueDeserializer">
-        ///     An IDeserializer implementation instance for deserializing values.
-        /// </param>
-        public Consumer(
-            IEnumerable<KeyValuePair<string, object>> config,
-            IDeserializer<TKey> keyDeserializer,
-            IDeserializer<TValue> valueDeserializer)
-        {
-            KeyDeserializer = keyDeserializer;
-            ValueDeserializer = valueDeserializer;
-
-            if (keyDeserializer != null && keyDeserializer == valueDeserializer)
-            {
-                throw new ArgumentException("Key and value deserializers must not be the same object.");
-            }
-
-            if (KeyDeserializer == null)
-            {
-                if (typeof(TKey) == typeof(Null))
-                {
-                    KeyDeserializer = (IDeserializer<TKey>)new NullDeserializer();
-                }
-                else if (typeof(TKey) == typeof(Ignore))
-                {
-                    KeyDeserializer = (IDeserializer<TKey>)new IgnoreDeserializer();
-                }
-                else
-                {
-                    throw new ArgumentNullException("Key deserializer must be specified.");
-                }
-            }
-
-            if (ValueDeserializer == null)
-            {
-                if (typeof(TValue) == typeof(Null))
-                {
-                    ValueDeserializer = (IDeserializer<TValue>)new NullDeserializer();
-                }
-                else if (typeof(TValue) == typeof(Ignore))
-                {
-                    ValueDeserializer = (IDeserializer<TValue>)new IgnoreDeserializer();
-                }
-                else
-                {
-                    throw new ArgumentNullException("Value deserializer must be specified.");
-                }
-            }
-
-            var configWithoutKeyDeserializerProperties = KeyDeserializer.Configure(config, true);
-            var configWithoutValueDeserializerProperties = ValueDeserializer.Configure(config, false);
-
-            var configWithoutDeserializerProperties = config.Where(item => 
-                configWithoutKeyDeserializerProperties.Any(ci => ci.Key == item.Key) &&
-                configWithoutValueDeserializerProperties.Any(ci => ci.Key == item.Key)
-            );
-
-            consumer = new Consumer(configWithoutDeserializerProperties);
-
-            consumer.OnConsumeError += (sender, msg) 
-                => OnConsumeError?.Invoke(this, msg);
-        }
-
-        /// <summary>
-        ///     Poll for new messages / consumer events. Blocks until a new 
-        ///     message or event is ready to be handled or the timeout period
-        ///     <paramref name="millisecondsTimeout" /> has elapsed.
-        /// </summary>
-        /// <param name="message">
-        ///     A consumed message, or null if no messages are 
-        ///     available for consumption.
-        /// </param>
-        /// <param name="millisecondsTimeout">
-        ///     The maximum time to block (in milliseconds), or -1 to 
-        ///     block indefinitely. You should typically use a
-        ///     relatively short timout period because this operation
-        ///     cannot be cancelled.
-        /// </param>
-        /// <returns>
-        ///     true: a message (with non-error state) was consumed.
-        ///     false: no message was available for consumption.
-        /// </returns>
-        /// <remarks>
-        ///     Will invoke events for OnPartitionsAssigned/Revoked,
-        ///     OnOffsetsCommitted, OnConsumeError etc. on the calling 
-        ///     thread.
-        /// </remarks>
-        public bool Consume(out Message<TKey, TValue> message, int millisecondsTimeout)
-        {
-            if (!consumer.Consume(out Message msg, millisecondsTimeout))
-            {
-                message = null;
-                return false;
-            }
-
-            try
-            {
-                message = msg.Deserialize(KeyDeserializer, ValueDeserializer);
-            }
-            catch (KafkaException ex)
-            {
-                var erroredMsg = new Message(
-                    msg.Topic,
-                    msg.Partition,
-                    msg.Offset,
-                    msg.Key,
-                    msg.Value,
-                    msg.Timestamp,
-                    ex.Error
-                );
-                OnConsumeError?.Invoke(this, erroredMsg);
-                message = null;
-                return false;
-            }
-
-            return true;
-        }
-
-        /// <summary>
-        ///     Refer to <see cref="Consume(out Message{TKey, TValue}, int)" />.
-        /// </summary>
-        public bool Consume(out Message<TKey, TValue> message, TimeSpan timeout)
-            => Consume(out message, timeout.TotalMillisecondsAsInt());
-
-
-        /// <summary>
-        ///     Poll for new consumer events, including new messages
-        ///     ready to be consumed (which will trigger the OnMessage
-        ///     event). Blocks until a new event is available to be 
-        ///     handled or the timeout period <paramref name="millisecondsTimeout" /> 
-        ///     has elapsed.
-        /// </summary>
-        /// <param name="millisecondsTimeout"> 
-        ///     The maximum time to block (in milliseconds), or -1 to 
-        ///     block indefinitely. You should typically use a
-        ///     relatively short timout period because this operation
-        ///     cannot be cancelled.
-        /// </param>
-        public void Poll(int millisecondsTimeout)
-        {
-            if (Consume(out Message<TKey, TValue> msg, millisecondsTimeout))
-            {
-                OnMessage?.Invoke(this, msg);
-            }
-        }
-
-        /// <summary>
-        ///     Poll for new consumer events, including new messages
-        ///     ready to be consumed (which will trigger the OnMessage
-        ///     event). Blocks until a new event is available to be
-        ///     handled or the timeout period <paramref name="timeout" /> 
-        ///     has elapsed.
-        /// </summary>
-        /// <param name="timeout"> 
-        ///     The maximum time to block. You should typically use a
-        ///     relatively short timout period because this operation
-        ///     cannot be cancelled.
-        /// </param>
-        public void Poll(TimeSpan timeout)
-        {
-            if (Consume(out Message<TKey, TValue> msg, timeout))
-            {
-                OnMessage?.Invoke(this, msg);
-            }
-        }
-
-        /// <summary>
-        ///     Poll for new consumer events, including new messages
-        ///     ready to be consumed (which will trigger the OnMessage
-        ///     event).
-        /// </summary> 
-        /// <remarks>
-        ///     Blocks indefinitely until a new event is ready.
-        /// </remarks>
-        [Obsolete("Use an overload of Poll with a finite timeout.", false)]
-        public void Poll()
-            => Poll(-1);
-
-        /// <summary>
-        ///     Raised on new partition assignment.
-        ///     You should typically call the Consumer.Assign method in this handler.
-        /// </summary>
-        /// <remarks>
-        ///     Executes on the same thread as every other Consumer event handler (except OnLog which may be called from an arbitrary thread).
-        /// </remarks>
-        public event EventHandler<List<TopicPartition>> OnPartitionsAssigned
-        {
-            add { consumer.OnPartitionsAssigned += value; }
-            remove { consumer.OnPartitionsAssigned -= value; }
-        }
-
-        /// <summary>
-        ///     Raised when a partition assignment is revoked.
-        ///     You should typically call the Consumer.Unassign method in this handler.
-        /// </summary>
-        /// <remarks>
-        ///     Executes on the same thread as every other Consumer event handler (except OnLog which may be called from an arbitrary thread).
-        /// </remarks>
-        public event EventHandler<List<TopicPartition>> OnPartitionsRevoked
-        {
-            add { consumer.OnPartitionsRevoked += value; }
-            remove { consumer.OnPartitionsRevoked -= value; }
-        }
-
-        /// <summary>
-        ///     Raised to report the result of (automatic) offset commits.
-        ///     Not raised as a result of the use of the CommitAsync method.
-        /// </summary>
-        /// <remarks>
-        ///     Executes on the same thread as every other Consumer event handler (except OnLog which may be called from an arbitrary thread).
-        /// </remarks>
-        public event EventHandler<CommittedOffsets> OnOffsetsCommitted
-        {
-            add { consumer.OnOffsetsCommitted += value; }
-            remove { consumer.OnOffsetsCommitted -= value; }
-        }
-
-        /// <summary>
-        ///     Raised when there is information that should be logged.
-        /// </summary>
-        /// <remarks>
-        ///     Note: By default not many log messages are generated.
-        /// 
-        ///     You can specify one or more debug contexts using the 'debug'
-        ///     configuration property and a log level using the 'log_level'
-        ///     configuration property to enable more verbose logging,
-        ///     however you shouldn't typically need to do this.
-        ///
-        ///     Warning: Log handlers are called spontaneously from internal librdkafka 
-        ///     threads and the application must not call any Confluent.Kafka APIs from 
-        ///     within a log handler or perform any prolonged operations.
-        /// </remarks>
-        public event EventHandler<LogMessage> OnLog
-        {
-            add { consumer.OnLog += value; }
-            remove { consumer.OnLog -= value; }
-        }
-
-        /// <summary>
-        ///     Raised on librdkafka statistics events. JSON formatted
-        ///     string as defined here: https://github.com/edenhill/librdkafka/wiki/Statistics
-        /// </summary>
-        /// <remarks>
-        ///     Executes on the same thread as every other Consumer event handler (except OnLog which may be called from an arbitrary thread).
-        /// </remarks>
-        public event EventHandler<string> OnStatistics
-        {
-            add { consumer.OnStatistics += value; }
-            remove { consumer.OnStatistics -= value; }
-        }
-
-        /// <summary>
-        ///     Raised when a consumed message has an error != NoError (both when Consume or Poll is used for polling).
-        ///     Also raised on deserialization errors.
-        /// </summary>
-        /// <remarks>
-        ///     Executes on the same thread as every other Consumer event handler (except OnLog which may be called from an arbitrary thread).
-        /// </remarks>
-        public event EventHandler<Message> OnConsumeError;
-
-        /// <summary>
-        ///     Raised on critical errors, e.g. connection failures or all 
-        ///     brokers down. Note that the client will try to automatically 
-        ///     recover from errors - these errors should be seen as 
-        ///     informational rather than catastrophic
-        /// </summary>
-        /// <remarks>
-        ///     Executes on the same thread as every other Consumer event handler (except OnLog which may be called from an arbitrary thread).
-        /// </remarks>
-        public event EventHandler<Error> OnError
-        {
-            add { consumer.OnError += value; }
-            remove { consumer.OnError -= value; }
-        }
-
-        /// <summary>
-        ///     Raised when the consumer reaches the end of a topic/partition it is reading from.
-        /// </summary>
-        /// <remarks>
-        ///     Executes on the same thread as every other Consumer event handler (except OnLog which may be called from an arbitrary thread).
-        /// </remarks>
-        public event EventHandler<TopicPartitionOffset> OnPartitionEOF
-        {
-            add { consumer.OnPartitionEOF += value; }
-            remove { consumer.OnPartitionEOF -= value; }
-        }
-
-        /// <summary>
-        ///     Raised when a new message is avaiable for consumption. NOT raised when Consumer.Consume
-        ///     is used for polling (only when Consmer.Poll is used for polling). NOT raised when the 
-        ///     message has an Error (OnConsumeError is raised in that case).
-        /// </summary>
-        /// <remarks>
-        ///     Executes on the same thread as every other Consumer event handler (except OnLog which may be called from an arbitrary thread).
-        /// </remarks>
-        public event EventHandler<Message<TKey, TValue>> OnMessage;
-
-        /// <summary>
-        ///     Gets the current partition assignment as set by Assign.
-        /// </summary>
-        public List<TopicPartition> Assignment
-            => consumer.Assignment;
-
-        /// <summary>
-        ///     Gets the current partition subscription as set by Subscribe.
-        /// </summary>
-        public List<string> Subscription
-            => consumer.Subscription;
-
-        /// <summary>
-        ///     Update the subscription set to topics.
-        ///
-        ///     Any previous subscription will be unassigned and unsubscribed first.
-        ///
-        ///     The subscription set denotes the desired topics to consume and this
-        ///     set is provided to the partition assignor (one of the elected group
-        ///     members) for all clients which then uses the configured
-        ///     partition.assignment.strategy to assign the subscription sets's
-        ///     topics's partitions to the consumers, depending on their subscription.
-        /// </summary>
-        public void Subscribe(IEnumerable<string> topics)
-            => consumer.Subscribe(topics);
-
-        /// <summary>
-        ///     Update the subscription set to a single topic.
-        ///
-        ///     Any previous subscription will be unassigned and unsubscribed first.
-        /// </summary>
-        public void Subscribe(string topic)
-            => consumer.Subscribe(topic);
-
-        /// <summary>
-        ///     Unsubscribe from the current subscription set.
-        /// </summary>
-        public void Unsubscribe()
-            => consumer.Unsubscribe();
-
-        /// <summary>
-        ///     Update the assignment set to <paramref name="partitions" />.
-        ///
-        ///     The assignment set is the complete set of partitions to consume
-        ///     from and will replace any previous assignment.
-        /// </summary>
-        /// <param name="partitions">
-        ///     The set of partitions to consume from. If an offset value of
-        ///     Offset.Invalid (-1001) is specified for a partition, consumption
-        ///     will resume from the last committed offset on that partition, or
-        ///     according to the 'auto.offset.reset' configuration parameter if
-        ///     no offsets have been committed yet.
-        /// </param>
-        public void Assign(IEnumerable<TopicPartitionOffset> partitions)
-            => consumer.Assign(partitions);
-
-        /// <summary>
-        ///     Update the assignment set to <paramref name="partitions" />.
-        ///
-        ///     The assignment set is the complete set of partitions to consume
-        ///     from and will replace any previous assignment.
-        /// </summary>
-        /// <param name="partitions">
-        ///     The set of partitions to consume from. Consumption will resume
-        ///     from the last committed offset on each partition, or according
-        ///     to the 'auto.offset.reset' configuration parameter if no offsets
-        ///     have been committed yet.
-        /// </param>
-        public void Assign(IEnumerable<TopicPartition> partitions)
-            => consumer.Assign(partitions);
-
-        /// <summary>
-        ///     Stop consumption and remove the current assignment.
-        /// </summary>
-        public void Unassign()
-            => consumer.Unassign();
-
-        /// <summary>
-        ///     Store offsets for a single partition based on the topic/partition/offset
-        ///     of a message.
-        ///     
-        ///     The offset will be committed (written) to the offset store according
-        ///     to `auto.commit.interval.ms` or manual offset-less commit().
-        /// </summary>
-        /// <remarks>
-        ///     `enable.auto.offset.store` must be set to "false" when using this API.
-        /// </remarks>
-        /// <param name="message">
-        ///     A message used to determine the offset to store and topic/partition.
-        /// </param>
-        /// <returns>
-        ///     Current stored offset or a partition specific error.
-        /// </returns>
-        public TopicPartitionOffsetError StoreOffset(Message<TKey, TValue> message)
-            => consumer.StoreOffsets(new[] { new TopicPartitionOffset(message.TopicPartition, message.Offset + 1) })[0];
-
-        /// <include file='include_docs.xml' path='API/Member[@name="Store_Offsets"]/*' />
-        public List<TopicPartitionOffsetError> StoreOffsets(IEnumerable<TopicPartitionOffset> offsets)
-            => consumer.StoreOffsets(offsets);
-
-        /// <summary>
-        ///     Commit offsets for the current assignment.
-        /// </summary>
-        public Task<CommittedOffsets> CommitAsync()
-            => consumer.CommitAsync();
-
-        /// <summary>
-        ///     Commits an offset based on the topic/partition/offset of a message.
-        ///     The next message to be read will be that following <paramref name="message" />.
-        /// </summary>
-        /// <param name="message">
-        ///     The message used to determine the committed offset.
-        /// </param>
-        /// <remarks>
-        ///     A consumer which has position N has consumed records with offsets 0 through N-1 and will next receive the record with offset N.
-        ///     Hence, this method commits an offset of <paramref name="message" />.Offset + 1.
-        /// </remarks>
-        public Task<CommittedOffsets> CommitAsync(Message<TKey, TValue> message)
-            => consumer.CommitAsync(new[] { new TopicPartitionOffset(message.TopicPartition, message.Offset + 1) });
-
-        /// <summary>
-        ///     Commit an explicit list of offsets.
-        /// </summary>
-        public Task<CommittedOffsets> CommitAsync(IEnumerable<TopicPartitionOffset> offsets)
-            => consumer.CommitAsync(offsets);
-
-        /// <summary>
-        ///     Releases all resources used by this Consumer.
-        /// 
-        ///     This call will block until the consumer has revoked its assignment, 
-        ///     calling the rebalance event if it is configured, committed offsets to 
-        ///     broker, and left the consumer group.
-        /// 
-        ///     [UNSTABLE-API] - The Dispose method should not block. We will
-        ///     separate out consumer close functionality from this method.
-        /// </summary>
-        public void Dispose()
-        {
-            if (KeyDeserializer != null)
-            {
-                KeyDeserializer.Dispose();
-            }
-
-            if (ValueDeserializer != null)
-            {
-                ValueDeserializer.Dispose();
-            }
-
-            consumer.Dispose();
-        }
-
-        /// <include file='include_docs.xml' path='API/Member[@name="Consumer_Seek"]/*' />
-        public void Seek(TopicPartitionOffset tpo)
-            => consumer.Seek(tpo);
-
-        /// <include file='include_docs.xml' path='API/Member[@name="Consumer_Pause"]/*' />
-        public List<TopicPartitionError> Pause(IEnumerable<TopicPartition> partitions)
-            => consumer.Pause(partitions);
-
-        /// <include file='include_docs.xml' path='API/Member[@name="Consumer_Resume"]/*' />
-        public List<TopicPartitionError> Resume(IEnumerable<TopicPartition> partitions)
-            => consumer.Resume(partitions);
-
-        /// <summary>
-        ///     Retrieve current committed offsets for topics + partitions.
-        ///
-        ///     The offset field of each requested partition will be set to the offset
-        ///     of the last consumed message, or RD_KAFKA_OFFSET_INVALID in case there was
-        ///     no previous message, or, alternately a partition specific error may also be
-        ///     returned.
-        ///
-        ///     throws KafkaException if there was a problem retrieving the above information.
-        /// </summary>
-        public List<TopicPartitionOffsetError> Committed(IEnumerable<TopicPartition> partitions, TimeSpan timeout)
-            => consumer.Committed(partitions, timeout);
-
-        /// <summary>
-        ///     Retrieve current positions (offsets) for topics + partitions.
-        ///
-        ///     The offset field of each requested partition will be set to the offset
-        ///     of the last consumed message + 1, or RD_KAFKA_OFFSET_INVALID in case there was
-        ///     no previous message, or, alternately a partition specific error may also be
-        ///     returned.
-        ///
-        ///     throws KafkaException if there was a problem retrieving the above information.
-        /// </summary>
-        public List<TopicPartitionOffsetError> Position(IEnumerable<TopicPartition> partitions)
-            => consumer.Position(partitions);
-
-        /// <summary>
-        ///     Gets the name of this consumer instance.
-        ///     Contains (but is not equal to) the client.id configuration parameter.
-        /// </summary>
-        /// <remarks>
-        ///     This name will be unique across all consumer instances
-        ///     in a given application which allows log messages to be
-        ///     associated with the corresponding instance.
-        /// </remarks>
-        public string Name
-            => consumer.Name;
-
-        /// <summary>
-        ///     Gets the (dynamic) group member id of this consumer (as set by
-        ///     the broker).
-        /// </summary>
-        public string MemberId
-            => consumer.MemberId;
-
-        /// <summary>
-        ///     Get information pertaining to all groups in the Kafka cluster (blocking).
-        ///
-        ///     [UNSTABLE-API] - The API associated with this functionality is subject to change.
-        /// </summary>
-        /// <param name="timeout">
-        ///     The maximum period of time the call may block.
-        /// </param>
-        public List<GroupInfo> ListGroups(TimeSpan timeout)
-            => consumer.ListGroups(timeout);
-
-        /// <summary>
-        ///     Get information pertaining to a particular group in the
-        ///     Kafka cluster (blocking).
-        ///
-        ///     [UNSTABLE-API] - The API associated with this functionality is subject to change.
-        /// </summary>
-        /// <param name="group">
-        ///     The group of interest.
-        /// </param>
-        /// <param name="timeout">
-        ///     The maximum period of time the call may block.
-        /// </param>
-        /// <returns>
-        ///     Returns information pertaining to the specified group
-        ///     or null if this group does not exist.
-        /// </returns>
-        public GroupInfo ListGroup(string group, TimeSpan timeout)
-            => consumer.ListGroup(group, timeout);
-
-        /// <summary>
-        ///     Get information pertaining to a particular group in the
-        ///     Kafka cluster (blocks, potentially indefinitely).
-        ///
-        ///     [UNSTABLE-API] - The API associated with this functionality is subject to change.
-        /// </summary>
-        /// <param name="group">
-        ///     The group of interest.
-        /// </param>
-        /// <returns>
-        ///     Returns information pertaining to the specified group
-        ///     or null if this group does not exist.
-        /// </returns>
-        public GroupInfo ListGroup(string group)
-            => consumer.ListGroup(group);
-
-        /// <summary>
-        ///     Get last known low (oldest/beginning) and high (newest/end)
-        ///     offsets for a topic/partition.
-        /// 
-        ///     [UNSTABLE-API] - The API associated with this functionality is subject to change.
-        /// </summary>
-        /// <remarks>
-        ///     The low offset is updated periodically (if statistics.interval.ms is set)
-        ///     while the high offset is updated on each fetched message set from the 
-        ///     broker.
-        ///
-        ///     If there is no cached offset (either low or high, or both) then
-        ///     Offset.Invalid will be returned for the respective offset.
-        /// </remarks>
-        /// <param name="topicPartition">
-        ///     The topic/partition of interest.
-        /// </param>
-        /// <returns>
-        ///     The requested WatermarkOffsets.
-        /// </returns>
-        public WatermarkOffsets GetWatermarkOffsets(TopicPartition topicPartition)
-            => consumer.GetWatermarkOffsets(topicPartition);
-
-        /// <summary>
-        ///     Query the Kafka cluster for low (oldest/beginning) and high (newest/end)
-        ///     offsets for the specified topic/partition (blocking).
-        ///
-        ///     [UNSTABLE-API] - The API associated with this functionality is subject to change.
-=======
         /// <summary>
         ///     Name of the configuration property that specifies whether or not to
         ///     disable marshaling of headers when consuming messages. Note that 
@@ -639,40 +36,27 @@
         ///     even for the case where messages do not have any headers.
         /// 
         ///     default: true
->>>>>>> 8ed381ef
         /// </summary>
         public const string EnableHeaderMarshalingPropertyName = "dotnet.consumer.enable.header.marshaling";
 
-        private bool enableHeaderMarshaling = true;
-
-        private SafeKafkaHandle kafkaHandle;
-
-<<<<<<< HEAD
-        private readonly LibRdKafka.ErrorDelegate errorDelegate;
-=======
-        private Librdkafka.ErrorDelegate errorDelegate;
->>>>>>> 8ed381ef
+        private readonly bool enableHeaderMarshaling = true;
+
+        private readonly SafeKafkaHandle kafkaHandle;
+
+        private readonly Librdkafka.ErrorDelegate errorDelegate;
         private void ErrorCallback(IntPtr rk, ErrorCode err, string reason, IntPtr opaque)
         {
             OnError?.Invoke(this, new Error(err, reason));
         }
 
-<<<<<<< HEAD
-        private readonly LibRdKafka.StatsDelegate statsDelegate;
-=======
-        private Librdkafka.StatsDelegate statsDelegate;
->>>>>>> 8ed381ef
+        private readonly Librdkafka.StatsDelegate statsDelegate;
         private int StatsCallback(IntPtr rk, IntPtr json, UIntPtr json_len, IntPtr opaque)
         {
             OnStatistics?.Invoke(this, Util.Marshal.PtrToStringUTF8(json));
             return 0; // instruct librdkafka to immediately free the json ptr.
         }
 
-<<<<<<< HEAD
-        private readonly LibRdKafka.LogDelegate logDelegate;
-=======
-        private Librdkafka.LogDelegate logDelegate;
->>>>>>> 8ed381ef
+        private readonly Librdkafka.LogDelegate logDelegate;
         private void LogCallback(IntPtr rk, int level, string fac, string buf)
         {
             var name = Util.Marshal.PtrToStringUTF8(Librdkafka.name(rk));
@@ -687,11 +71,7 @@
             OnLog?.Invoke(this, new LogMessage(name, level, fac, buf));
         }
 
-<<<<<<< HEAD
-        private readonly LibRdKafka.RebalanceDelegate rebalanceDelegate;
-=======
-        private Librdkafka.RebalanceDelegate rebalanceDelegate;
->>>>>>> 8ed381ef
+        private readonly Librdkafka.RebalanceDelegate rebalanceDelegate;
         private void RebalanceCallback(
             IntPtr rk,
             ErrorCode err,
@@ -725,11 +105,7 @@
             }
         }
 
-<<<<<<< HEAD
-        private readonly LibRdKafka.CommitDelegate commitDelegate;
-=======
-        private Librdkafka.CommitDelegate commitDelegate;
->>>>>>> 8ed381ef
+        private readonly Librdkafka.CommitDelegate commitDelegate;
         private void CommitCallback(
             IntPtr rk,
             ErrorCode err,
@@ -841,13 +217,7 @@
         /// <include file='include_docs_consumer.xml' path='API/Member[@name="OnPartitionEOF"]/*' />
         public event EventHandler<TopicPartitionOffset> OnPartitionEOF;
 
-<<<<<<< HEAD
-        /// <summary>
-        ///     Gets the current partition assignment as set by Assign.
-        /// </summary>
-=======
         /// <include file='include_docs_consumer.xml' path='API/Member[@name="Assignment"]/*' />
->>>>>>> 8ed381ef
         public List<TopicPartition> Assignment
             => kafkaHandle.GetAssignment();
 
@@ -914,27 +284,11 @@
         public bool Consume(out ConsumerRecord record, TimeSpan timeout)
             => Consume(out record, timeout.TotalMillisecondsAsInt());
 
-<<<<<<< HEAD
-        /// <summary>
-        ///     Poll for new consumer events, including new messages
-        ///     ready to be consumed (which will trigger the OnMessage
-        ///     event).
-        /// </summary>
-        /// <param name="timeout"> 
-        ///     The maximum time to block. You should typically use a
-        ///     relatively short timout period because this operation
-        ///     cannot be cancelled.
-        /// </param>
-        public void Poll(TimeSpan timeout)
-        {
-            if (Consume(out Message msg, timeout))
-=======
         /// <include file='include_docs_consumer.xml' path='API/Member[@name="Poll_TimeSpan"]/*' />
         public void Poll(TimeSpan timeout)
         {
             ConsumerRecord record;
-            if (Consume(out record, timeout))
->>>>>>> 8ed381ef
+            if (Consume(out ConsumerRecord record, timeout))
             {
                 OnRecord?.Invoke(this, record);
             }
@@ -943,12 +297,8 @@
         /// <include file='include_docs_consumer.xml' path='API/Member[@name="Poll_int"]/*' />
         public void Poll(int millisecondsTimeout)
         {
-<<<<<<< HEAD
-            if (Consume(out Message msg, millisecondsTimeout))
-=======
             ConsumerRecord record;
-            if (Consume(out record, millisecondsTimeout))
->>>>>>> 8ed381ef
+            if (Consume(out ConsumerRecord record, millisecondsTimeout))
             {
                 OnRecord?.Invoke(this, record);
             }
@@ -958,30 +308,6 @@
         public TopicPartitionOffsetError StoreOffset(ConsumerRecord record)
             => StoreOffsets(new[] { new TopicPartitionOffset(record.TopicPartition, record.Offset + 1) })[0];
 
-<<<<<<< HEAD
-        /// <include file='include_docs.xml' path='API/Member[@name="Store_Offsets"]/*' />
-        public List<TopicPartitionOffsetError> StoreOffsets(IEnumerable<TopicPartitionOffset> offsets)
-            => kafkaHandle.StoreOffsets(offsets);
-
-        /// <summary>
-        ///     Commit offsets for the current assignment.
-        /// </summary>
-        public Task<CommittedOffsets> CommitAsync()
-            => kafkaHandle.CommitAsync();
-
-        /// <summary>
-        ///     Commits an offset based on the topic/partition/offset of a message.
-        ///     The next message to be read will be that following <paramref name="message" />.
-        /// </summary>
-        /// <param name="message">
-        ///     The message used to determine the committed offset.
-        /// </param>
-        /// <remarks>
-        ///     A consumer which has position N has consumed records with offsets 0 through N-1 and will next receive the record with offset N.
-        ///     Hence, this method commits an offset of <paramref name="message" />.Offset + 1.
-        /// </remarks>
-        public Task<CommittedOffsets> CommitAsync(Message message)
-=======
         /// <include file='include_docs_consumer.xml' path='API/Member[@name="StoreOffsets"]/*' />
         public List<TopicPartitionOffsetError> StoreOffsets(IEnumerable<TopicPartitionOffset> offsets)
             => kafkaHandle.StoreOffsets(offsets);
@@ -992,7 +318,6 @@
         
         /// <include file='include_docs_consumer.xml' path='API/Member[@name="Commit_ConsumerRecord"]/*' />
         public CommittedOffsets Commit(ConsumerRecord record)
->>>>>>> 8ed381ef
         {
             if (record.Error.Code != ErrorCode.NoError)
             {
@@ -1033,139 +358,6 @@
             kafkaHandle.Dispose();
         }
 
-<<<<<<< HEAD
-        /// <summary>
-        ///     Gets the name of this consumer instance.
-        ///     Contains (but is not equal to) the client.id configuration parameter.
-        /// </summary>
-        /// <remarks>
-        ///     This name will be unique across all consumer instances
-        ///     in a given application which allows log messages to be
-        ///     associated with the corresponding instance.
-        /// </remarks>
-        public string Name
-            => kafkaHandle.Name;
-
-        /// <summary>
-        ///     Gets the (dynamic) group member id of this consumer (as set by
-        ///     the broker).
-        /// </summary>
-        public string MemberId
-            => kafkaHandle.MemberId;
-
-        /// <summary>
-        ///     Get information pertaining to all groups in the Kafka cluster (blocking).
-        ///
-        ///     [UNSTABLE-API] - The API associated with this functionality is subject to change.
-        /// </summary>
-        /// <param name="timeout">
-        ///     The maximum period of time the call may block.
-        /// </param>
-        public List<GroupInfo> ListGroups(TimeSpan timeout)
-            => kafkaHandle.ListGroups(timeout.TotalMillisecondsAsInt());
-
-        /// <summary>
-        ///     Get information pertaining to a particular group in the
-        ///     Kafka cluster (blocking).
-        ///
-        ///     [UNSTABLE-API] - The API associated with this functionality is subject to change.
-        /// </summary>
-        /// <param name="group">
-        ///     The group of interest.
-        /// </param>
-        /// <param name="timeout">
-        ///     The maximum period of time the call may block.
-        /// </param>
-        /// <returns>
-        ///     Returns information pertaining to the specified group
-        ///     or null if this group does not exist.
-        /// </returns>
-        public GroupInfo ListGroup(string group, TimeSpan timeout)
-            => kafkaHandle.ListGroup(group, timeout.TotalMillisecondsAsInt());
-
-        /// <summary>
-        ///     Get information pertaining to a particular group in the
-        ///     Kafka cluster (blocks, potentially indefinitely).
-        ///
-        ///     [UNSTABLE-API] - The API associated with this functionality is subject to change.
-        /// </summary>
-        /// <param name="group">
-        ///     The group of interest.
-        /// </param>
-        /// <returns>
-        ///     Returns information pertaining to the specified group
-        ///     or null if this group does not exist.
-        /// </returns>
-        public GroupInfo ListGroup(string group)
-            => kafkaHandle.ListGroup(group, -1);
-
-        /// <summary>
-        ///     Get last known low (oldest/beginning) and high (newest/end)
-        ///     offsets for a topic/partition.
-        ///     
-        ///     [UNSTABLE-API] - The API associated with this functionality is subject to change.
-        /// </summary>
-        /// <remarks>
-        ///     The low offset is updated periodically (if statistics.interval.ms is set)
-        ///     while the high offset is updated on each fetched message set from the broker.
-        ///
-        ///     If there is no cached offset (either low or high, or both) then
-        ///     Offset.Invalid will be returned for the respective offset.
-        /// </remarks>
-        /// <param name="topicPartition">
-        ///     The topic/partition of interest.
-        /// </param>
-        /// <returns>
-        ///     The requested WatermarkOffsets.
-        /// </returns>
-        public WatermarkOffsets GetWatermarkOffsets(TopicPartition topicPartition)
-            => kafkaHandle.GetWatermarkOffsets(topicPartition.Topic, topicPartition.Partition);
-
-        /// <include file='include_docs.xml' path='API/Member[@name="Consumer_OffsetsForTimes"]/*' />
-        public IEnumerable<TopicPartitionOffsetError> OffsetsForTimes(IEnumerable<TopicPartitionTimestamp> timestampsToSearch, TimeSpan timeout)
-            => kafkaHandle.OffsetsForTimes(timestampsToSearch, timeout.TotalMillisecondsAsInt());
-
-        /// <summary>
-        ///     Query the Kafka cluster for low (oldest/beginning) and high (newest/end)
-        ///     offsets for the specified topic/partition (blocking)
-        ///
-        ///     [UNSTABLE-API] - The API associated with this functionality is subject to change.
-        /// </summary>
-        /// <param name="topicPartition">
-        ///     The topic/partition of interest.
-        /// </param>
-        /// <param name="timeout">
-        ///     The maximum period of time the call may block.
-        /// </param>
-        /// <returns>
-        ///     The requested WatermarkOffsets.
-        /// </returns>
-        public WatermarkOffsets QueryWatermarkOffsets(TopicPartition topicPartition, TimeSpan timeout)
-            => kafkaHandle.QueryWatermarkOffsets(topicPartition.Topic, topicPartition.Partition, timeout.TotalMillisecondsAsInt());
-
-        /// <summary>
-        ///     Query the Kafka cluster for low (oldest/beginning) and high (newest/end)
-        ///     offsets for the specified topic/partition (blocks, potentially indefinitely).
-        ///
-        ///     [UNSTABLE-API] - The API associated with this functionality is subject to change.
-        /// </summary>
-        /// <param name="topicPartition">
-        ///     The topic/partition of interest.
-        /// </param>
-        /// <returns>
-        ///     The requested WatermarkOffsets.
-        /// </returns>
-        public WatermarkOffsets QueryWatermarkOffsets(TopicPartition topicPartition)
-            => kafkaHandle.QueryWatermarkOffsets(topicPartition.Topic, topicPartition.Partition, -1);
-
-        /// <summary>
-        ///     Refer to <see cref="Confluent.Kafka.Producer.GetMetadata(bool,string,int)" /> for more information.
-        ///     
-        ///     [UNSTABLE-API] - The API associated with this functionality is subject to change.
-        /// </summary>
-        public Metadata GetMetadata(bool allTopics, TimeSpan timeout)
-            => kafkaHandle.GetMetadata(allTopics, null, timeout.TotalMillisecondsAsInt());
-=======
         /// <include file='include_docs_consumer.xml' path='API/Member[@name="OffsetsForTimes"]/*' />
         public IEnumerable<TopicPartitionOffsetError> OffsetsForTimes(IEnumerable<TopicPartitionTimestamp> timestampsToSearch, TimeSpan timeout)
             => kafkaHandle.OffsetsForTimes(timestampsToSearch, timeout.TotalMillisecondsAsInt());
@@ -1177,7 +369,6 @@
         /// <include file='include_docs_client.xml' path='API/Member[@name="Client_Name"]/*' />
         public string Name
             => kafkaHandle.Name;
->>>>>>> 8ed381ef
 
         /// <include file='include_docs_consumer.xml' path='API/Member[@name="MemberId"]/*' />
         public string MemberId
