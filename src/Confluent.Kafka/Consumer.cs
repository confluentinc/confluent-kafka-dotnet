// Copyright 2016-2017 Confluent Inc., 2015-2016 Andreas Heider
//
// Licensed under the Apache License, Version 2.0 (the "License");
// you may not use this file except in compliance with the License.
// You may obtain a copy of the License at
//
// http://www.apache.org/licenses/LICENSE-2.0
//
// Unless required by applicable law or agreed to in writing, software
// distributed under the License is distributed on an "AS IS" BASIS,
// WITHOUT WARRANTIES OR CONDITIONS OF ANY KIND, either express or implied.
// See the License for the specific language governing permissions and
// limitations under the License.
//
// Derived from: rdkafka-dotnet, licensed under the 2-clause BSD License.
//
// Refer to LICENSE for more information.

using System;
using System.Linq;
using System.Collections.Generic;
using System.Threading.Tasks;
using Confluent.Kafka.Impl;
using Confluent.Kafka.Internal;
using Confluent.Kafka.Serialization;


namespace Confluent.Kafka
{
    /// <summary>
    ///     Implements a high-level Apache Kafka consumer (without deserialization).
    /// </summary>
    internal class Consumer : IConsumer
    {
        /// <summary>
        ///     Name of the configuration property that specifies whether or not to
        ///     disable marshaling of headers when consuming messages. Note that 
        ///     disabling header marshaling will measurably improve maximum throughput 
        ///     even for the case where messages do not have any headers.
        /// 
        ///     default: true
        /// </summary>
        public const string EnableHeaderMarshalingPropertyName = "dotnet.consumer.enable.header.marshaling";

        private bool enableHeaderMarshaling = true;

        private SafeKafkaHandle kafkaHandle;

        private Librdkafka.ErrorDelegate errorDelegate;
        private void ErrorCallback(IntPtr rk, ErrorCode err, string reason, IntPtr opaque)
        {
            OnError?.Invoke(this, new Error(err, reason));
        }

        private Librdkafka.StatsDelegate statsDelegate;
        private int StatsCallback(IntPtr rk, IntPtr json, UIntPtr json_len, IntPtr opaque)
        {
            OnStatistics?.Invoke(this, Util.Marshal.PtrToStringUTF8(json));
            return 0; // instruct librdkafka to immediately free the json ptr.
        }

<<<<<<< HEAD
        private LibRdKafka.LogDelegate logDelegate;
        private void LogCallback(IntPtr rk, SyslogLevel level, string fac, string buf)
=======
        private Librdkafka.LogDelegate logDelegate;
        private void LogCallback(IntPtr rk, int level, string fac, string buf)
>>>>>>> 13630829
        {
            var name = Util.Marshal.PtrToStringUTF8(Librdkafka.name(rk));

            if (OnLog == null)
            {
                // A stderr logger is used by default if none is specified.
                Loggers.ConsoleLogger(this, new LogMessage(name, level, fac, buf));
                return;
            }

            OnLog?.Invoke(this, new LogMessage(name, level, fac, buf));
        }

        private Librdkafka.RebalanceDelegate rebalanceDelegate;
        private void RebalanceCallback(
            IntPtr rk,
            ErrorCode err,
            /* rd_kafka_topic_partition_list_t * */ IntPtr partitions,
            IntPtr opaque)
        {
            var partitionList = SafeKafkaHandle.GetTopicPartitionOffsetErrorList(partitions).Select(p => p.TopicPartition).ToList();
            if (err == ErrorCode.Local_AssignPartitions)
            {
                var handler = OnPartitionsAssigned;
                if (handler != null && handler.GetInvocationList().Length > 0)
                {
                    handler(this, partitionList);
                }
                else
                {
                    Assign(partitionList.Select(p => new TopicPartitionOffset(p, Offset.Invalid)));
                }
            }
            if (err == ErrorCode.Local_RevokePartitions)
            {
                var handler = OnPartitionsRevoked;
                if (handler != null && handler.GetInvocationList().Length > 0)
                {
                    handler(this, partitionList);
                }
                else
                {
                    Unassign();
                }
            }
        }

        private Librdkafka.CommitDelegate commitDelegate;
        private void CommitCallback(
            IntPtr rk,
            ErrorCode err,
            /* rd_kafka_topic_partition_list_t * */ IntPtr offsets,
            IntPtr opaque)
        {
            OnOffsetsCommitted?.Invoke(this, new CommittedOffsets(
                SafeKafkaHandle.GetTopicPartitionOffsetErrorList(offsets),
                new Error(err)
            ));
        }

        /// <summary>
        ///     Create a new consumer with the supplied configuration.
        /// </summary>
        /// <remarks>
        ///     Refer to: https://github.com/edenhill/librdkafka/blob/master/CONFIGURATION.md
        /// </remarks>
        public Consumer(IEnumerable<KeyValuePair<string, object>> config)
        {
            Librdkafka.Initialize(null);

            if (config.FirstOrDefault(prop => string.Equals(prop.Key, "group.id", StringComparison.Ordinal)).Value == null)
            {
                throw new ArgumentException("'group.id' configuration parameter is required and was not specified.");
            }

            var modifiedConfig = config
                .Where(prop => prop.Key != EnableHeaderMarshalingPropertyName);

            var enableHeaderMarshalingObj = config.FirstOrDefault(prop => prop.Key == EnableHeaderMarshalingPropertyName).Value;
            if (enableHeaderMarshalingObj != null)
            {
                this.enableHeaderMarshaling = bool.Parse(enableHeaderMarshalingObj.ToString());
            }

            var configHandle = SafeConfigHandle.Create();
            modifiedConfig
                .ToList()
                .ForEach((kvp) => {
                    if (kvp.Value == null) throw new ArgumentException($"'{kvp.Key}' configuration parameter must not be null.");
                    configHandle.Set(kvp.Key, kvp.Value.ToString());
                });

            // Note: Setting default topic configuration properties via default.topic.config is depreciated 
            // and this functionality will be removed in a future version of the library.
            var defaultTopicConfig = (IEnumerable<KeyValuePair<string, object>>)config.FirstOrDefault(prop => prop.Key == "default.topic.config").Value;
            if (defaultTopicConfig != null)
            {
                defaultTopicConfig.ToList().ForEach(
                    (kvp) => {
                        if (kvp.Value == null) throw new ArgumentException($"'{kvp.Key}' configuration parameter in 'default.topic.config' must not be null.");
                        configHandle.Set(kvp.Key, kvp.Value.ToString());
                    }
                );
            }

            // Explicitly keep references to delegates so they are not reclaimed by the GC.
            rebalanceDelegate = RebalanceCallback;
            commitDelegate = CommitCallback;
            errorDelegate = ErrorCallback;
            logDelegate = LogCallback;
            statsDelegate = StatsCallback;

            IntPtr configPtr = configHandle.DangerousGetHandle();

            Librdkafka.conf_set_rebalance_cb(configPtr, rebalanceDelegate);
            Librdkafka.conf_set_offset_commit_cb(configPtr, commitDelegate);

            Librdkafka.conf_set_error_cb(configPtr, errorDelegate);
            Librdkafka.conf_set_log_cb(configPtr, logDelegate);
            Librdkafka.conf_set_stats_cb(configPtr, statsDelegate);

            this.kafkaHandle = SafeKafkaHandle.Create(RdKafkaType.Consumer, configPtr);
            configHandle.SetHandleAsInvalid(); // config object is no longer useable.

            var pollSetConsumerError = kafkaHandle.PollSetConsumer();
            if (pollSetConsumerError != ErrorCode.NoError)
            {
                throw new KafkaException(new Error(pollSetConsumerError,
                    $"Failed to redirect the poll queue to consumer_poll queue: {ErrorCodeExtensions.GetReason(pollSetConsumerError)}"));
            }
        }

        /// <include file='include_docs_consumer.xml' path='API/Member[@name="OnPartitionsAssigned"]/*' />
        public event EventHandler<List<TopicPartition>> OnPartitionsAssigned;

        /// <include file='include_docs_consumer.xml' path='API/Member[@name="OnPartitionsRevoked"]/*' />
        public event EventHandler<List<TopicPartition>> OnPartitionsRevoked;

        /// <include file='include_docs_consumer.xml' path='API/Member[@name="OnOffsetsCommitted"]/*' />
        public event EventHandler<CommittedOffsets> OnOffsetsCommitted;

        /// <include file='include_docs_consumer.xml' path='API/Member[@name="OnError"]/*' />
        public event EventHandler<Error> OnError;

        /// <include file='include_docs_consumer.xml' path='API/Member[@name="OnConsumeError"]/*' />
        public event EventHandler<ConsumerRecord> OnConsumeError;

        /// <include file='include_docs_client.xml' path='API/Member[@name="OnStatistics"]/*' />
        public event EventHandler<string> OnStatistics;

        /// <include file='include_docs_client.xml' path='API/Member[@name="OnLog"]/*' />
        public event EventHandler<LogMessage> OnLog;

        /// <include file='include_docs_consumer.xml' path='API/Member[@name="OnRecord"]/*' />
        public event EventHandler<ConsumerRecord> OnRecord;

        /// <include file='include_docs_consumer.xml' path='API/Member[@name="OnPartitionEOF"]/*' />
        public event EventHandler<TopicPartitionOffset> OnPartitionEOF;

        /// <include file='include_docs_consumer.xml' path='API/Member[@name="Assignment"]/*' />
        public List<TopicPartition> Assignment
            => kafkaHandle.GetAssignment();

        /// <include file='include_docs_consumer.xml' path='API/Member[@name="Subscription"]/*' />
        public List<string> Subscription
            => kafkaHandle.GetSubscription();

        /// <include file='include_docs_consumer.xml' path='API/Member[@name="Subscribe_IEnumerable"]/*' />
        public void Subscribe(IEnumerable<string> topics)
            => kafkaHandle.Subscribe(topics);

        /// <include file='include_docs_consumer.xml' path='API/Member[@name="Subscribe_string"]/*' />
        public void Subscribe(string topic)
            => Subscribe(new[] { topic });

        /// <include file='include_docs_consumer.xml' path='API/Member[@name="Unsubscribe"]/*' />
        public void Unsubscribe()
            => kafkaHandle.Unsubscribe();

        /// <include file='include_docs_consumer.xml' path='API/Member[@name="Assign_TopicPartition"]/*' />
        public void Assign(TopicPartition partition)
            => this.Assign(new List<TopicPartition> { partition });

        /// <include file='include_docs_consumer.xml' path='API/Member[@name="Assign_TopicPartitionOffset"]/*' />
        public void Assign(TopicPartitionOffset partition)
            => this.Assign(new List<TopicPartitionOffset> { partition });

        /// <include file='include_docs_consumer.xml' path='API/Member[@name="Assign_IEnumerable_TopicPartitionOffset"]/*' />
        public void Assign(IEnumerable<TopicPartitionOffset> partitions)
            => kafkaHandle.Assign(partitions.ToList());

        /// <include file='include_docs_consumer.xml' path='API/Member[@name="Assign_IEnumerable_TopicPartition"]/*' />
        public void Assign(IEnumerable<TopicPartition> partitions)
            => kafkaHandle.Assign(partitions.Select(p => new TopicPartitionOffset(p, Offset.Invalid)).ToList());

        /// <include file='include_docs_consumer.xml' path='API/Member[@name="Unassign"]/*' />
        public void Unassign()
            => kafkaHandle.Assign(null);

        /// <include file='include_docs_consumer.xml' path='API/Member[@name="Consume_ConsumerRecord"]/*' />
        /// <include file='include_docs_consumer.xml' path='API/Member[@name="Consume_ConsumerRecord_int"]/*' />
        public bool Consume(out ConsumerRecord record, int millisecondsTimeout)
        {
            if (kafkaHandle.ConsumerPoll(out record, enableHeaderMarshaling, (IntPtr)millisecondsTimeout))
            {
                switch (record.Error.Code)
                {
                    case ErrorCode.NoError:
                        return true;
                    case ErrorCode.Local_PartitionEOF:
                        OnPartitionEOF?.Invoke(this, record.TopicPartitionOffset);
                        return false;
                    default:
                        OnConsumeError?.Invoke(this, record);
                        return false;
                }
            }

            return false;
        }

        /// <include file='include_docs_consumer.xml' path='API/Member[@name="Consume_ConsumerRecord"]/*' />
        /// <include file='include_docs_consumer.xml' path='API/Member[@name="Consume_ConsumerRecord_TimeSpan"]/*' />
        public bool Consume(out ConsumerRecord record, TimeSpan timeout)
            => Consume(out record, timeout.TotalMillisecondsAsInt());

        /// <include file='include_docs_consumer.xml' path='API/Member[@name="Poll_TimeSpan"]/*' />
        public void Poll(TimeSpan timeout)
        {
            ConsumerRecord record;
            if (Consume(out record, timeout))
            {
                OnRecord?.Invoke(this, record);
            }
        }

        /// <include file='include_docs_consumer.xml' path='API/Member[@name="Poll_int"]/*' />
        public void Poll(int millisecondsTimeout)
        {
            ConsumerRecord record;
            if (Consume(out record, millisecondsTimeout))
            {
                OnRecord?.Invoke(this, record);
            }
        }

        /// <include file='include_docs_consumer.xml' path='API/Member[@name="StoreOffset_ConsumerRecord"]/*' />
        public TopicPartitionOffsetError StoreOffset(ConsumerRecord record)
            => StoreOffsets(new[] { new TopicPartitionOffset(record.TopicPartition, record.Offset + 1) })[0];

        /// <include file='include_docs_consumer.xml' path='API/Member[@name="StoreOffsets"]/*' />
        public List<TopicPartitionOffsetError> StoreOffsets(IEnumerable<TopicPartitionOffset> offsets)
            => kafkaHandle.StoreOffsets(offsets);

        /// <include file='include_docs_consumer.xml' path='API/Member[@name="Commit"]/*' />
        public CommittedOffsets Commit()
            => kafkaHandle.Commit();
        
        /// <include file='include_docs_consumer.xml' path='API/Member[@name="Commit_ConsumerRecord"]/*' />
        public CommittedOffsets Commit(ConsumerRecord record)
        {
            if (record.Error.Code != ErrorCode.NoError)
            {
                throw new InvalidOperationException("Attempt was made to commit offset corresponding to an errored message");
            }
            return Commit(new[] { new TopicPartitionOffset(record.TopicPartition, record.Offset + 1) });
        }

        /// <include file='include_docs_consumer.xml' path='API/Member[@name="Commit_IEnumerable"]/*' />
        public CommittedOffsets Commit(IEnumerable<TopicPartitionOffset> offsets)
            => kafkaHandle.Commit(offsets);

        /// <include file='include_docs_consumer.xml' path='API/Member[@name="Seek"]/*' />
        public void Seek(TopicPartitionOffset tpo)
            => kafkaHandle.Seek(tpo.Topic, tpo.Partition, tpo.Offset, -1);

        /// <include file='include_docs_consumer.xml' path='API/Member[@name="Pause"]/*' />
        public List<TopicPartitionError> Pause(IEnumerable<TopicPartition> partitions)
            => kafkaHandle.Pause(partitions);

        /// <include file='include_docs_consumer.xml' path='API/Member[@name="Resume"]/*' />
        public List<TopicPartitionError> Resume(IEnumerable<TopicPartition> partitions)
            => kafkaHandle.Resume(partitions);

        /// <include file='include_docs_consumer.xml' path='API/Member[@name="Committed_IEnumerable_TimeSpan"]/*' />
        public List<TopicPartitionOffsetError> Committed(IEnumerable<TopicPartition> partitions, TimeSpan timeout)
            => kafkaHandle.Committed(partitions, (IntPtr) timeout.TotalMillisecondsAsInt());

        /// <include file='include_docs_consumer.xml' path='API/Member[@name="Position_IEnumerable"]/*' />
        public List<TopicPartitionOffsetError> Position(IEnumerable<TopicPartition> partitions)
            => kafkaHandle.Position(partitions);

        /// <include file='include_docs_consumer.xml' path='API/Member[@name="Dispose"]/*' />
        public void Dispose()
        {
            // note: consumers always own their handles.
            kafkaHandle.ConsumerClose();
            kafkaHandle.Dispose();
        }

        /// <include file='include_docs_consumer.xml' path='API/Member[@name="OffsetsForTimes"]/*' />
        public IEnumerable<TopicPartitionOffsetError> OffsetsForTimes(IEnumerable<TopicPartitionTimestamp> timestampsToSearch, TimeSpan timeout)
            => kafkaHandle.OffsetsForTimes(timestampsToSearch, timeout.TotalMillisecondsAsInt());

        /// <include file='include_docs_client.xml' path='API/Member[@name="AddBrokers_string"]/*' />
        public int AddBrokers(string brokers)
            => kafkaHandle.AddBrokers(brokers);

        /// <include file='include_docs_client.xml' path='API/Member[@name="Client_Name"]/*' />
        public string Name
            => kafkaHandle.Name;

        /// <include file='include_docs_consumer.xml' path='API/Member[@name="MemberId"]/*' />
        public string MemberId
            => kafkaHandle.MemberId;

        /// <summary>
        ///     An opaque reference to the underlying librdkafka client instance.
        /// </summary>
        public Handle Handle 
            => new Handle { Owner = this, LibrdkafkaHandle = kafkaHandle };
    }
}<|MERGE_RESOLUTION|>--- conflicted
+++ resolved
@@ -59,13 +59,8 @@
             return 0; // instruct librdkafka to immediately free the json ptr.
         }
 
-<<<<<<< HEAD
-        private LibRdKafka.LogDelegate logDelegate;
+        private Librdkafka.LogDelegate logDelegate;
         private void LogCallback(IntPtr rk, SyslogLevel level, string fac, string buf)
-=======
-        private Librdkafka.LogDelegate logDelegate;
-        private void LogCallback(IntPtr rk, int level, string fac, string buf)
->>>>>>> 13630829
         {
             var name = Util.Marshal.PtrToStringUTF8(Librdkafka.name(rk));
 
