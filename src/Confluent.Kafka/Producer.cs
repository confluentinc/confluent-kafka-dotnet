// Copyright 2016-2018 Confluent Inc.
//
// Licensed under the Apache License, Version 2.0 (the "License");
// you may not use this file except in compliance with the License.
// You may obtain a copy of the License at
//
// http://www.apache.org/licenses/LICENSE-2.0
//
// Unless required by applicable law or agreed to in writing, software
// distributed under the License is distributed on an "AS IS" BASIS,
// WITHOUT WARRANTIES OR CONDITIONS OF ANY KIND, either express or implied.
// See the License for the specific language governing permissions and
// limitations under the License.
//
// Refer to LICENSE for more information.

using System;
using System.Collections.Generic;
using System.Linq;
using System.Runtime.InteropServices;
using System.Threading;
using System.Threading.Tasks;
using Confluent.Kafka.Serdes;
using Confluent.Kafka.Impl;
using Confluent.Kafka.Internal;


namespace Confluent.Kafka
{
    /// <summary>
    ///     A high level producer with serialization capability.
    /// </summary>
    public class Producer<TKey, TValue> : IProducer<TKey, TValue>, IClient
    {
        internal class Config
        {
            public IEnumerable<KeyValuePair<string, string>> config;
            public Action<Error> errorHandler;
            public Action<LogMessage> logHandler;
            public Action<string> statisticsHandler;
        }

        private ISerializer<TKey> keySerializer;
        private ISerializer<TValue> valueSerializer;
        private IAsyncSerializer<TKey> asyncKeySerializer;
        private IAsyncSerializer<TValue> asyncValueSerializer;

        private static readonly Dictionary<Type, object> defaultSerializers = new Dictionary<Type, object>
        {
            { typeof(Null), Serializers.Null },
            { typeof(int), Serializers.Int32 },
            { typeof(long), Serializers.Int64 },
            { typeof(string), Serializers.Utf8 },
            { typeof(float), Serializers.Single },
            { typeof(double), Serializers.Double },
            { typeof(byte[]), Serializers.ByteArray }
        };

        private int cancellationDelayMaxMs;
        private bool disposeHasBeenCalled = false;
        private object disposeHasBeenCalledLockObj = new object();

        private bool manualPoll = false;
        private bool enableDeliveryReports = true;
        private bool enableDeliveryReportKey = true;
        private bool enableDeliveryReportValue = true;
        private bool enableDeliveryReportTimestamp = true;
        private bool enableDeliveryReportHeaders = true;
        private bool enableDeliveryReportPersistedStatus = true;

        private SafeKafkaHandle ownedKafkaHandle;
        private Handle borrowedHandle;

        private SafeKafkaHandle KafkaHandle
            => ownedKafkaHandle != null 
                ? ownedKafkaHandle
                : borrowedHandle.LibrdkafkaHandle;

        private Task callbackTask;
        private CancellationTokenSource callbackCts;

        private Task StartPollTask(CancellationToken ct)
            => Task.Factory.StartNew(() =>
                {
                    try
                    {
                        while (true)
                        {
                            ct.ThrowIfCancellationRequested();
                            ownedKafkaHandle.Poll((IntPtr)cancellationDelayMaxMs);
                        }
                    }
                    catch (OperationCanceledException) {}
                }, ct, TaskCreationOptions.LongRunning, TaskScheduler.Default);


        private Action<Error> errorHandler;
        private Librdkafka.ErrorDelegate errorCallbackDelegate;
        private void ErrorCallback(IntPtr rk, ErrorCode err, string reason, IntPtr opaque)
        {
            // Ensure registered handlers are never called as a side-effect of Dispose/Finalize (prevents deadlocks in common scenarios).
            if (ownedKafkaHandle.IsClosed) { return; }
            errorHandler?.Invoke(KafkaHandle.CreatePossiblyFatalError(err, reason));
        }


        private Action<string> statisticsHandler;
        private Librdkafka.StatsDelegate statisticsCallbackDelegate;
        private int StatisticsCallback(IntPtr rk, IntPtr json, UIntPtr json_len, IntPtr opaque)
        {
            // Ensure registered handlers are never called as a side-effect of Dispose/Finalize (prevents deadlocks in common scenarios).
            if (ownedKafkaHandle.IsClosed) { return 0; }
            statisticsHandler?.Invoke(Util.Marshal.PtrToStringUTF8(json));
            return 0; // instruct librdkafka to immediately free the json ptr.
        }


        private Action<LogMessage> logHandler;
        private object loggerLockObj = new object();
        private Librdkafka.LogDelegate logCallbackDelegate;
        private void LogCallback(IntPtr rk, SyslogLevel level, string fac, string buf)
        {
            // Ensure registered handlers are never called as a side-effect of Dispose/Finalize (prevents deadlocks in common scenarios).
            // Note: kafkaHandle can be null if the callback is during construction (in that case, we want the delegate to run).
            if (ownedKafkaHandle != null && ownedKafkaHandle.IsClosed) { return; }
            logHandler?.Invoke(new LogMessage(Util.Marshal.PtrToStringUTF8(Librdkafka.name(rk)), level, fac, buf));
        }

        private Librdkafka.DeliveryReportDelegate DeliveryReportCallback;

        private void DeliveryReportCallbackImpl(IntPtr rk, IntPtr rkmessage, IntPtr opaque)
        {
            // Ensure registered handlers are never called as a side-effect of Dispose/Finalize (prevents deadlocks in common scenarios).
            if (ownedKafkaHandle.IsClosed) { return; }

            var msg = Util.Marshal.PtrToStructure<rd_kafka_message>(rkmessage);

            // the msg._private property has dual purpose. Here, it is an opaque pointer set
            // by Topic.Produce to be an IDeliveryHandler. When Consuming, it's for internal
            // use (hence the name).
            if (msg._private == IntPtr.Zero)
            {
                // Note: this can occur if the ProduceAsync overload that accepts a DeliveryHandler
                // was used and the delivery handler was set to null.
                return;
            }

            var gch = GCHandle.FromIntPtr(msg._private);
            var deliveryHandler = (IDeliveryHandler) gch.Target;
            gch.Free();

            Headers headers = null;
            if (this.enableDeliveryReportHeaders) 
            {
                headers = new Headers();
                Librdkafka.message_headers(rkmessage, out IntPtr hdrsPtr);
                if (hdrsPtr != IntPtr.Zero)
                {
                    for (var i=0; ; ++i)
                    {
                        var err = Librdkafka.header_get_all(hdrsPtr, (IntPtr)i, out IntPtr namep, out IntPtr valuep, out IntPtr sizep);
                        if (err != ErrorCode.NoError)
                        {
                            break;
                        }
                        var headerName = Util.Marshal.PtrToStringUTF8(namep);
                        byte[] headerValue = null;
                        if (valuep != IntPtr.Zero)
                        {
                            headerValue = new byte[(int)sizep];
                            Marshal.Copy(valuep, headerValue, 0, (int)sizep);
                        }
                        headers.Add(headerName, headerValue);
                    }
                }
            }

            IntPtr timestampType = (IntPtr)TimestampType.NotAvailable;
            long timestamp = 0;
            if (enableDeliveryReportTimestamp)
            {
                timestamp = Librdkafka.message_timestamp(rkmessage, out timestampType);
            }

            PersistenceStatus messageStatus = PersistenceStatus.PossiblyPersisted;
            if (enableDeliveryReportPersistedStatus)
            {
                messageStatus = Librdkafka.message_status(rkmessage);
            }

            deliveryHandler.HandleDeliveryReport(
                new DeliveryReport<Null, Null>
                {
                    // Topic is not set here in order to avoid the marshalling cost.
                    // Instead, the delivery handler is expected to cache the topic string.
                    Partition = msg.partition, 
                    Offset = msg.offset, 
                    Error = KafkaHandle.CreatePossiblyFatalError(msg.err, null),
                    Status = messageStatus,
                    Message = new Message<Null, Null> { Timestamp = new Timestamp(timestamp, (TimestampType)timestampType), Headers = headers }
                }
            );
        }

        private void ProduceImpl(
            string topic,
            byte[] val, int valOffset, int valLength,
            byte[] key, int keyOffset, int keyLength,
            Timestamp timestamp,
            Partition partition,
            IEnumerable<IHeader> headers,
            IDeliveryHandler deliveryHandler)
        {
            if (timestamp.Type != TimestampType.CreateTime)
            {
                if (timestamp != Timestamp.Default)
                {
                    throw new ArgumentException("Timestamp must be either Timestamp.Default, or Timestamp.CreateTime.");
                }
            }

            if (this.enableDeliveryReports && deliveryHandler != null)
            {
                // Passes the TaskCompletionSource to the delivery report callback via the msg_opaque pointer

                // Note: There is a level of indirection between the GCHandle and
                // physical memory address. GCHandle.ToIntPtr doesn't get the
                // physical address, it gets an id that refers to the object via
                // a handle-table.
                var gch = GCHandle.Alloc(deliveryHandler);
                var ptr = GCHandle.ToIntPtr(gch);

                var err = KafkaHandle.Produce(
                    topic,
                    val, valOffset, valLength,
                    key, keyOffset, keyLength,
                    partition.Value,
                    timestamp.UnixTimestampMs,
                    headers,
                    ptr);

                if (err != ErrorCode.NoError)
                {
                    gch.Free();
                    throw new KafkaException(KafkaHandle.CreatePossiblyFatalError(err, null));
                }
            }
            else
            {
                var err = KafkaHandle.Produce(
                    topic,
                    val, valOffset, valLength,
                    key, keyOffset, keyLength,
                    partition.Value,
                    timestamp.UnixTimestampMs,
                    headers,
                    IntPtr.Zero);

                if (err != ErrorCode.NoError)
                {
                    throw new KafkaException(KafkaHandle.CreatePossiblyFatalError(err, null));
                }
            }
        }


        /// <summary>
        ///     Refer to <see cref="Confluent.Kafka.IProducer{TKey,TValue}.Poll(TimeSpan)" />
        /// </summary>
        public int Poll(TimeSpan timeout)
        {
            if (!manualPoll)
            {
                throw new InvalidOperationException("Poll method called, but manual polling is not enabled.");
            }

            return this.KafkaHandle.Poll((IntPtr)timeout.TotalMillisecondsAsInt());
        }


        /// <summary>
        ///     Refer to <see cref="Confluent.Kafka.IProducer{TKey,TValue}.Flush(TimeSpan)" />
        /// </summary>
        public int Flush(TimeSpan timeout)
            => KafkaHandle.Flush(timeout.TotalMillisecondsAsInt());


        /// <summary>
        ///     Refer to <see cref="Confluent.Kafka.IProducer{TKey,TValue}.Flush(CancellationToken)" />
        /// </summary>
        public void Flush(CancellationToken cancellationToken)
        {
            while (true)
            {
                int result = KafkaHandle.Flush(100);
                if (result == 0)
                {
                    return;
                }
                if (cancellationToken.IsCancellationRequested)
                {
                    // TODO: include flush number in exception.
                    throw new OperationCanceledException();
                }
            }
        }

        
        /// <summary>
        ///     Releases all resources used by this <see cref="Producer{TKey,TValue}" />.
        /// </summary>
        public void Dispose()
        {
            Dispose(true);
            GC.SuppressFinalize(this);
        }


        /// <summary>
        ///     Releases the unmanaged resources used by the
        ///     <see cref="Producer{TKey,TValue}" />
        ///     and optionally disposes the managed resources.
        /// </summary>
        /// <param name="disposing">
        ///     true to release both managed and unmanaged resources;
        ///     false to release only unmanaged resources.
        /// </param>
        protected virtual void Dispose(bool disposing)
        {
            // Calling Dispose a second or subsequent time should be a no-op.
            lock (disposeHasBeenCalledLockObj)
            { 
                if (disposeHasBeenCalled) { return; }
                disposeHasBeenCalled = true;
            }

            // do nothing if we borrowed a handle.
            if (ownedKafkaHandle == null) { return; }

            if (disposing)
            {
                if (!this.manualPoll)
                {
                    callbackCts.Cancel();
                    try
                    {
                        // Note: It's necessary to wait on callbackTask before disposing kafkaHandle
                        // since the poll loop makes use of this.
                        callbackTask.Wait();
                    }
                    catch (AggregateException e)
                    {
                        if (e.InnerException.GetType() != typeof(TaskCanceledException))
                        {
                            throw e.InnerException;
                        }
                    }
                    finally
                    {
                        callbackCts.Dispose();
                    }
                }

                // calls to rd_kafka_destroy may result in callbacks
                // as a side-effect. however the callbacks this class
                // registers with librdkafka ensure that any registered
                // events are not called if kafkaHandle has been closed.
                // this avoids deadlocks in common scenarios.
                ownedKafkaHandle.Dispose();
            }
        }


        /// <summary>
        ///     <see cref="IClient.Name" />
        /// </summary>
        public string Name
            => KafkaHandle.Name;


        /// <summary>
        ///     <see cref="IClient.AddBrokers(string)" />
        /// </summary>
        public int AddBrokers(string brokers)
            => KafkaHandle.AddBrokers(brokers);


        /// <summary>
        ///     <see cref="IClient.Handle" />
        /// </summary>
        public Handle Handle 
        {
            get
            {
                if (this.ownedKafkaHandle != null)
                {
                    return new Handle { Owner = this, LibrdkafkaHandle = ownedKafkaHandle };
                }
                
                return borrowedHandle;
            }
        }

        private void InitializeSerializers(
            ISerializer<TKey> keySerializer,
            ISerializer<TValue> valueSerializer,
            IAsyncSerializer<TKey> asyncKeySerializer,
            IAsyncSerializer<TValue> asyncValueSerializer)
        {
            // setup key serializer.
            if (keySerializer == null && asyncKeySerializer == null)
            {
                if (!defaultSerializers.TryGetValue(typeof(TKey), out object serializer))
                {
                    throw new ArgumentNullException(
                        $"Key serializer not specified and there is no default serializer defined for type {typeof(TKey).Name}.");
                }
                this.keySerializer = (ISerializer<TKey>)serializer;
            }
            else if (keySerializer == null && asyncKeySerializer != null)
            {
                this.asyncKeySerializer = asyncKeySerializer;
            }
            else if (keySerializer != null && asyncKeySerializer == null)
            {
                this.keySerializer = keySerializer;
            }
            else
            {
                throw new InvalidOperationException("FATAL: Both async and sync key serializers were set.");
            }

            // setup value serializer.
            if (valueSerializer == null && asyncValueSerializer == null)
            {
                if (!defaultSerializers.TryGetValue(typeof(TValue), out object serializer))
                {
                    throw new ArgumentNullException(
                        $"Value serializer not specified and there is no default serializer defined for type {typeof(TKey).Name}.");
                }
                this.valueSerializer = (ISerializer<TValue>)serializer;
            }
            else if (valueSerializer == null && asyncValueSerializer != null)
            {
                this.asyncValueSerializer = asyncValueSerializer;
            }
            else if (valueSerializer != null && asyncValueSerializer == null)
            {
                this.valueSerializer = valueSerializer;
            }
            else
            {
                throw new InvalidOperationException("FATAL: Both async and sync value serializers were set.");
            }
        }

        internal Producer(DependentProducerBuilder<TKey, TValue> builder)
        {
            this.borrowedHandle = builder.Handle;

            if (!borrowedHandle.Owner.GetType().Name.Contains("Producer")) // much simpler than checking actual types.
            {
                throw new Exception("A Producer instance may only be constructed using the handle of another Producer instance.");
            }

            InitializeSerializers(
                builder.KeySerializer, builder.ValueSerializer,
                builder.AsyncKeySerializer, builder.AsyncValueSerializer);
        }

        internal Producer(ProducerBuilder<TKey, TValue> builder)
        {
            var baseConfig = builder.ConstructBaseConfig(this);

            // TODO: Make Tasks auto complete when EnableDeliveryReportsPropertyName is set to false.
            // TODO: Hijack the "delivery.report.only.error" configuration parameter and add functionality to enforce that Tasks 
            //       that never complete are never created when this is set to true.

            this.statisticsHandler = baseConfig.statisticsHandler;
            this.logHandler = baseConfig.logHandler;
            this.errorHandler = baseConfig.errorHandler;

            var config = Confluent.Kafka.Config.ExtractCancellationDelayMaxMs(baseConfig.config, out this.cancellationDelayMaxMs);

            this.DeliveryReportCallback = DeliveryReportCallbackImpl;

            Librdkafka.Initialize(null);

            var modifiedConfig = config
                .Where(prop => 
                    prop.Key != ConfigPropertyNames.Producer.EnableBackgroundPoll &&
                    prop.Key != ConfigPropertyNames.Producer.EnableDeliveryReports &&
                    prop.Key != ConfigPropertyNames.Producer.DeliveryReportFields);

            if (modifiedConfig.Where(obj => obj.Key == "delivery.report.only.error").Count() > 0)
            {
                // A managed object is kept alive over the duration of the produce request. If there is no
                // delivery report generated, there will be a memory leak. We could possibly support this 
                // property by keeping track of delivery reports in managed code, but this seems like 
                // more trouble than it's worth.
                throw new ArgumentException("The 'delivery.report.only.error' property is not supported by this client");
            }

            var enableBackgroundPollObj = config.FirstOrDefault(prop => prop.Key == ConfigPropertyNames.Producer.EnableBackgroundPoll).Value;
            if (enableBackgroundPollObj != null)
            {
                this.manualPoll = !bool.Parse(enableBackgroundPollObj.ToString());
            }

            var enableDeliveryReportsObj = config.FirstOrDefault(prop => prop.Key == ConfigPropertyNames.Producer.EnableDeliveryReports).Value;
            if (enableDeliveryReportsObj != null)
            {
                this.enableDeliveryReports = bool.Parse(enableDeliveryReportsObj.ToString());
            }

            var deliveryReportEnabledFieldsObj = config.FirstOrDefault(prop => prop.Key == ConfigPropertyNames.Producer.DeliveryReportFields).Value;
            if (deliveryReportEnabledFieldsObj != null)
            {
                var fields = deliveryReportEnabledFieldsObj.ToString().Replace(" ", "");
                if (fields != "all")
                {
                    this.enableDeliveryReportKey = false;
                    this.enableDeliveryReportValue = false;
                    this.enableDeliveryReportHeaders = false;
                    this.enableDeliveryReportTimestamp = false;
                    this.enableDeliveryReportPersistedStatus = false;
                    if (fields != "none")
                    {
                        var parts = fields.Split(',');
                        foreach (var part in parts)
                        {
                            switch (part)
                            {
                                case "key": this.enableDeliveryReportKey = true; break;
                                case "value": this.enableDeliveryReportValue = true; break;
                                case "timestamp": this.enableDeliveryReportTimestamp = true; break;
                                case "headers": this.enableDeliveryReportHeaders = true; break;
                                case "status": this.enableDeliveryReportPersistedStatus = true; break;
                                default: throw new ArgumentException(
                                    $"Unknown delivery report field name '{part}' in config value '{ConfigPropertyNames.Producer.DeliveryReportFields}'.");
                            }
                        }
                    }
                }
            }

            var configHandle = SafeConfigHandle.Create();

            modifiedConfig.ToList().ForEach((kvp) => {
                if (kvp.Value == null) throw new ArgumentNullException($"'{kvp.Key}' configuration parameter must not be null.");
                configHandle.Set(kvp.Key, kvp.Value.ToString());
            });


            IntPtr configPtr = configHandle.DangerousGetHandle();

            if (enableDeliveryReports)
            {
                Librdkafka.conf_set_dr_msg_cb(configPtr, DeliveryReportCallback);
            }

            // Explicitly keep references to delegates so they are not reclaimed by the GC.
            errorCallbackDelegate = ErrorCallback;
            logCallbackDelegate = LogCallback;
            statisticsCallbackDelegate = StatisticsCallback;

            Librdkafka.conf_set_error_cb(configPtr, errorCallbackDelegate);
            Librdkafka.conf_set_log_cb(configPtr, logCallbackDelegate);
            Librdkafka.conf_set_stats_cb(configPtr, statisticsCallbackDelegate);

            this.ownedKafkaHandle = SafeKafkaHandle.Create(RdKafkaType.Producer, configPtr, this);
            configHandle.SetHandleAsInvalid(); // config object is no longer useable.

            if (!manualPoll)
            {
                callbackCts = new CancellationTokenSource();
                callbackTask = StartPollTask(callbackCts.Token);
            }

            InitializeSerializers(
                builder.KeySerializer, builder.ValueSerializer,
                builder.AsyncKeySerializer, builder.AsyncValueSerializer);
        }


        /// <summary>
        ///     Refer to <see cref="Confluent.Kafka.IProducer{TKey,TValue}.ProduceAsync(TopicPartition, Message{TKey, TValue})" />
        /// </summary>
<<<<<<< HEAD
        /// <param name="topicPartition">
        ///     The topic/partition to produce the message to.
        /// </param>
        /// <param name="message">
        ///     The message to produce.
        /// </param>
        /// <returns>
        ///     A Task which will complete with a delivery report corresponding to
        ///     the produce request, or an exception if an error occured.
        /// </returns>
=======
>>>>>>> 9fb8be98
        public async Task<DeliveryResult<TKey, TValue>> ProduceAsync(
            TopicPartition topicPartition,
            Message<TKey, TValue> message)
        {
            byte[] keyBytes;
            try
            {
<<<<<<< HEAD
                if (keySerializer != null)
                    keyBytes = await Task.FromResult(keySerializer.Serialize(message.Key, new SerializationContext(MessageComponentType.Key, topicPartition.Topic)));
                else
                    keyBytes = await asyncKeySerializer.SerializeAsync(message.Key, new SerializationContext(MessageComponentType.Key, topicPartition.Topic));
=======
                keyBytes = (keySerializer != null)
                    ? keySerializer.Serialize(message.Key, new SerializationContext(MessageComponentType.Key, topicPartition.Topic))
                    : await asyncKeySerializer.SerializeAsync(message.Key, new SerializationContext(MessageComponentType.Key, topicPartition.Topic));
>>>>>>> 9fb8be98
            }
            catch (Exception ex)
            {
                throw new ProduceException<TKey, TValue>(
                    new Error(ErrorCode.Local_KeySerialization),
                    new DeliveryResult<TKey, TValue>
                    {
                        Message = message,
                        TopicPartitionOffset = new TopicPartitionOffset(topicPartition, Offset.Unset)
                    },
                    ex);
            }

            byte[] valBytes;
            try
            {
<<<<<<< HEAD
                if (valueSerializer != null)
                    valBytes = await Task.FromResult(valueSerializer.Serialize(message.Value, new SerializationContext(MessageComponentType.Value, topicPartition.Topic)));
                else
                    valBytes = await asyncValueSerializer.SerializeAsync(message.Value, new SerializationContext(MessageComponentType.Value, topicPartition.Topic));
=======
                valBytes = (valueSerializer != null)
                    ? valueSerializer.Serialize(message.Value, new SerializationContext(MessageComponentType.Value, topicPartition.Topic))
                    : await asyncValueSerializer.SerializeAsync(message.Value, new SerializationContext(MessageComponentType.Value, topicPartition.Topic));
>>>>>>> 9fb8be98
            }
            catch (Exception ex)
            {
                throw new ProduceException<TKey, TValue>(
                    new Error(ErrorCode.Local_ValueSerialization),
                    new DeliveryResult<TKey, TValue>
                    {
                        Message = message,
                        TopicPartitionOffset = new TopicPartitionOffset(topicPartition, Offset.Unset)
                    },
                    ex);
            }

            try
            {
                if (enableDeliveryReports)
                {
                    var handler = new TypedTaskDeliveryHandlerShim<TKey, TValue>(
                        topicPartition.Topic,
                        enableDeliveryReportKey ? message.Key : default(TKey),
                        enableDeliveryReportValue ? message.Value : default(TValue));

                    ProduceImpl(
                        topicPartition.Topic,
                        valBytes, 0, valBytes == null ? 0 : valBytes.Length,
                        keyBytes, 0, keyBytes == null ? 0 : keyBytes.Length,
                        message.Timestamp, topicPartition.Partition, message.Headers,
                        handler);

                    return await handler.Task;
                }
                else
                {
                    ProduceImpl(
                        topicPartition.Topic, 
                        valBytes, 0, valBytes == null ? 0 : valBytes.Length, 
                        keyBytes, 0, keyBytes == null ? 0 : keyBytes.Length, 
                        message.Timestamp, topicPartition.Partition, message.Headers, 
                        null);

                    var result = new DeliveryResult<TKey, TValue>
                    {
                        TopicPartitionOffset = new TopicPartitionOffset(topicPartition, Offset.Unset),
                        Message = message
                    };

<<<<<<< HEAD
                    return await Task.FromResult(result);
=======
                    return result;
>>>>>>> 9fb8be98
                }
            }
            catch (KafkaException ex)
            {
                throw new ProduceException<TKey, TValue>(
                    ex.Error,
                    new DeliveryResult<TKey, TValue>
                    {
                        Message = message,
                        TopicPartitionOffset = new TopicPartitionOffset(topicPartition, Offset.Unset)
                    });
            }
        }


        /// <summary>
        ///     Refer to <see cref="Confluent.Kafka.IProducer{TKey,TValue}.ProduceAsync(string, Message{TKey, TValue})" />
        /// </summary>
        public Task<DeliveryResult<TKey, TValue>> ProduceAsync(
            string topic,
            Message<TKey, TValue> message
        )
            => ProduceAsync(new TopicPartition(topic, Partition.Any), message);


        /// <summary>
        ///     Refer to <see cref="Confluent.Kafka.IProducer{TKey,TValue}.BeginProduce(string, Message{TKey, TValue}, Action{DeliveryReport{TKey, TValue}})" />
        /// </summary>
        public void BeginProduce(
            string topic,
            Message<TKey, TValue> message,
            Action<DeliveryReport<TKey, TValue>> deliveryHandler = null
        )
            => BeginProduce(new TopicPartition(topic, Partition.Any), message, deliveryHandler);


        /// <summary>
        ///     Refer to <see cref="Confluent.Kafka.IProducer{TKey,TValue}.BeginProduce(TopicPartition, Message{TKey, TValue}, Action{DeliveryReport{TKey, TValue}})" />
        /// </summary>
        public void BeginProduce(
            TopicPartition topicPartition,
            Message<TKey, TValue> message,
            Action<DeliveryReport<TKey, TValue>> deliveryHandler = null)
        {
            if (deliveryHandler != null && !enableDeliveryReports)
            {
                throw new InvalidOperationException("A delivery handler was specified, but delivery reports are disabled.");
            }

            byte[] keyBytes;
            try
            {
                keyBytes = (keySerializer != null)
                    ? keySerializer.Serialize(message.Key, new SerializationContext(MessageComponentType.Key, topicPartition.Topic))
                    : Task.Run(async () => await asyncKeySerializer.SerializeAsync(message.Key, new SerializationContext(MessageComponentType.Key, topicPartition.Topic)))
                        .ConfigureAwait(false)
                        .GetAwaiter()
                        .GetResult();
            }
            catch (Exception ex)
            {
                throw new ProduceException<TKey, TValue>(
                    new Error(ErrorCode.Local_KeySerialization, ex.ToString()),
                    new DeliveryResult<TKey, TValue>
                    {
                        Message = message,
                        TopicPartitionOffset = new TopicPartitionOffset(topicPartition, Offset.Unset),
                    }
                );
            }

            byte[] valBytes;
            try
            {
                valBytes = (valueSerializer != null)
                    ? valueSerializer.Serialize(message.Value, new SerializationContext(MessageComponentType.Value, topicPartition.Topic))
                    : Task.Run(async () => await asyncValueSerializer.SerializeAsync(message.Value, new SerializationContext(MessageComponentType.Value, topicPartition.Topic)))
                        .ConfigureAwait(continueOnCapturedContext: false)
                        .GetAwaiter()
                        .GetResult();
            }
            catch (Exception ex)
            {
                throw new ProduceException<TKey, TValue>(
                    new Error(ErrorCode.Local_ValueSerialization, ex.ToString()),
                    new DeliveryResult<TKey, TValue>
                    {
                        Message = message,
                        TopicPartitionOffset = new TopicPartitionOffset(topicPartition, Offset.Unset),
                    }
                );
            }

            try
            {
                ProduceImpl(
                    topicPartition.Topic,
                    valBytes, 0, valBytes == null ? 0 : valBytes.Length, 
                    keyBytes, 0, keyBytes == null ? 0 : keyBytes.Length, 
                    message.Timestamp, topicPartition.Partition, 
                    message.Headers,
                    new TypedDeliveryHandlerShim_Action<TKey, TValue>(
                        topicPartition.Topic,
                        enableDeliveryReportKey ? message.Key : default(TKey),
                        enableDeliveryReportValue ? message.Value : default(TValue),
                        deliveryHandler));
            }
            catch (KafkaException ex)
            {
                throw new ProduceException<TKey, TValue>(
                    ex.Error,
                    new DeliveryReport<TKey, TValue>
                        {
                            Message = message,
                            TopicPartitionOffset = new TopicPartitionOffset(topicPartition, Offset.Unset)
                        });
            }
        }

        private class TypedTaskDeliveryHandlerShim<K, V> : TaskCompletionSource<DeliveryResult<K, V>>, IDeliveryHandler
        {
            public TypedTaskDeliveryHandlerShim(string topic, K key, V val)
#if !NET45
                : base(TaskCreationOptions.RunContinuationsAsynchronously)
#endif
            {
                Topic = topic;
                Key = key;
                Value = val;
            }

            public string Topic;

            public K Key;

            public V Value;

            public void HandleDeliveryReport(DeliveryReport<Null, Null> deliveryReport)
            {
                if (deliveryReport == null)
                {
#if NET45
                    System.Threading.Tasks.Task.Run(() => TrySetResult(null));
#else
                    TrySetResult(null);
#endif
                    return;
                }

                var dr = new DeliveryResult<K, V>
                {
                    TopicPartitionOffset = deliveryReport.TopicPartitionOffset,
                    Status = deliveryReport.Status,
                    Message = new Message<K, V>
                    {
                        Key = Key,
                        Value = Value,
                        Timestamp = deliveryReport.Message.Timestamp,
                        Headers = deliveryReport.Message.Headers
                    }
                };
                // topic is cached in this object, not set in the deliveryReport to avoid the 
                // cost of marshalling it.
                dr.Topic = Topic;

#if NET45
                if (deliveryReport.Error.IsError)
                {
                    System.Threading.Tasks.Task.Run(() => SetException(new ProduceException<K, V>(deliveryReport.Error, dr)));
                }
                else
                {
                    System.Threading.Tasks.Task.Run(() => TrySetResult(dr));
                }
#else
                if (deliveryReport.Error.IsError)
                {
                    TrySetException(new ProduceException<K, V>(deliveryReport.Error, dr));
                }
                else
                {
                    TrySetResult(dr);
                }
#endif
            }
        }

        private class TypedDeliveryHandlerShim_Action<K, V> : IDeliveryHandler
        {
            public TypedDeliveryHandlerShim_Action(string topic, K key, V val, Action<DeliveryReport<K, V>> handler)
            {
                Topic = topic;
                Key = key;
                Value = val;
                Handler = handler;
            }

            public string Topic;

            public K Key;

            public V Value;

            public Action<DeliveryReport<K, V>> Handler;

            public void HandleDeliveryReport(DeliveryReport<Null, Null> deliveryReport)
            {
                if (deliveryReport == null)
                {
                    return;
                }

                var dr = new DeliveryReport<K, V>
                {
                    TopicPartitionOffsetError = deliveryReport.TopicPartitionOffsetError,
                    Status = deliveryReport.Status,
                    Message = new Message<K, V> 
                    {
                        Key = Key,
                        Value = Value,
                        Timestamp = deliveryReport.Message == null 
                            ? new Timestamp(0, TimestampType.NotAvailable) 
                            : deliveryReport.Message.Timestamp,
                        Headers = deliveryReport.Message?.Headers
                    }
                };
                // topic is cached in this object, not set in the deliveryReport to avoid the 
                // cost of marshalling it.
                dr.Topic = Topic;

                if (Handler != null)
                {
                    Handler(dr);
                }
            }
        }
    }
}<|MERGE_RESOLUTION|>--- conflicted
+++ resolved
@@ -586,19 +586,6 @@
         /// <summary>
         ///     Refer to <see cref="Confluent.Kafka.IProducer{TKey,TValue}.ProduceAsync(TopicPartition, Message{TKey, TValue})" />
         /// </summary>
-<<<<<<< HEAD
-        /// <param name="topicPartition">
-        ///     The topic/partition to produce the message to.
-        /// </param>
-        /// <param name="message">
-        ///     The message to produce.
-        /// </param>
-        /// <returns>
-        ///     A Task which will complete with a delivery report corresponding to
-        ///     the produce request, or an exception if an error occured.
-        /// </returns>
-=======
->>>>>>> 9fb8be98
         public async Task<DeliveryResult<TKey, TValue>> ProduceAsync(
             TopicPartition topicPartition,
             Message<TKey, TValue> message)
@@ -606,16 +593,9 @@
             byte[] keyBytes;
             try
             {
-<<<<<<< HEAD
-                if (keySerializer != null)
-                    keyBytes = await Task.FromResult(keySerializer.Serialize(message.Key, new SerializationContext(MessageComponentType.Key, topicPartition.Topic)));
-                else
-                    keyBytes = await asyncKeySerializer.SerializeAsync(message.Key, new SerializationContext(MessageComponentType.Key, topicPartition.Topic));
-=======
                 keyBytes = (keySerializer != null)
                     ? keySerializer.Serialize(message.Key, new SerializationContext(MessageComponentType.Key, topicPartition.Topic))
                     : await asyncKeySerializer.SerializeAsync(message.Key, new SerializationContext(MessageComponentType.Key, topicPartition.Topic));
->>>>>>> 9fb8be98
             }
             catch (Exception ex)
             {
@@ -632,16 +612,9 @@
             byte[] valBytes;
             try
             {
-<<<<<<< HEAD
-                if (valueSerializer != null)
-                    valBytes = await Task.FromResult(valueSerializer.Serialize(message.Value, new SerializationContext(MessageComponentType.Value, topicPartition.Topic)));
-                else
-                    valBytes = await asyncValueSerializer.SerializeAsync(message.Value, new SerializationContext(MessageComponentType.Value, topicPartition.Topic));
-=======
                 valBytes = (valueSerializer != null)
                     ? valueSerializer.Serialize(message.Value, new SerializationContext(MessageComponentType.Value, topicPartition.Topic))
                     : await asyncValueSerializer.SerializeAsync(message.Value, new SerializationContext(MessageComponentType.Value, topicPartition.Topic));
->>>>>>> 9fb8be98
             }
             catch (Exception ex)
             {
@@ -688,11 +661,7 @@
                         Message = message
                     };
 
-<<<<<<< HEAD
-                    return await Task.FromResult(result);
-=======
                     return result;
->>>>>>> 9fb8be98
                 }
             }
             catch (KafkaException ex)
