--- conflicted
+++ resolved
@@ -999,17 +999,8 @@
             ISerializer<TValue> valueSerializer,
             bool manualPoll, bool disableDeliveryReports)
         {
-<<<<<<< HEAD
-            var configWithoutKeySerializerProperties = keySerializer != null
-                ? keySerializer.Configure(config, true)
-                : Enumerable.Empty<KeyValuePair<string, object>>();
-            var configWithoutValueSerializerProperties = valueSerializer != null
-                ? valueSerializer.Configure(config, false)
-                : Enumerable.Empty<KeyValuePair<string, object>>();
-=======
             var configWithoutKeySerializerProperties = keySerializer?.Configure(config, true) ?? config;
             var configWithoutValueSerializerProperties = valueSerializer?.Configure(config, false) ?? config;
->>>>>>> d9098bbc
 
             var configWithoutSerializerProperties = config.Where(item => 
                 configWithoutKeySerializerProperties.Any(ci => ci.Key == item.Key) &&
