// Copyright 2016-2018 Confluent Inc., 2015-2016 Andreas Heider
//
// Licensed under the Apache License, Version 2.0 (the "License");
// you may not use this file except in compliance with the License.
// You may obtain a copy of the License at
//
// http://www.apache.org/licenses/LICENSE-2.0
//
// Unless required by applicable law or agreed to in writing, software
// distributed under the License is distributed on an "AS IS" BASIS,
// WITHOUT WARRANTIES OR CONDITIONS OF ANY KIND, either express or implied.
// See the License for the specific language governing permissions and
// limitations under the License.
//
// Derived from: rdkafka-dotnet, licensed under the 2-clause BSD License.
//
// Refer to LICENSE for more information.

using System;
using System.Collections.Concurrent;
using System.Collections.Generic;
using System.Linq;
using System.Runtime.InteropServices;
using System.Threading;
using System.Threading.Tasks;
using Confluent.Kafka.Impl;
using Confluent.Kafka.Internal;
using Confluent.Kafka.Serialization;
<<<<<<< HEAD
=======

>>>>>>> 8ed381ef

namespace Confluent.Kafka
{
    /// <summary>
    ///     Implements a high-level Apache Kafka producer (without serialization).
    /// </summary>
    internal class Producer : IProducer
    {
<<<<<<< HEAD
        private readonly bool manualPoll;
        private readonly bool disableDeliveryReports;
=======
        /// <summary>
        ///     Name of the configuration property that specifies whether or not to
        ///     block if the send queue is full when producing messages. If false, a 
        ///     KafkaExcepion (with Error.Code == ErrorCode.Local_QueueFull) will be 
        ///     thrown if an attempt is made to produce a message and the send queue
        ///     is full.
        ///
        ///     Warning: if this configuration property is set to true, the
        ///     dotnet.producer.manual.poll configuration property is set to true, 
        ///     and Poll is not being called in another thread, this method will 
        ///     block indefinitely in the event it is called when the send queue
        ///     is full.
        /// 
        ///     default: true
        /// </summary>
        public const string BlockIfQueueFullPropertyName = "dotnet.producer.block.if.queue.full";

        /// <summary>
        ///     Name of the configuration property that specifies whether or not 
        ///     the producer should start a background poll thread to receive 
        ///     delivery reports and event notifications. Generally, this should be
        ///     set to true. If set to false, you will need to call the Poll function
        ///     manually.
        /// 
        ///     default: true
        /// </summary>
        public const string EnableBackgroundPollPropertyName = "dotnet.producer.enable.background.poll";

        /// <summary>
        ///     Name of the configuration property that specifies whether to enable 
        ///     notification of delivery reports. If set to false and you use a 
        ///     a ProduceAsync variant, the returned Tasks will never complete and
        ///     will leak memory. Typically you should set this parameter to true. 
        ///     Set it to false for "fire and forget" semantics and a small boost in
        ///     performance.
        /// 
        ///     default: true
        /// </summary>
        public const string EnableDeliveryReportsPropertyName = "dotnet.producer.enable.delivery.reports";

        /// <summary>
        ///     Name of the configuration property that specifies whether to make
        ///     message headers available in delivery reports. Note that 
        ///     disabling header marshaling will improve maximum throughput even 
        ///     for the case where messages do not have any headers.
        /// 
        ///     default: true
        /// </summary>
        public const string EnableDeliveryReportHeaderMarshalingName = "dotnet.producer.enable.deivery.report.header.marshaling";
>>>>>>> 8ed381ef

        /// <summary>
        ///     Name of the configuration property that specifies whether to make
        ///     message keys and values available in delivery reports. Disabling
        ///     this will improve maximum throughput.
        /// 
        ///     default: true
        /// </summary>
        public const string EnableDeliveryReportDataMarshalingName = "dotnet.producer.enable.deivery.report.data.marshaling";

        private bool manualPoll = false;
        private bool disableDeliveryReports = false;
        internal bool blockIfQueueFullPropertyValue = true;
        internal bool enableDeliveryReportHeaderMarshaling = true;
        internal bool enableDeliveryReportDataMarshaling = true;

        private SafeKafkaHandle kafkaHandle;

        private Task callbackTask;
        private CancellationTokenSource callbackCts;

        private const int POLL_TIMEOUT_MS = 100;
        private Task StartPollTask(CancellationToken ct)
            => Task.Factory.StartNew(() =>
                {
                    try
                    {
                        while (true)
                        {
                            ct.ThrowIfCancellationRequested();
                            kafkaHandle.Poll((IntPtr)POLL_TIMEOUT_MS);
                        }
                    }
                    catch (OperationCanceledException) {}
                }, ct, TaskCreationOptions.LongRunning, TaskScheduler.Default);

<<<<<<< HEAD
        private readonly LibRdKafka.ErrorDelegate errorDelegate;
=======
        private Librdkafka.ErrorDelegate errorDelegate;
>>>>>>> 8ed381ef
        private void ErrorCallback(IntPtr rk, ErrorCode err, string reason, IntPtr opaque)
        {
            OnError?.Invoke(this, new Error(err, reason));
        }

<<<<<<< HEAD
        private readonly LibRdKafka.StatsDelegate statsDelegate;
=======
        private Librdkafka.StatsDelegate statsDelegate;
>>>>>>> 8ed381ef
        private int StatsCallback(IntPtr rk, IntPtr json, UIntPtr json_len, IntPtr opaque)
        {
            OnStatistics?.Invoke(this, Util.Marshal.PtrToStringUTF8(json));
            return 0; // instruct librdkafka to immediately free the json ptr.
        }

<<<<<<< HEAD
        private readonly LibRdKafka.LogDelegate logDelegate;
=======
        private Librdkafka.LogDelegate logDelegate;
>>>>>>> 8ed381ef
        private void LogCallback(IntPtr rk, int level, string fac, string buf)
        {
            var name = Util.Marshal.PtrToStringUTF8(Librdkafka.name(rk));

            if (OnLog == null)
            {
                // Log to stderr by default if no logger is specified.
                Loggers.ConsoleLogger(this, new LogMessage(name, level, fac, buf));
                return;
            }

            OnLog.Invoke(this, new LogMessage(name, level, fac, buf));
        }

<<<<<<< HEAD
        private readonly Func<string, SafeTopicHandle> topicHandlerFactory;

        /// <remarks>
        ///     GetKafkaTopicHandle() is now only required by GetMetadata() which still requires that 
        ///     topic is specified via a handle rather than a string name (note that getKafkaTopicHandle() 
        ///     was also formerly required by the ProduceAsync methods). Eventually we would like to 
        ///     depreciate this method as well as the SafeTopicHandle class.
        /// </remarks>

        private SafeTopicHandle GetKafkaTopicHandle(string topic) 
            => topicHandles.GetOrAdd(topic, topicHandlerFactory);

        private static readonly LibRdKafka.DeliveryReportDelegate DeliveryReportCallback = DeliveryReportCallbackImpl;
=======
        private static readonly Librdkafka.DeliveryReportDelegate DeliveryReportCallback = DeliveryReportCallbackImpl;
>>>>>>> 8ed381ef

        /// <remarks>
        ///     note: this property is set to that defined in rd_kafka_conf
        ///     (which is never used by confluent-kafka-dotnet).
        /// </remarks>
        private static void DeliveryReportCallbackImpl(IntPtr rk, IntPtr rkmessage, IntPtr opaque)
        {
            var msg = Util.Marshal.PtrToStructureUnsafe<rd_kafka_message>(rkmessage);

            // the msg._private property has dual purpose. Here, it is an opaque pointer set
            // by Topic.Produce to be an IDeliveryHandler. When Consuming, it's for internal
            // use (hence the name).
            if (msg._private == IntPtr.Zero)
            {
                // Note: this can occur if the ProduceAsync overload that accepts a DeliveryHandler
                // was used and the delivery handler was set to null.
                return;
            }

            var gch = GCHandle.FromIntPtr(msg._private);
            var deliveryHandler = (IDeliveryHandler) gch.Target;
            gch.Free();

            Headers headers = null;
            if (deliveryHandler.MarshalHeaders) 
            {
                headers = new Headers();
                Librdkafka.message_headers(rkmessage, out IntPtr hdrsPtr);
                if (hdrsPtr != IntPtr.Zero)
                {
                    for (var i=0; ; ++i)
                    {
                        var err = Librdkafka.header_get_all(hdrsPtr, (IntPtr)i, out IntPtr namep, out IntPtr valuep, out IntPtr sizep);
                        if (err != ErrorCode.NoError)
                        {
                            break;
                        }
                        var headerName = Util.Marshal.PtrToStringUTF8(namep);
                        var headerValue = new byte[(int)sizep];
                        Marshal.Copy(valuep, headerValue, 0, (int)sizep);
                        headers.Add(headerName, headerValue);
                    }
                }
            }

            byte[] key = null;
            byte[] val = null;
            if (deliveryHandler.MarshalData)
            {
                if (msg.key != IntPtr.Zero)
                {
                    key = new byte[(int)msg.key_len];
                    Marshal.Copy(msg.key, key, 0, (int)msg.key_len);
                }
                if (msg.val != IntPtr.Zero)
                {
                    val = new byte[(int)msg.len];
                    Marshal.Copy(msg.val, val, 0, (int)msg.len);
                }
            }

<<<<<<< HEAD
            long timestamp = LibRdKafka.message_timestamp(rkmessage, out IntPtr timestampType);
=======
            IntPtr timestampType;
            long timestamp = Librdkafka.message_timestamp(rkmessage, out timestampType);
>>>>>>> 8ed381ef

            deliveryHandler.HandleDeliveryReport(
                new DeliveryReport 
                {
                    // TODO: tracking handle -> topicName in addition to topicName -> handle could
                    //       avoid this marshalling / memory allocation cost.
                    Topic = Util.Marshal.PtrToStringUTF8(Librdkafka.topic_name(msg.rkt)), 
                    Partition = msg.partition, 
                    Offset = msg.offset, 
                    Error = msg.err,
                    Message = new Message { Key = key, Value = val, Timestamp = new Timestamp(timestamp, (TimestampType)timestampType), Headers = headers }
                }
            );
        }

        private sealed class TaskDeliveryHandler : TaskCompletionSource<DeliveryReport>, IDeliveryHandler
        {
#if !NET45
            public TaskDeliveryHandler(bool marshalData, bool marshalHeaders) : base(TaskCreationOptions.RunContinuationsAsynchronously)
            { 
                MarshalData = marshalData;
                MarshalHeaders = marshalHeaders;
            }
#else 
            public TaskDeliveryHandler(bool marshalData, bool marshalHeaders)
            {
                MarshalData = marshalData;
                MarshalHeaders = marshalHeaders;
            }
#endif
            public bool MarshalData { get; private set; }

            public bool MarshalHeaders { get; private set; }

            public void HandleDeliveryReport(DeliveryReport deliveryReport)
            {
#if NET45
                System.Threading.Tasks.Task.Run(() => SetResult(deliveryReport));
#else
                SetResult(deliveryReport);
#endif
            }
        }

        internal void ProduceImpl(
            string topic,
            byte[] val, int valOffset, int valLength,
            byte[] key, int keyOffset, int keyLength,
            Timestamp timestamp,
            Partition partition, 
            IEnumerable<Header> headers,
            bool blockIfQueueFull,
            IDeliveryHandler deliveryHandler)
        {
            if (timestamp.Type != TimestampType.CreateTime)
            {
                if (timestamp != Timestamp.Default)
                {
                    throw new ArgumentException("Timestamp must be either Timestamp.Default, or timestamp type must equal CreateTime.");
                }
            }

            if (!this.disableDeliveryReports && deliveryHandler != null)
            {
                // Passes the TaskCompletionSource to the delivery report callback via the msg_opaque pointer

                // Note: There is a level of indirection between the GCHandle and
                // physical memory address. GCHangle.ToIntPtr doesn't get the
                // physical address, it gets an id that refers to the object via
                // a handle-table.
                var gch = GCHandle.Alloc(deliveryHandler);
                var ptr = GCHandle.ToIntPtr(gch);

                var err = kafkaHandle.Produce(
                    topic,
                    val, valOffset, valLength,
                    key, keyOffset, keyLength,
                    partition.Value,
                    timestamp.UnixTimestampMs,
                    headers,
                    ptr,
                    blockIfQueueFull);
                if (err != ErrorCode.NoError)
                {
                    gch.Free();
                    throw new KafkaException(err);
                }
            }
            else
            {
                var err = kafkaHandle.Produce(
                    topic,
                    val, valOffset, valLength,
                    key, keyOffset, keyLength,
                    partition.Value,
                    timestamp.UnixTimestampMs,
                    headers,
                    IntPtr.Zero, 
                    blockIfQueueFull);

                if (err != ErrorCode.NoError)
                {
                    throw new KafkaException(err);
                }
            }
        }

        private Task<DeliveryReport> ProduceImpl(
            string topic,
            byte[] val, int valOffset, int valLength,
            byte[] key, int keyOffset, int keyLength,
            Timestamp timestamp,
            Partition partition, 
            IEnumerable<Header> headers,
            bool blockIfQueueFull)
        {
            var deliveryCompletionSource = new TaskDeliveryHandler(this.enableDeliveryReportDataMarshaling, this.enableDeliveryReportHeaderMarshaling);
            ProduceImpl(topic, val, valOffset, valLength, key, keyOffset, keyLength, timestamp, partition, headers, blockIfQueueFull, deliveryCompletionSource);
            return deliveryCompletionSource.Task;
        }

        private class DeliveryHandlerShim_Action : IDeliveryHandler
        {
            public DeliveryHandlerShim_Action(bool marshalData, bool marshalHeaders, Action<DeliveryReport> handler)
            {
                Handler = handler;
                MarshalData = marshalData;
                MarshalHeaders = marshalHeaders;
            }

            public bool MarshalData { get; private set; }

            public bool MarshalHeaders { get; private set; }

            public Action<DeliveryReport> Handler;

            public void HandleDeliveryReport(DeliveryReport deliveryReport)
            {
                Handler(deliveryReport);
            }
        }

        internal void ProduceImpl(
            string topic,
            byte[] val, int valOffset, int valLength,
            byte[] key, int keyOffset, int keyLength,
            Timestamp timestamp,
            Partition partition, 
            IEnumerable<Header> headers,
            bool blockIfQueueFull,
            Action<DeliveryReport> deliveryHandler
        )
            => ProduceImpl(
                topic, 
                val, valOffset, valLength, 
                key, keyOffset, keyLength, 
                timestamp, 
                partition, 
                headers, 
                blockIfQueueFull, 
                new DeliveryHandlerShim_Action(this.enableDeliveryReportDataMarshaling, this.enableDeliveryReportHeaderMarshaling, deliveryHandler));

        /// <summary>
        ///     Initializes a new Producer instance.
        /// </summary>
        /// <param name="config">
        ///     librdkafka configuration parameters (refer to https://github.com/edenhill/librdkafka/blob/master/CONFIGURATION.md).
        /// </param>
        public Producer(IEnumerable<KeyValuePair<string, object>> config)
        {
            // TODO: Make Tasks auto complete when EnableDeliveryReportsPropertyName is set to false.
            // TODO: Hijack the "delivery.report.only.error" configuration parameter and add functionality to enforce that Tasks 
            //       that never complete are never created when this is set to true.

            Librdkafka.Initialize(null);

            var modifiedConfig = config
                .Where(prop => 
                    prop.Key != BlockIfQueueFullPropertyName &&
                    prop.Key != EnableBackgroundPollPropertyName &&
                    prop.Key != EnableDeliveryReportsPropertyName &&
                    prop.Key != EnableDeliveryReportHeaderMarshalingName &&
                    prop.Key != EnableDeliveryReportDataMarshalingName);

            var enableBackgroundPollObj = config.FirstOrDefault(prop => prop.Key == EnableBackgroundPollPropertyName).Value;
            if (enableBackgroundPollObj != null)
            {
                this.manualPoll = !bool.Parse(enableBackgroundPollObj.ToString());
            }

            var enableDeliveryReportsObj = config.FirstOrDefault(prop => prop.Key == EnableDeliveryReportsPropertyName).Value;
            if (enableDeliveryReportsObj != null)
            {
                this.disableDeliveryReports = !bool.Parse(enableDeliveryReportsObj.ToString());
            }

            var blockIfQueueFullObj = config.FirstOrDefault(prop => prop.Key == BlockIfQueueFullPropertyName).Value;
            if (blockIfQueueFullObj != null)
            {
                this.blockIfQueueFullPropertyValue = bool.Parse(blockIfQueueFullObj.ToString());
            }

            var enableDeliveryReportHeaderMarshalingObj = config.FirstOrDefault(prop => prop.Key == EnableDeliveryReportHeaderMarshalingName).Value;
            if (enableDeliveryReportHeaderMarshalingObj != null)
            {
                this.enableDeliveryReportHeaderMarshaling = bool.Parse(enableDeliveryReportHeaderMarshalingObj.ToString());
            }

            var enableDeliveryReportDataMarshalingObj = config.FirstOrDefault(prop => prop.Key == EnableDeliveryReportDataMarshalingName).Value;
            if (enableDeliveryReportDataMarshalingObj != null)
            {
                this.enableDeliveryReportDataMarshaling = bool.Parse(enableDeliveryReportDataMarshalingObj.ToString());
            }

            // Note: changing the default value of produce.offset.report at the binding level is less than
            // ideal since it means the librdkafka configuration docs will no longer completely match the 
            // .NET client. The default should probably be changed in librdkafka as well.
            if (modifiedConfig.FirstOrDefault(prop => prop.Key == "produce.offset.report").Value == null)
            {
                modifiedConfig = modifiedConfig.Concat(new KeyValuePair<string, object>[] { new KeyValuePair<string, object>("produce.offset.report", "true") });
            }

            var configHandle = SafeConfigHandle.Create();

            modifiedConfig.ToList().ForEach((kvp) => {
                if (kvp.Value == null) throw new ArgumentException($"'{kvp.Key}' configuration parameter must not be null.");
                configHandle.Set(kvp.Key, kvp.Value.ToString());
            });


            IntPtr configPtr = configHandle.DangerousGetHandle();

            if (!disableDeliveryReports)
            {
                Librdkafka.conf_set_dr_msg_cb(configPtr, DeliveryReportCallback);
            }

            // Explicitly keep references to delegates so they are not reclaimed by the GC.
            errorDelegate = ErrorCallback;
            logDelegate = LogCallback;
            statsDelegate = StatsCallback;

            // TODO: provide some mechanism whereby calls to the error and log callbacks are cached until
            //       such time as event handlers have had a chance to be registered.
            Librdkafka.conf_set_error_cb(configPtr, errorDelegate);
            Librdkafka.conf_set_log_cb(configPtr, logDelegate);
            Librdkafka.conf_set_stats_cb(configPtr, statsDelegate);

            this.kafkaHandle = SafeKafkaHandle.Create(RdKafkaType.Producer, configPtr);
            configHandle.SetHandleAsInvalid(); // config object is no longer useable.

            if (!manualPoll)
            {
                callbackCts = new CancellationTokenSource();
                callbackTask = StartPollTask(callbackCts.Token);
            }
        }

        /// <include file='include_docs_producer.xml' path='API/Member[@name="Poll_int"]/*' />
        public int Poll(int millisecondsTimeout)
        {
            if (!manualPoll)
            {
                throw new InvalidOperationException("Poll method called when manualPoll not enabled.");
            }
            return this.kafkaHandle.Poll((IntPtr)millisecondsTimeout);
        }

        /// <include file='include_docs_producer.xml' path='API/Member[@name="Poll_TimeSpan"]/*' />
        public int Poll(TimeSpan timeout)
            => Poll(timeout.TotalMillisecondsAsInt());

        /// <include file='include_docs_producer.xml' path='API/Member[@name="OnError"]/*' />
        public event EventHandler<Error> OnError;

        /// <include file='include_docs_client.xml' path='API/Member[@name="OnStatistics"]/*' />
        public event EventHandler<string> OnStatistics;

        /// <include file='include_docs_client.xml' path='API/Member[@name="OnLog"]/*' />
        public event EventHandler<LogMessage> OnLog;

<<<<<<< HEAD
        /// <summary>
        ///     Returns a serializing producer that uses this Producer to 
        ///     produce messages. The same underlying Producer can be used
        ///     as the basis of many serializing producers (potentially with
        ///     different TKey and TValue types). Threadsafe.
        /// </summary>
        /// <param name="keySerializer">
        ///     The key serializer.
        /// </param>
        /// <param name="valueSerializer">
        ///     The value serializer.
        /// </param>
        /// <typeparam name="TKey">
        ///     The key type.
        /// </typeparam>
        /// <typeparam name="TValue">
        ///     The value type.
        /// </typeparam>
        public ISerializingProducer<TKey, TValue> GetSerializingProducer<TKey, TValue>(ISerializer<TKey> keySerializer, ISerializer<TValue> valueSerializer)
            => new SerializingProducer<TKey, TValue>(this, keySerializer, valueSerializer);


        /// <summary>
        ///     Asynchronously send a single message to the broker.
        ///     Refer to <see cref="ProduceAsync(string, byte[], int, int, byte[], int, int, int, bool)" /> 
        ///     for more information.
        /// </summary>
        public Task<Message> ProduceAsync(string topic, byte[] key, byte[] val)
            => Produce(topic, val, 0, val?.Length ?? 0, key, 0, key?.Length ?? 0, null, RD_KAFKA_PARTITION_UA, true);


        /// <summary>
        ///     Asynchronously send a single message to the broker.
        ///     Refer to <see cref="ProduceAsync(string, byte[], int, int, byte[], int, int, int, bool)" /> 
        ///     for more information.
        /// </summary>
        public Task<Message> ProduceAsync(string topic, byte[] key, int keyOffset, int keyLength, byte[] val, int valOffset, int valLength)
            => Produce(topic, val, valOffset, valLength, key, keyOffset, keyLength, null, RD_KAFKA_PARTITION_UA, true);

        /// <summary>
        ///     Asynchronously send a single message to the broker.
        ///     Refer to <see cref="ProduceAsync(string, byte[], int, int, byte[], int, int, int, bool)" /> 
        ///     for more information.
        /// </summary>
        public Task<Message> ProduceAsync(string topic, byte[] key, int keyOffset, int keyLength, byte[] val, int valOffset, int valLength, int partition)
            => Produce(topic, val, valOffset, valLength, key, keyOffset, keyLength, null, partition, true);

        /// <summary>
        ///     Asynchronously send a single message to the broker.
        /// </summary>
        /// <param name="topic">
        ///     The target topic.
        /// </param>
        /// <param name="partition">
        ///     The target partition (if -1, this is determined by the partitioner
        ///     configured for the topic).
        /// </param>
        /// <param name="key">
        ///     null, or a byte array that contains the message key.
        /// </param>
        /// <param name="keyOffset">
        ///     for non-null values, the offset into the key array of the
        ///     sub-array to use as the message key.
        ///     if <paramref name="key" />  is null, keyOffset must be 0.
        /// </param>
        /// <param name="keyLength">
        ///     for non-null keys, the length of the sequence of bytes that
        ///     constitutes the key.
        ///     if <paramref name="key" />  is null, keyOffset must be 0.
        /// </param>
        /// <param name="val">
        ///     null, or a byte array that contains the message value.
        /// </param>
        /// <param name="valOffset">
        ///     for non-null values, the offset into the val array of the
        ///     sub-array to use as the message value.
        ///     if <paramref name="val" /> is null, valOffset must be 0.
        /// </param>
        /// <param name="valLength">
        ///     for non-null values, the length of the sequence of bytes that
        ///     constitutes the value.
        ///     if <paramref name="val" /> is null, valLength must be 0.
        /// </param>
        /// <param name="blockIfQueueFull">
        ///     Whether or not to block if the send queue is full.
        ///     If false, a KafkaExcepion (with Error.Code == ErrorCode.Local_QueueFull) 
        ///     will be thrown if an attempt is made to produce a message
        ///     and the send queue is full.
        /// 
        ///     Warning: blockIfQueueFull is set to true, background polling is 
        ///     disabled and Poll is not being called in another thread, this
        ///     will block indefinitely.
        /// </param>
        /// <returns>
        ///     A Task which will complete with the corresponding delivery report
        ///     for this request.
        /// </returns>
        /// <remarks>
        ///     If you require strict ordering of delivery reports to be maintained, 
        ///     you should use a variant of ProduceAsync that takes an IDeliveryHandler
        ///     parameter, not a variant that returns a Task&lt;Message&gt; because 
        ///     Tasks are completed on arbitrary thread pool threads and can 
        ///     be executed out of order.
        /// </remarks>
        public Task<Message> ProduceAsync(string topic, byte[] key, int keyOffset, int keyLength, byte[] val, int valOffset, int valLength, int partition, bool blockIfQueueFull)
            => Produce(topic, val, valOffset, valLength, key, keyOffset, keyLength, null, partition, blockIfQueueFull);

        /// <summary>
        ///     Asynchronously send a single message to the broker.
        ///     Refer to <see cref="ProduceAsync(string, byte[], int, int, byte[], int, int, int, bool)" />
        ///     for more information.
        /// </summary>
        public Task<Message> ProduceAsync(string topic, byte[] key, int keyOffset, int keyLength, byte[] val, int valOffset, int valLength, bool blockIfQueueFull)
            => Produce(topic, val, valOffset, valLength, key, keyOffset, keyLength, null, RD_KAFKA_PARTITION_UA, blockIfQueueFull);

        /// <summary>
        ///     Asynchronously send a single message to the broker (order of delivery reports strictly guarenteed).
        ///     Refer to <see cref="ProduceAsync(string, byte[], int, int, byte[], int, int, int, bool, IDeliveryHandler)" /> 
        ///     for more information.
        /// </summary>
        public void ProduceAsync(string topic, byte[] key, byte[] val, IDeliveryHandler deliveryHandler)
            => Produce(topic, val, 0, val?.Length ?? 0, key, 0, key?.Length ?? 0, null, RD_KAFKA_PARTITION_UA, true, deliveryHandler);

        /// <summary>
        ///     Asynchronously send a single message to the broker (order of delivery reports strictly guarenteed).
        ///     Refer to <see cref="ProduceAsync(string, byte[], int, int, byte[], int, int, int, bool, IDeliveryHandler)" />
        ///     for more information.
        /// </summary>
        public void ProduceAsync(string topic, byte[] key, int keyOffset, int keyLength, byte[] val, int valOffset, int valLength, IDeliveryHandler deliveryHandler)
            => Produce(topic, val, valOffset, valLength, key, keyOffset, keyLength, null, RD_KAFKA_PARTITION_UA, true, deliveryHandler);

        /// <summary>
        ///     Asynchronously send a single message to the broker (order of delivery reports strictly guarenteed).
        ///     Refer to <see cref="ProduceAsync(string, byte[], int, int, byte[], int, int, int, bool, IDeliveryHandler)" /> 
        ///     for more information.
        /// </summary>
        public void ProduceAsync(string topic, byte[] key, int keyOffset, int keyLength, byte[] val, int valOffset, int valLength, int partition, IDeliveryHandler deliveryHandler)
            => Produce(topic, val, valOffset, valLength, key, keyOffset, keyLength, null, partition, true, deliveryHandler);

        /// <summary>
        ///     Asynchronously send a single message to the broker (order of delivery reports strictly guarenteed).
        /// </summary>
        /// <remarks>
        ///     Notification of delivery reports is via an IDeliveryHandler instance. Use IDeliveryHandler variants of 
        ///     ProduceAsync if you require notification of delivery reports strictly in the order they were 
        ///     acknowledged by the broker / failed (failure may be via broker or local). IDeliveryHandler.HandleDeliveryReport
        ///     callbacks are executed on the Poll thread.
        ///     
        ///     Refer to <see cref="ProduceAsync(string, byte[], int, int, byte[], int, int, int, bool)" /> 
        ///     for more information.
        /// </remarks>
        public void ProduceAsync(string topic, byte[] key, int keyOffset, int keyLength, byte[] val, int valOffset, int valLength, int partition, bool blockIfQueueFull, IDeliveryHandler deliveryHandler)
            => Produce(topic, val, valOffset, valLength, key, keyOffset, keyLength, null, partition, blockIfQueueFull, deliveryHandler);

        /// <summary>
        ///     Asynchronously send a single message to the broker (order of delivery reports strictly guarenteed).
        ///     Refer to <see cref="ProduceAsync(string, byte[], int, int, byte[], int, int, int, bool, IDeliveryHandler)" /> 
        ///     for more information.
        /// </summary>
        public void ProduceAsync(string topic, byte[] key, int keyOffset, int keyLength, byte[] val, int valOffset, int valLength, bool blockIfQueueFull, IDeliveryHandler deliveryHandler)
            => Produce(topic, val, valOffset, valLength, key, keyOffset, keyLength, null, RD_KAFKA_PARTITION_UA, blockIfQueueFull, deliveryHandler);
=======
        /// <include file='include_docs_producer.xml' path='API/Member[@name="ProduceAsync_string_Partition_byte_int_int_byte_int_int_Timestamp_IEnumerable"]/*' />
        /// <include file='include_docs_producer.xml' path='API/Member[@name="ProduceAsync_Common"]/*' />
        public Task<DeliveryReport> ProduceAsync(
            string topic, Partition partition, 
            byte[] key, int keyOffset, int keyLength, 
            byte[] val, int valOffset, int valLength, 
            Timestamp timestamp, 
            IEnumerable<Header> headers
        )
            => ProduceImpl(topic, val, valOffset, valLength, key, keyOffset, keyLength, timestamp, partition, headers, this.blockIfQueueFullPropertyValue);

        /// <include file='include_docs_producer.xml' path='API/Member[@name="ProduceAsync_string_Partition_byte_int_int_byte_int_int_Timestamp_IEnumerable"]/*' />        
        /// <include file='include_docs_producer.xml' path='API/Member[@name="Produce_Action"]/*' />
        public void Produce(
            Action<DeliveryReport> deliveryHandler,
            string topic, Partition partition, 
            byte[] key, int keyOffset, int keyLength, 
            byte[] val, int valOffset, int valLength, 
            Timestamp timestamp, IEnumerable<Header> headers
        )
            => ProduceImpl(topic, val, valOffset, valLength, key, keyOffset, keyLength, timestamp, partition, headers, this.blockIfQueueFullPropertyValue, deliveryHandler);
>>>>>>> 8ed381ef

        /// <include file='include_docs_client.xml' path='API/Member[@name="Client_Name"]/*' />
        public string Name
            => kafkaHandle.Name;

        /// <include file='include_docs_producer.xml' path='API/Member[@name="Flush_int"]/*' />
        public int Flush(int millisecondsTimeout)
            => kafkaHandle.Flush(millisecondsTimeout);

        /// <include file='include_docs_producer.xml' path='API/Member[@name="Flush_TimeSpan"]/*' />
        public int Flush(TimeSpan timeout)
            => kafkaHandle.Flush(timeout.TotalMillisecondsAsInt());

        /// <include file='include_docs_producer.xml' path='API/Member[@name="Dispose"]/*' />
        public void Dispose()
        {
            // TODO: If this method is called in a finalizer, can callbackTask potentially be null?
            if (!this.manualPoll)
            {
                callbackCts.Cancel();
                try
                {
                    // Note: It's necessary to wait on callbackTask before disposing kafkaHandle
                    // since the poll loop makes use of this.
                    callbackTask.Wait();
                }
                catch (AggregateException e)
                {
                    if (e.InnerException.GetType() != typeof(TaskCanceledException))
                    {
                        throw e.InnerException;
                    }
                }
                finally
                {
                    callbackCts.Dispose();
                }
            }
            kafkaHandle.Dispose();
        }

<<<<<<< HEAD
        /// <summary>
        ///     Get information pertaining to all groups in the Kafka cluster (blocking)
        ///
        ///     [UNSTABLE-API] - The API associated with this functionality is subject to change.
        /// </summary>
        /// <param name="timeout">
        ///     The maximum period of time the call may block.
        /// </param>
        public List<GroupInfo> ListGroups(TimeSpan timeout)
            => kafkaHandle.ListGroups(timeout.TotalMillisecondsAsInt());

        /// <summary>
        ///     Get information pertaining to a particular group in the
        ///     Kafka cluster (blocking).
        ///
        ///     [UNSTABLE-API] - The API associated with this functionality is subject to change.
        /// </summary>
        /// <param name="group">
        ///     The group of interest.
        /// </param>
        /// <param name="timeout">
        ///     The maximum period of time the call may block.
        /// </param>
        /// <returns>
        ///     Returns information pertaining to the specified group
        ///     or null if this group does not exist.
        /// </returns>
        public GroupInfo ListGroup(string group, TimeSpan timeout)
            => kafkaHandle.ListGroup(group, timeout.TotalMillisecondsAsInt());

        /// <summary>
        ///     Get information pertaining to a particular group in the
        ///     Kafka cluster (blocks, potentially indefinitely).
        ///
        ///     [UNSTABLE-API] - The API associated with this functionality is subject to change.
        /// </summary>
        /// <param name="group">
        ///     The group of interest.
        /// </param>
        /// <returns>
        ///     Returns information pertaining to the specified group
        ///     or null if this group does not exist.
        /// </returns>
        public GroupInfo ListGroup(string group)
            => kafkaHandle.ListGroup(group, -1);

        /// <summary>
        ///     Query the Kafka cluster for low (oldest/beginning) and high (newest/end)
        ///     offsets for the specified topic/partition (blocking).
        ///
        ///     [UNSTABLE-API] - The API associated with this functionality is subject to change.
        /// </summary>
        /// <param name="topicPartition">
        ///     The topic/partition of interest.
        /// </param>
        /// <param name="timeout">
        ///     The maximum period of time the call may block.
        /// </param>
        /// <returns>
        ///     The requested WatermarkOffsets.
        /// </returns>
        public WatermarkOffsets QueryWatermarkOffsets(TopicPartition topicPartition, TimeSpan timeout)
            => kafkaHandle.QueryWatermarkOffsets(topicPartition.Topic, topicPartition.Partition, timeout.TotalMillisecondsAsInt());

        /// <summary>
        ///     Query the Kafka cluster for low (oldest/beginning) and high (newest/end)
        ///     offsets for the specified topic/partition (blocks, potentially indefinitely).
        ///
        ///     [UNSTABLE-API] - The API associated with this functionality is subject to change.
        /// </summary>
        /// <param name="topicPartition">
        ///     The topic/partition of interest.
        /// </param>
        /// <returns>
        ///     The requested WatermarkOffsets.
        /// </returns>
        public WatermarkOffsets QueryWatermarkOffsets(TopicPartition topicPartition)
            => kafkaHandle.QueryWatermarkOffsets(topicPartition.Topic, topicPartition.Partition, -1);

        private Metadata GetMetadata(bool allTopics, string topic, int millisecondsTimeout)
            => kafkaHandle.GetMetadata(allTopics, topic == null ? null : GetKafkaTopicHandle(topic), millisecondsTimeout);

        /// <summary>
        ///     Query the cluster for metadata (blocking).
        ///
        ///     - allTopics = true - request all topics from cluster
        ///     - allTopics = false, topic = null - request only locally known topics.
        ///     - allTopics = false, topic = valid - request specific topic
        ///
        ///     [UNSTABLE-API] - The API associated with this functionality is subject to change.
        /// </summary>
        public Metadata GetMetadata(bool allTopics, string topic, TimeSpan timeout)
            => GetMetadata(allTopics, topic, timeout.TotalMillisecondsAsInt());

        /// <summary>
        ///     Refer to <see cref="GetMetadata(bool,string,TimeSpan)" />
        /// 
        ///     [UNSTABLE-API] - The API associated with this functionality is subject to change.
        /// </summary>
        public Metadata GetMetadata(bool allTopics, string topic)
            => GetMetadata(allTopics, topic, -1);

        /// <summary>
        ///     Refer to <see cref="GetMetadata(bool,string,TimeSpan)" />
        /// 
        ///     [UNSTABLE-API] - The API associated with this functionality is subject to change.
        /// </summary>
        public Metadata GetMetadata()
            => GetMetadata(true, null, -1);

        /// <summary>
        ///     Adds one or more brokers to the Producer's list of initial
        ///     bootstrap brokers. 
        ///
        ///     Note: Additional brokers are discovered automatically as 
        ///     soon as the Producer connects to any broker by querying the 
        ///     broker metadata. Calling this method is only required in 
        ///     some scenarios where the address of all brokers in the 
        ///     cluster changes.
        /// </summary>
        /// <param name="brokers">
        ///     Coma-separated list of brokers in the same format as 
        ///     the bootstrap.server configuration parameter.
        /// </param>
        /// <remarks>
        ///     There is currently no API to remove existing configured, 
        ///     added or learnt brokers.
        /// </remarks>
        /// <returns>
        ///     The number of brokers added. This value includes brokers
        ///     that may have been specified a second time.
        /// </returns>
=======
        /// <include file='include_docs_client.xml' path='API/Member[@name="AddBrokers_string"]/*' />  
>>>>>>> 8ed381ef
        public int AddBrokers(string brokers)
            => kafkaHandle.AddBrokers(brokers);

        /// <summary>
        ///     An opaque reference to the underlying librdkafka client instance.
        /// </summary>
<<<<<<< HEAD
        /// <param name="config">
        ///     librdkafka configuration parameters (refer to https://github.com/edenhill/librdkafka/blob/master/CONFIGURATION.md).
        /// </param>
        /// <param name="keySerializer">
        ///     An ISerializer implementation instance that will be used to serialize keys.
        /// </param>
        /// <param name="valueSerializer">
        ///     An ISerializer implementation instance that will be used to serialize values.
        /// </param>
        public Producer(
            IEnumerable<KeyValuePair<string, object>> config,
            ISerializer<TKey> keySerializer,
            ISerializer<TValue> valueSerializer
        ) : this(config, keySerializer, valueSerializer, false, false) {}


        /// <summary>
        ///     Gets the ISerializer implementation instance used to serialize keys.
        /// </summary>
        public ISerializer<TKey> KeySerializer
            => serializingProducer.KeySerializer;

        /// <summary>
        ///     Gets the ISerializer implementation instance used to serialize values.
        /// </summary>
        public ISerializer<TValue> ValueSerializer
            => serializingProducer.ValueSerializer;

        /// <summary>
        ///     Gets the name of this producer instance.
        ///     Contains (but is not equal to) the client.id configuration parameter.
        /// </summary>
        /// <remarks>
        ///     This name will be unique across all producer instances
        ///     in a given application which allows log messages to be
        ///     associated with the corresponding instance.
        /// </remarks>
        public string Name
            => serializingProducer.Name;

        /// <summary>
        ///     Asynchronously send a single message to the broker.
        ///     Refer to <see cref="ProduceAsync(string, TKey, TValue, int, bool)" /> for more information.
        /// </summary>
        /// <remarks>
        ///     The partition the message is produced to is determined using the configured partitioner.
        ///     
        ///     Blocks if the send queue is full. Warning: if background polling is disabled and Poll is
        ///     not being called in another thread, this will block indefinitely.
        /// </remarks>
        public Task<Message<TKey, TValue>> ProduceAsync(string topic, TKey key, TValue val)
            => serializingProducer.ProduceAsync(topic, key, val);

        /// <summary>
        ///     Asynchronously send a single message to the broker.
        /// </summary>
        /// <param name="topic">
        ///     The target topic.
        /// </param>
        /// <param name="partition">
        ///     The target partition (if -1, this is determined by the partitioner
        ///     configured for the topic).
        /// </param>
        /// <param name="key">
        ///     the message key (possibly null if allowed by the key serializer).
        /// </param>
        /// <param name="val">
        ///     the message value (possibly null if allowed by the value serializer).
        /// </param>
        /// <param name="blockIfQueueFull">
        ///     Whether or not to block if the send queue is full.
        ///     If false, a KafkaExcepion (with Error.Code == ErrorCode.Local_QueueFull) 
        ///     will be thrown if an attempt is made to produce a message
        ///     and the send queue is full.
        ///      
        ///     Warning: blockIfQueueFull is set to true, background polling is 
        ///     disabled and Poll is not being called in another thread, 
        ///     this will block indefinitely.
        /// </param>
        /// <returns>
        ///     A Task which will complete with the corresponding delivery report
        ///     for this request.
        /// </returns>
        /// <remarks>
        ///     If you require strict ordering of delivery reports to be maintained, 
        ///     you should use a variant of ProduceAsync that takes an IDeliveryHandler
        ///     parameter, not a variant that returns a Task&lt;Message&gt; because 
        ///     Tasks are completed on arbitrary thread pool threads and can 
        ///     be executed out of order.
        /// </remarks>
        public Task<Message<TKey, TValue>> ProduceAsync(string topic, TKey key, TValue val, int partition, bool blockIfQueueFull)
            => serializingProducer.ProduceAsync(topic, key, val, partition, blockIfQueueFull);

        /// <summary>
        ///     Asynchronously send a single message to the broker.
        ///     Refer to <see cref="ProduceAsync(string, TKey, TValue, int, bool)" /> for more information.
        /// </summary>
        /// <remarks>
        ///     Blocks if the send queue is full. Warning: if background polling is disabled and Poll is
        ///     not being called in another thread, this will block indefinitely.
        /// </remarks>
        public Task<Message<TKey, TValue>> ProduceAsync(string topic, TKey key, TValue val, int partition)
            => serializingProducer.ProduceAsync(topic, key, val, partition);

        /// <summary>
        ///     Asynchronously send a single message to the broker.
        ///     Refer to <see cref="ProduceAsync(string, TKey, TValue, int, bool)" /> for more information.
        /// </summary>
        /// <remarks>
        ///     The partition the message is produced to is determined using the configured partitioner.
        /// </remarks>
        public Task<Message<TKey, TValue>> ProduceAsync(string topic, TKey key, TValue val, bool blockIfQueueFull)
            => serializingProducer.ProduceAsync(topic, key, val, blockIfQueueFull);


        /// <summary>
        ///     Asynchronously send a single message to the broker (order of delivery reports strictly guarenteed).
        ///     See <see cref="ProduceAsync(string, TKey, TValue, int, bool, IDeliveryHandler{TKey, TValue})"/> for more information.
        /// </summary>
        /// <remarks>
        ///     The partition the message is produced to is determined using the configured partitioner.
        ///     
        ///     Blocks if the send queue is full. Warning: if background polling is disabled and Poll is
        ///     not being called in another thread, this will block indefinitely.
        /// </remarks>
        public void ProduceAsync(string topic, TKey key, TValue val, IDeliveryHandler<TKey, TValue> deliveryHandler)
            => serializingProducer.ProduceAsync(topic, key, val, deliveryHandler);

        /// <summary>
        ///     Asynchronously send a single message to the broker (order of delivery reports strictly guarenteed).
        /// </summary>
        /// <remarks>
        ///     Notification of delivery reports is via an IDeliveryHandler instance. Use IDeliveryHandler variants of 
        ///     ProduceAsync if you require notification of delivery reports strictly in the order they were 
        ///     acknowledged by the broker / failed (failure may be via broker or local). IDeliveryHandler.HandleDeliveryReport
        ///     callbacks are executed on the Poll thread.
        ///     
        ///     Refer to <see cref="ProduceAsync(string, TKey, TValue, int, bool)" />
        ///     for more information.
        /// </remarks>
        public void ProduceAsync(string topic, TKey key, TValue val, int partition, bool blockIfQueueFull, IDeliveryHandler<TKey, TValue> deliveryHandler)
            => serializingProducer.ProduceAsync(topic, key, val, partition, blockIfQueueFull, deliveryHandler);

        /// <summary>
        ///     Asynchronously send a single message to the broker (order of delivery reports strictly guarenteed).
        ///     See <see cref="ProduceAsync(string, TKey, TValue, int, bool, IDeliveryHandler{TKey, TValue})"/> for more information.
        /// </summary>
        /// <remarks>
        ///     Blocks if the send queue is full. Warning: if background polling is disabled and Poll is
        ///     not being called in another thread, this will block indefinitely.
        /// </remarks>
        public void ProduceAsync(string topic, TKey key, TValue val, int partition, IDeliveryHandler<TKey, TValue> deliveryHandler)
            => serializingProducer.ProduceAsync(topic, key, val, partition, deliveryHandler);

        /// <summary>
        ///     Asynchronously send a single message to the broker (order of delivery reports strictly guarenteed).
        ///     See <see cref="ProduceAsync(string, TKey, TValue, int, bool, IDeliveryHandler{TKey, TValue})"/> for more information.
        /// </summary>
        /// <remarks>
        ///     The partition the message is produced to is determined using the configured partitioner.
        /// </remarks>
        public void ProduceAsync(string topic, TKey key, TValue val, bool blockIfQueueFull, IDeliveryHandler<TKey, TValue> deliveryHandler)
            => serializingProducer.ProduceAsync(topic, key, val, blockIfQueueFull, deliveryHandler);

        /// <summary>
        ///     Raised when there is information that should be logged.
        /// </summary>
        /// <remarks>
        ///     Note: By default not many log messages are generated.
        /// 
        ///     You can specify one or more debug contexts using the 'debug'
        ///     configuration property and a log level using the 'log_level'
        ///     configuration property to enable more verbose logging,
        ///     however you shouldn't typically need to do this.
        ///
        ///     Warning: Log handlers are called spontaneously from internal librdkafka 
        ///     threads and the application must not call any Confluent.Kafka APIs from 
        ///     within a log handler or perform any prolonged operations.
        /// </remarks>
        public event EventHandler<LogMessage> OnLog
        {
            add { producer.OnLog += value; }
            remove { producer.OnLog -= value; }
        }

        /// <summary>
        ///     Raised on librdkafka statistics events. JSON formatted
        ///     string as defined here: https://github.com/edenhill/librdkafka/wiki/Statistics
        /// </summary>
        /// <remarks>
        ///     You can enable statistics and set the statistics interval
        ///     using the statistics.interval.ms configuration parameter
        ///     (disabled by default).
        ///
        ///     Called on the Producer poll thread.
        /// </remarks>
        public event EventHandler<string> OnStatistics
        {
            add { producer.OnStatistics += value; }
            remove { producer.OnStatistics -= value; }
        }

        /// <summary>
        ///     Raised on critical errors, e.g. connection failures or all 
        ///     brokers down. Note that the client will try to automatically 
        ///     recover from errors - these errors should be seen as 
        ///     informational rather than catastrophic
        /// </summary>
        /// <remarks>
        ///     Called on the Producer poll thread.
        /// </remarks>
        public event EventHandler<Error> OnError
        {
            add { producer.OnError += value; }
            remove { producer.OnError -= value; }
        }

        /// <summary>
        ///     Wait until all outstanding produce requests and delievery report
        ///     callbacks are completed.
        /// 
        ///     [UNSTABLE-API] - the semantics and/or type of the return value is
        ///     subject to change.
        /// </summary>
        /// <param name="millisecondsTimeout">
        ///     The maximum time to block in milliseconds, or -1 to block
        ///     indefinitely. You should typically use a relatively short timout 
        ///     period because this operation cannot be cancelled.
        /// </param>
        /// <returns>
        ///     The current librdkafka out queue length. This should be interpreted
        ///     as a rough indication of the number of messages waiting to be sent
        ///     to or acknowledged by the broker. If zero, there are no outstanding
        ///     messages or callbacks. Specifically, the value is equal to the sum
        ///     of the number of produced messages for which a delivery report has
        ///     not yet been handled and a number which is less than or equal to the
        ///     number of pending delivery report callback events (as determined by
        ///     an internal librdkafka implementation detail).
        /// </returns>
        /// <remarks>
        ///     This method should typically be called prior to destroying a producer
        ///     instance to make sure all queued and in-flight produce requests are
        ///     completed before terminating. The wait time is bounded by the
        ///     millisecondsTimeout parameter.
        ///
        ///     A related topic configuration parameter is message.timeout.ms which 
        ///     determines the maximum length of time librdkafka attempts to deliver
        ///     a message before giving up and so also affects the maximum time a call
        ///     to Flush may block.
        /// </remarks>
        public int Flush(int millisecondsTimeout)
            => producer.Flush(millisecondsTimeout);

        /// <summary>
        ///     Wait until all outstanding produce requests and delievery report
        ///     callbacks are completed. Refer to <see cref="Flush(int)" /> for
        ///     more information.
        /// 
        ///     [UNSTABLE-API] - the semantics and/or type of the return value is
        ///     subject to change.
        /// </summary>
        /// <param name="timeout">
        ///     The maximum length of time to block. You should typically use a
        ///     relatively short timout period because this operation cannot be 
        ///     cancelled.
        /// </param>
        /// <returns>
        ///     The current librdkafka out queue length. Refer to <see cref="Flush(int)" />
        ///     for more information.
        /// </returns>
        public int Flush(TimeSpan timeout)
            => producer.Flush(timeout.TotalMillisecondsAsInt());

        /// <summary>
        ///     Releases all resources used by this Producer.
        /// </summary>
        /// <remarks>
        ///     You will often want to call <see cref="Flush(int)" />
        ///     before disposing a Producer instance.
        /// </remarks>
        public void Dispose()
        {
            if (KeySerializer != null)
            {
                KeySerializer.Dispose();
            }

            if (ValueSerializer != null)
            {
                ValueSerializer.Dispose();
            }

            producer.Dispose();
        }

        /// <summary>
        ///     Get information pertaining to all groups in the Kafka cluster (blocking)
        ///
        ///     [UNSTABLE-API] - The API associated with this functionality is subject to change.
        /// </summary>
        /// <param name="timeout">
        ///     The maximum period of time the call may block.
        /// </param>
        public List<GroupInfo> ListGroups(TimeSpan timeout)
            => producer.ListGroups(timeout);

        /// <summary>
        ///     Get information pertaining to a particular group in the
        ///     Kafka cluster (blocks)
        ///
        ///     [UNSTABLE-API] - The API associated with this functionality is subject to change.
        /// </summary>
        /// <param name="group">
        ///     The group of interest.
        /// </param>
        /// <param name="timeout">
        ///     The maximum period of time the call may block.
        /// </param>
        /// <returns>
        ///     Returns information pertaining to the specified group
        ///     or null if this group does not exist.
        /// </returns>
        public GroupInfo ListGroup(string group, TimeSpan timeout)
            => producer.ListGroup(group, timeout);

        /// <summary>
        ///     Get information pertaining to a particular group in the
        ///     Kafka cluster (blocks, potentially indefinitely).
        ///
        ///     [UNSTABLE-API] - The API associated with this functionality is subject to change.
        /// </summary>
        /// <param name="group">
        ///     The group of interest.
        /// </param>
        /// <returns>
        ///     Returns information pertaining to the specified group
        ///     or null if this group does not exist.
        /// </returns>
        public GroupInfo ListGroup(string group)
            => producer.ListGroup(group);

        /// <summary>
        ///     Query the Kafka cluster for low (oldest/beginning) and high (newest/end)
        ///     offsets for the specified topic/partition (blocking).
        ///
        ///     [UNSTABLE-API] - The API associated with this functionality is subject to change.
        /// </summary>
        /// <param name="topicPartition">
        ///     The topic/partition of interest.
        /// </param>
        /// <param name="timeout">
        ///     The maximum period of time the call may block.
        /// </param>
        /// <returns>
        ///     The requested WatermarkOffsets.
        /// </returns>
        public WatermarkOffsets QueryWatermarkOffsets(TopicPartition topicPartition, TimeSpan timeout)
            => producer.QueryWatermarkOffsets(topicPartition, timeout);

        /// <summary>
        ///     Query the Kafka cluster for low (oldest/beginning) and high (newest/end)
        ///     offsets for the specified topic/partition (blocks, potentialy indefinitely).
        ///
        ///     [UNSTABLE-API] - The API associated with this functionality is subject to change.
        /// </summary>
        /// <param name="topicPartition">
        ///     The topic/partition of interest.
        /// </param>
        /// <returns>
        ///     The requested WatermarkOffsets.
        /// </returns>
        public WatermarkOffsets QueryWatermarkOffsets(TopicPartition topicPartition)
            => producer.QueryWatermarkOffsets(topicPartition);

        /// <summary>
        ///     Refer to Producer.GetMetadata(bool, string, TimeSpan) for more information.
        ///     
        ///     [UNSTABLE-API] - The API associated with this functionality is subject to change.
        /// </summary>
        public Metadata GetMetadata(bool allTopics, string topic, TimeSpan timeout)
            => producer.GetMetadata(allTopics, topic, timeout);

        /// <summary>
        ///     Refer to Producer.GetMetadata(bool, string) for more information
        ///     
        ///     [UNSTABLE-API] - The API associated with this functionality is subject to change.
        /// </summary>
        public Metadata GetMetadata(bool allTopics, string topic)
            => producer.GetMetadata(allTopics, topic);

        /// <summary>
        ///     Adds one or more brokers to the Producer's list of initial
        ///     bootstrap brokers. 
        ///
        ///     Note: Additional brokers are discovered automatically as 
        ///     soon as the Producer connects to any broker by querying the 
        ///     broker metadata. Calling this method is only required in 
        ///     some scenarios where the address of all brokers in the 
        ///     cluster changes.
        /// </summary>
        /// <param name="brokers">
        ///     Coma-separated list of brokers in the same format as 
        ///     the bootstrap.server configuration parameter.
        /// </param>
        /// <remarks>
        ///     There is currently no API to remove existing configured, 
        ///     added or learnt brokers.
        /// </remarks>
        /// <returns>
        ///     The number of brokers added. This value includes brokers
        ///     that may have been specified a second time.
        /// </returns>
        public int AddBrokers(string brokers)
            => producer.AddBrokers(brokers);
=======
        public Handle Handle 
            => new Handle { Owner = this, LibrdkafkaHandle = kafkaHandle };
>>>>>>> 8ed381ef
    }
}<|MERGE_RESOLUTION|>--- conflicted
+++ resolved
@@ -26,10 +26,6 @@
 using Confluent.Kafka.Impl;
 using Confluent.Kafka.Internal;
 using Confluent.Kafka.Serialization;
-<<<<<<< HEAD
-=======
-
->>>>>>> 8ed381ef
 
 namespace Confluent.Kafka
 {
@@ -38,10 +34,6 @@
     /// </summary>
     internal class Producer : IProducer
     {
-<<<<<<< HEAD
-        private readonly bool manualPoll;
-        private readonly bool disableDeliveryReports;
-=======
         /// <summary>
         ///     Name of the configuration property that specifies whether or not to
         ///     block if the send queue is full when producing messages. If false, a 
@@ -91,7 +83,6 @@
         ///     default: true
         /// </summary>
         public const string EnableDeliveryReportHeaderMarshalingName = "dotnet.producer.enable.deivery.report.header.marshaling";
->>>>>>> 8ed381ef
 
         /// <summary>
         ///     Name of the configuration property that specifies whether to make
@@ -102,16 +93,16 @@
         /// </summary>
         public const string EnableDeliveryReportDataMarshalingName = "dotnet.producer.enable.deivery.report.data.marshaling";
 
-        private bool manualPoll = false;
-        private bool disableDeliveryReports = false;
-        internal bool blockIfQueueFullPropertyValue = true;
-        internal bool enableDeliveryReportHeaderMarshaling = true;
-        internal bool enableDeliveryReportDataMarshaling = true;
-
-        private SafeKafkaHandle kafkaHandle;
-
-        private Task callbackTask;
-        private CancellationTokenSource callbackCts;
+        private readonly bool manualPoll = false;
+        private readonly bool disableDeliveryReports = false;
+        internal readonly bool blockIfQueueFullPropertyValue = true;
+        internal readonly bool enableDeliveryReportHeaderMarshaling = true;
+        internal readonly bool enableDeliveryReportDataMarshaling = true;
+
+        private readonly SafeKafkaHandle kafkaHandle;
+
+        private readonly Task callbackTask;
+        private readonly CancellationTokenSource callbackCts;
 
         private const int POLL_TIMEOUT_MS = 100;
         private Task StartPollTask(CancellationToken ct)
@@ -128,32 +119,20 @@
                     catch (OperationCanceledException) {}
                 }, ct, TaskCreationOptions.LongRunning, TaskScheduler.Default);
 
-<<<<<<< HEAD
-        private readonly LibRdKafka.ErrorDelegate errorDelegate;
-=======
-        private Librdkafka.ErrorDelegate errorDelegate;
->>>>>>> 8ed381ef
+        private readonly Librdkafka.ErrorDelegate errorDelegate;
         private void ErrorCallback(IntPtr rk, ErrorCode err, string reason, IntPtr opaque)
         {
             OnError?.Invoke(this, new Error(err, reason));
         }
 
-<<<<<<< HEAD
-        private readonly LibRdKafka.StatsDelegate statsDelegate;
-=======
-        private Librdkafka.StatsDelegate statsDelegate;
->>>>>>> 8ed381ef
+        private readonly Librdkafka.StatsDelegate statsDelegate;
         private int StatsCallback(IntPtr rk, IntPtr json, UIntPtr json_len, IntPtr opaque)
         {
             OnStatistics?.Invoke(this, Util.Marshal.PtrToStringUTF8(json));
             return 0; // instruct librdkafka to immediately free the json ptr.
         }
 
-<<<<<<< HEAD
-        private readonly LibRdKafka.LogDelegate logDelegate;
-=======
-        private Librdkafka.LogDelegate logDelegate;
->>>>>>> 8ed381ef
+        private readonly Librdkafka.LogDelegate logDelegate;
         private void LogCallback(IntPtr rk, int level, string fac, string buf)
         {
             var name = Util.Marshal.PtrToStringUTF8(Librdkafka.name(rk));
@@ -168,23 +147,7 @@
             OnLog.Invoke(this, new LogMessage(name, level, fac, buf));
         }
 
-<<<<<<< HEAD
-        private readonly Func<string, SafeTopicHandle> topicHandlerFactory;
-
-        /// <remarks>
-        ///     GetKafkaTopicHandle() is now only required by GetMetadata() which still requires that 
-        ///     topic is specified via a handle rather than a string name (note that getKafkaTopicHandle() 
-        ///     was also formerly required by the ProduceAsync methods). Eventually we would like to 
-        ///     depreciate this method as well as the SafeTopicHandle class.
-        /// </remarks>
-
-        private SafeTopicHandle GetKafkaTopicHandle(string topic) 
-            => topicHandles.GetOrAdd(topic, topicHandlerFactory);
-
-        private static readonly LibRdKafka.DeliveryReportDelegate DeliveryReportCallback = DeliveryReportCallbackImpl;
-=======
         private static readonly Librdkafka.DeliveryReportDelegate DeliveryReportCallback = DeliveryReportCallbackImpl;
->>>>>>> 8ed381ef
 
         /// <remarks>
         ///     note: this property is set to that defined in rd_kafka_conf
@@ -246,12 +209,7 @@
                 }
             }
 
-<<<<<<< HEAD
-            long timestamp = LibRdKafka.message_timestamp(rkmessage, out IntPtr timestampType);
-=======
-            IntPtr timestampType;
-            long timestamp = Librdkafka.message_timestamp(rkmessage, out timestampType);
->>>>>>> 8ed381ef
+            long timestamp = Librdkafka.message_timestamp(rkmessage, out IntPtr timestampType);
 
             deliveryHandler.HandleDeliveryReport(
                 new DeliveryReport 
@@ -533,169 +491,6 @@
         /// <include file='include_docs_client.xml' path='API/Member[@name="OnLog"]/*' />
         public event EventHandler<LogMessage> OnLog;
 
-<<<<<<< HEAD
-        /// <summary>
-        ///     Returns a serializing producer that uses this Producer to 
-        ///     produce messages. The same underlying Producer can be used
-        ///     as the basis of many serializing producers (potentially with
-        ///     different TKey and TValue types). Threadsafe.
-        /// </summary>
-        /// <param name="keySerializer">
-        ///     The key serializer.
-        /// </param>
-        /// <param name="valueSerializer">
-        ///     The value serializer.
-        /// </param>
-        /// <typeparam name="TKey">
-        ///     The key type.
-        /// </typeparam>
-        /// <typeparam name="TValue">
-        ///     The value type.
-        /// </typeparam>
-        public ISerializingProducer<TKey, TValue> GetSerializingProducer<TKey, TValue>(ISerializer<TKey> keySerializer, ISerializer<TValue> valueSerializer)
-            => new SerializingProducer<TKey, TValue>(this, keySerializer, valueSerializer);
-
-
-        /// <summary>
-        ///     Asynchronously send a single message to the broker.
-        ///     Refer to <see cref="ProduceAsync(string, byte[], int, int, byte[], int, int, int, bool)" /> 
-        ///     for more information.
-        /// </summary>
-        public Task<Message> ProduceAsync(string topic, byte[] key, byte[] val)
-            => Produce(topic, val, 0, val?.Length ?? 0, key, 0, key?.Length ?? 0, null, RD_KAFKA_PARTITION_UA, true);
-
-
-        /// <summary>
-        ///     Asynchronously send a single message to the broker.
-        ///     Refer to <see cref="ProduceAsync(string, byte[], int, int, byte[], int, int, int, bool)" /> 
-        ///     for more information.
-        /// </summary>
-        public Task<Message> ProduceAsync(string topic, byte[] key, int keyOffset, int keyLength, byte[] val, int valOffset, int valLength)
-            => Produce(topic, val, valOffset, valLength, key, keyOffset, keyLength, null, RD_KAFKA_PARTITION_UA, true);
-
-        /// <summary>
-        ///     Asynchronously send a single message to the broker.
-        ///     Refer to <see cref="ProduceAsync(string, byte[], int, int, byte[], int, int, int, bool)" /> 
-        ///     for more information.
-        /// </summary>
-        public Task<Message> ProduceAsync(string topic, byte[] key, int keyOffset, int keyLength, byte[] val, int valOffset, int valLength, int partition)
-            => Produce(topic, val, valOffset, valLength, key, keyOffset, keyLength, null, partition, true);
-
-        /// <summary>
-        ///     Asynchronously send a single message to the broker.
-        /// </summary>
-        /// <param name="topic">
-        ///     The target topic.
-        /// </param>
-        /// <param name="partition">
-        ///     The target partition (if -1, this is determined by the partitioner
-        ///     configured for the topic).
-        /// </param>
-        /// <param name="key">
-        ///     null, or a byte array that contains the message key.
-        /// </param>
-        /// <param name="keyOffset">
-        ///     for non-null values, the offset into the key array of the
-        ///     sub-array to use as the message key.
-        ///     if <paramref name="key" />  is null, keyOffset must be 0.
-        /// </param>
-        /// <param name="keyLength">
-        ///     for non-null keys, the length of the sequence of bytes that
-        ///     constitutes the key.
-        ///     if <paramref name="key" />  is null, keyOffset must be 0.
-        /// </param>
-        /// <param name="val">
-        ///     null, or a byte array that contains the message value.
-        /// </param>
-        /// <param name="valOffset">
-        ///     for non-null values, the offset into the val array of the
-        ///     sub-array to use as the message value.
-        ///     if <paramref name="val" /> is null, valOffset must be 0.
-        /// </param>
-        /// <param name="valLength">
-        ///     for non-null values, the length of the sequence of bytes that
-        ///     constitutes the value.
-        ///     if <paramref name="val" /> is null, valLength must be 0.
-        /// </param>
-        /// <param name="blockIfQueueFull">
-        ///     Whether or not to block if the send queue is full.
-        ///     If false, a KafkaExcepion (with Error.Code == ErrorCode.Local_QueueFull) 
-        ///     will be thrown if an attempt is made to produce a message
-        ///     and the send queue is full.
-        /// 
-        ///     Warning: blockIfQueueFull is set to true, background polling is 
-        ///     disabled and Poll is not being called in another thread, this
-        ///     will block indefinitely.
-        /// </param>
-        /// <returns>
-        ///     A Task which will complete with the corresponding delivery report
-        ///     for this request.
-        /// </returns>
-        /// <remarks>
-        ///     If you require strict ordering of delivery reports to be maintained, 
-        ///     you should use a variant of ProduceAsync that takes an IDeliveryHandler
-        ///     parameter, not a variant that returns a Task&lt;Message&gt; because 
-        ///     Tasks are completed on arbitrary thread pool threads and can 
-        ///     be executed out of order.
-        /// </remarks>
-        public Task<Message> ProduceAsync(string topic, byte[] key, int keyOffset, int keyLength, byte[] val, int valOffset, int valLength, int partition, bool blockIfQueueFull)
-            => Produce(topic, val, valOffset, valLength, key, keyOffset, keyLength, null, partition, blockIfQueueFull);
-
-        /// <summary>
-        ///     Asynchronously send a single message to the broker.
-        ///     Refer to <see cref="ProduceAsync(string, byte[], int, int, byte[], int, int, int, bool)" />
-        ///     for more information.
-        /// </summary>
-        public Task<Message> ProduceAsync(string topic, byte[] key, int keyOffset, int keyLength, byte[] val, int valOffset, int valLength, bool blockIfQueueFull)
-            => Produce(topic, val, valOffset, valLength, key, keyOffset, keyLength, null, RD_KAFKA_PARTITION_UA, blockIfQueueFull);
-
-        /// <summary>
-        ///     Asynchronously send a single message to the broker (order of delivery reports strictly guarenteed).
-        ///     Refer to <see cref="ProduceAsync(string, byte[], int, int, byte[], int, int, int, bool, IDeliveryHandler)" /> 
-        ///     for more information.
-        /// </summary>
-        public void ProduceAsync(string topic, byte[] key, byte[] val, IDeliveryHandler deliveryHandler)
-            => Produce(topic, val, 0, val?.Length ?? 0, key, 0, key?.Length ?? 0, null, RD_KAFKA_PARTITION_UA, true, deliveryHandler);
-
-        /// <summary>
-        ///     Asynchronously send a single message to the broker (order of delivery reports strictly guarenteed).
-        ///     Refer to <see cref="ProduceAsync(string, byte[], int, int, byte[], int, int, int, bool, IDeliveryHandler)" />
-        ///     for more information.
-        /// </summary>
-        public void ProduceAsync(string topic, byte[] key, int keyOffset, int keyLength, byte[] val, int valOffset, int valLength, IDeliveryHandler deliveryHandler)
-            => Produce(topic, val, valOffset, valLength, key, keyOffset, keyLength, null, RD_KAFKA_PARTITION_UA, true, deliveryHandler);
-
-        /// <summary>
-        ///     Asynchronously send a single message to the broker (order of delivery reports strictly guarenteed).
-        ///     Refer to <see cref="ProduceAsync(string, byte[], int, int, byte[], int, int, int, bool, IDeliveryHandler)" /> 
-        ///     for more information.
-        /// </summary>
-        public void ProduceAsync(string topic, byte[] key, int keyOffset, int keyLength, byte[] val, int valOffset, int valLength, int partition, IDeliveryHandler deliveryHandler)
-            => Produce(topic, val, valOffset, valLength, key, keyOffset, keyLength, null, partition, true, deliveryHandler);
-
-        /// <summary>
-        ///     Asynchronously send a single message to the broker (order of delivery reports strictly guarenteed).
-        /// </summary>
-        /// <remarks>
-        ///     Notification of delivery reports is via an IDeliveryHandler instance. Use IDeliveryHandler variants of 
-        ///     ProduceAsync if you require notification of delivery reports strictly in the order they were 
-        ///     acknowledged by the broker / failed (failure may be via broker or local). IDeliveryHandler.HandleDeliveryReport
-        ///     callbacks are executed on the Poll thread.
-        ///     
-        ///     Refer to <see cref="ProduceAsync(string, byte[], int, int, byte[], int, int, int, bool)" /> 
-        ///     for more information.
-        /// </remarks>
-        public void ProduceAsync(string topic, byte[] key, int keyOffset, int keyLength, byte[] val, int valOffset, int valLength, int partition, bool blockIfQueueFull, IDeliveryHandler deliveryHandler)
-            => Produce(topic, val, valOffset, valLength, key, keyOffset, keyLength, null, partition, blockIfQueueFull, deliveryHandler);
-
-        /// <summary>
-        ///     Asynchronously send a single message to the broker (order of delivery reports strictly guarenteed).
-        ///     Refer to <see cref="ProduceAsync(string, byte[], int, int, byte[], int, int, int, bool, IDeliveryHandler)" /> 
-        ///     for more information.
-        /// </summary>
-        public void ProduceAsync(string topic, byte[] key, int keyOffset, int keyLength, byte[] val, int valOffset, int valLength, bool blockIfQueueFull, IDeliveryHandler deliveryHandler)
-            => Produce(topic, val, valOffset, valLength, key, keyOffset, keyLength, null, RD_KAFKA_PARTITION_UA, blockIfQueueFull, deliveryHandler);
-=======
         /// <include file='include_docs_producer.xml' path='API/Member[@name="ProduceAsync_string_Partition_byte_int_int_byte_int_int_Timestamp_IEnumerable"]/*' />
         /// <include file='include_docs_producer.xml' path='API/Member[@name="ProduceAsync_Common"]/*' />
         public Task<DeliveryReport> ProduceAsync(
@@ -717,7 +512,6 @@
             Timestamp timestamp, IEnumerable<Header> headers
         )
             => ProduceImpl(topic, val, valOffset, valLength, key, keyOffset, keyLength, timestamp, partition, headers, this.blockIfQueueFullPropertyValue, deliveryHandler);
->>>>>>> 8ed381ef
 
         /// <include file='include_docs_client.xml' path='API/Member[@name="Client_Name"]/*' />
         public string Name
@@ -759,566 +553,14 @@
             kafkaHandle.Dispose();
         }
 
-<<<<<<< HEAD
-        /// <summary>
-        ///     Get information pertaining to all groups in the Kafka cluster (blocking)
-        ///
-        ///     [UNSTABLE-API] - The API associated with this functionality is subject to change.
-        /// </summary>
-        /// <param name="timeout">
-        ///     The maximum period of time the call may block.
-        /// </param>
-        public List<GroupInfo> ListGroups(TimeSpan timeout)
-            => kafkaHandle.ListGroups(timeout.TotalMillisecondsAsInt());
-
-        /// <summary>
-        ///     Get information pertaining to a particular group in the
-        ///     Kafka cluster (blocking).
-        ///
-        ///     [UNSTABLE-API] - The API associated with this functionality is subject to change.
-        /// </summary>
-        /// <param name="group">
-        ///     The group of interest.
-        /// </param>
-        /// <param name="timeout">
-        ///     The maximum period of time the call may block.
-        /// </param>
-        /// <returns>
-        ///     Returns information pertaining to the specified group
-        ///     or null if this group does not exist.
-        /// </returns>
-        public GroupInfo ListGroup(string group, TimeSpan timeout)
-            => kafkaHandle.ListGroup(group, timeout.TotalMillisecondsAsInt());
-
-        /// <summary>
-        ///     Get information pertaining to a particular group in the
-        ///     Kafka cluster (blocks, potentially indefinitely).
-        ///
-        ///     [UNSTABLE-API] - The API associated with this functionality is subject to change.
-        /// </summary>
-        /// <param name="group">
-        ///     The group of interest.
-        /// </param>
-        /// <returns>
-        ///     Returns information pertaining to the specified group
-        ///     or null if this group does not exist.
-        /// </returns>
-        public GroupInfo ListGroup(string group)
-            => kafkaHandle.ListGroup(group, -1);
-
-        /// <summary>
-        ///     Query the Kafka cluster for low (oldest/beginning) and high (newest/end)
-        ///     offsets for the specified topic/partition (blocking).
-        ///
-        ///     [UNSTABLE-API] - The API associated with this functionality is subject to change.
-        /// </summary>
-        /// <param name="topicPartition">
-        ///     The topic/partition of interest.
-        /// </param>
-        /// <param name="timeout">
-        ///     The maximum period of time the call may block.
-        /// </param>
-        /// <returns>
-        ///     The requested WatermarkOffsets.
-        /// </returns>
-        public WatermarkOffsets QueryWatermarkOffsets(TopicPartition topicPartition, TimeSpan timeout)
-            => kafkaHandle.QueryWatermarkOffsets(topicPartition.Topic, topicPartition.Partition, timeout.TotalMillisecondsAsInt());
-
-        /// <summary>
-        ///     Query the Kafka cluster for low (oldest/beginning) and high (newest/end)
-        ///     offsets for the specified topic/partition (blocks, potentially indefinitely).
-        ///
-        ///     [UNSTABLE-API] - The API associated with this functionality is subject to change.
-        /// </summary>
-        /// <param name="topicPartition">
-        ///     The topic/partition of interest.
-        /// </param>
-        /// <returns>
-        ///     The requested WatermarkOffsets.
-        /// </returns>
-        public WatermarkOffsets QueryWatermarkOffsets(TopicPartition topicPartition)
-            => kafkaHandle.QueryWatermarkOffsets(topicPartition.Topic, topicPartition.Partition, -1);
-
-        private Metadata GetMetadata(bool allTopics, string topic, int millisecondsTimeout)
-            => kafkaHandle.GetMetadata(allTopics, topic == null ? null : GetKafkaTopicHandle(topic), millisecondsTimeout);
-
-        /// <summary>
-        ///     Query the cluster for metadata (blocking).
-        ///
-        ///     - allTopics = true - request all topics from cluster
-        ///     - allTopics = false, topic = null - request only locally known topics.
-        ///     - allTopics = false, topic = valid - request specific topic
-        ///
-        ///     [UNSTABLE-API] - The API associated with this functionality is subject to change.
-        /// </summary>
-        public Metadata GetMetadata(bool allTopics, string topic, TimeSpan timeout)
-            => GetMetadata(allTopics, topic, timeout.TotalMillisecondsAsInt());
-
-        /// <summary>
-        ///     Refer to <see cref="GetMetadata(bool,string,TimeSpan)" />
-        /// 
-        ///     [UNSTABLE-API] - The API associated with this functionality is subject to change.
-        /// </summary>
-        public Metadata GetMetadata(bool allTopics, string topic)
-            => GetMetadata(allTopics, topic, -1);
-
-        /// <summary>
-        ///     Refer to <see cref="GetMetadata(bool,string,TimeSpan)" />
-        /// 
-        ///     [UNSTABLE-API] - The API associated with this functionality is subject to change.
-        /// </summary>
-        public Metadata GetMetadata()
-            => GetMetadata(true, null, -1);
-
-        /// <summary>
-        ///     Adds one or more brokers to the Producer's list of initial
-        ///     bootstrap brokers. 
-        ///
-        ///     Note: Additional brokers are discovered automatically as 
-        ///     soon as the Producer connects to any broker by querying the 
-        ///     broker metadata. Calling this method is only required in 
-        ///     some scenarios where the address of all brokers in the 
-        ///     cluster changes.
-        /// </summary>
-        /// <param name="brokers">
-        ///     Coma-separated list of brokers in the same format as 
-        ///     the bootstrap.server configuration parameter.
-        /// </param>
-        /// <remarks>
-        ///     There is currently no API to remove existing configured, 
-        ///     added or learnt brokers.
-        /// </remarks>
-        /// <returns>
-        ///     The number of brokers added. This value includes brokers
-        ///     that may have been specified a second time.
-        /// </returns>
-=======
         /// <include file='include_docs_client.xml' path='API/Member[@name="AddBrokers_string"]/*' />  
->>>>>>> 8ed381ef
         public int AddBrokers(string brokers)
             => kafkaHandle.AddBrokers(brokers);
 
         /// <summary>
         ///     An opaque reference to the underlying librdkafka client instance.
         /// </summary>
-<<<<<<< HEAD
-        /// <param name="config">
-        ///     librdkafka configuration parameters (refer to https://github.com/edenhill/librdkafka/blob/master/CONFIGURATION.md).
-        /// </param>
-        /// <param name="keySerializer">
-        ///     An ISerializer implementation instance that will be used to serialize keys.
-        /// </param>
-        /// <param name="valueSerializer">
-        ///     An ISerializer implementation instance that will be used to serialize values.
-        /// </param>
-        public Producer(
-            IEnumerable<KeyValuePair<string, object>> config,
-            ISerializer<TKey> keySerializer,
-            ISerializer<TValue> valueSerializer
-        ) : this(config, keySerializer, valueSerializer, false, false) {}
-
-
-        /// <summary>
-        ///     Gets the ISerializer implementation instance used to serialize keys.
-        /// </summary>
-        public ISerializer<TKey> KeySerializer
-            => serializingProducer.KeySerializer;
-
-        /// <summary>
-        ///     Gets the ISerializer implementation instance used to serialize values.
-        /// </summary>
-        public ISerializer<TValue> ValueSerializer
-            => serializingProducer.ValueSerializer;
-
-        /// <summary>
-        ///     Gets the name of this producer instance.
-        ///     Contains (but is not equal to) the client.id configuration parameter.
-        /// </summary>
-        /// <remarks>
-        ///     This name will be unique across all producer instances
-        ///     in a given application which allows log messages to be
-        ///     associated with the corresponding instance.
-        /// </remarks>
-        public string Name
-            => serializingProducer.Name;
-
-        /// <summary>
-        ///     Asynchronously send a single message to the broker.
-        ///     Refer to <see cref="ProduceAsync(string, TKey, TValue, int, bool)" /> for more information.
-        /// </summary>
-        /// <remarks>
-        ///     The partition the message is produced to is determined using the configured partitioner.
-        ///     
-        ///     Blocks if the send queue is full. Warning: if background polling is disabled and Poll is
-        ///     not being called in another thread, this will block indefinitely.
-        /// </remarks>
-        public Task<Message<TKey, TValue>> ProduceAsync(string topic, TKey key, TValue val)
-            => serializingProducer.ProduceAsync(topic, key, val);
-
-        /// <summary>
-        ///     Asynchronously send a single message to the broker.
-        /// </summary>
-        /// <param name="topic">
-        ///     The target topic.
-        /// </param>
-        /// <param name="partition">
-        ///     The target partition (if -1, this is determined by the partitioner
-        ///     configured for the topic).
-        /// </param>
-        /// <param name="key">
-        ///     the message key (possibly null if allowed by the key serializer).
-        /// </param>
-        /// <param name="val">
-        ///     the message value (possibly null if allowed by the value serializer).
-        /// </param>
-        /// <param name="blockIfQueueFull">
-        ///     Whether or not to block if the send queue is full.
-        ///     If false, a KafkaExcepion (with Error.Code == ErrorCode.Local_QueueFull) 
-        ///     will be thrown if an attempt is made to produce a message
-        ///     and the send queue is full.
-        ///      
-        ///     Warning: blockIfQueueFull is set to true, background polling is 
-        ///     disabled and Poll is not being called in another thread, 
-        ///     this will block indefinitely.
-        /// </param>
-        /// <returns>
-        ///     A Task which will complete with the corresponding delivery report
-        ///     for this request.
-        /// </returns>
-        /// <remarks>
-        ///     If you require strict ordering of delivery reports to be maintained, 
-        ///     you should use a variant of ProduceAsync that takes an IDeliveryHandler
-        ///     parameter, not a variant that returns a Task&lt;Message&gt; because 
-        ///     Tasks are completed on arbitrary thread pool threads and can 
-        ///     be executed out of order.
-        /// </remarks>
-        public Task<Message<TKey, TValue>> ProduceAsync(string topic, TKey key, TValue val, int partition, bool blockIfQueueFull)
-            => serializingProducer.ProduceAsync(topic, key, val, partition, blockIfQueueFull);
-
-        /// <summary>
-        ///     Asynchronously send a single message to the broker.
-        ///     Refer to <see cref="ProduceAsync(string, TKey, TValue, int, bool)" /> for more information.
-        /// </summary>
-        /// <remarks>
-        ///     Blocks if the send queue is full. Warning: if background polling is disabled and Poll is
-        ///     not being called in another thread, this will block indefinitely.
-        /// </remarks>
-        public Task<Message<TKey, TValue>> ProduceAsync(string topic, TKey key, TValue val, int partition)
-            => serializingProducer.ProduceAsync(topic, key, val, partition);
-
-        /// <summary>
-        ///     Asynchronously send a single message to the broker.
-        ///     Refer to <see cref="ProduceAsync(string, TKey, TValue, int, bool)" /> for more information.
-        /// </summary>
-        /// <remarks>
-        ///     The partition the message is produced to is determined using the configured partitioner.
-        /// </remarks>
-        public Task<Message<TKey, TValue>> ProduceAsync(string topic, TKey key, TValue val, bool blockIfQueueFull)
-            => serializingProducer.ProduceAsync(topic, key, val, blockIfQueueFull);
-
-
-        /// <summary>
-        ///     Asynchronously send a single message to the broker (order of delivery reports strictly guarenteed).
-        ///     See <see cref="ProduceAsync(string, TKey, TValue, int, bool, IDeliveryHandler{TKey, TValue})"/> for more information.
-        /// </summary>
-        /// <remarks>
-        ///     The partition the message is produced to is determined using the configured partitioner.
-        ///     
-        ///     Blocks if the send queue is full. Warning: if background polling is disabled and Poll is
-        ///     not being called in another thread, this will block indefinitely.
-        /// </remarks>
-        public void ProduceAsync(string topic, TKey key, TValue val, IDeliveryHandler<TKey, TValue> deliveryHandler)
-            => serializingProducer.ProduceAsync(topic, key, val, deliveryHandler);
-
-        /// <summary>
-        ///     Asynchronously send a single message to the broker (order of delivery reports strictly guarenteed).
-        /// </summary>
-        /// <remarks>
-        ///     Notification of delivery reports is via an IDeliveryHandler instance. Use IDeliveryHandler variants of 
-        ///     ProduceAsync if you require notification of delivery reports strictly in the order they were 
-        ///     acknowledged by the broker / failed (failure may be via broker or local). IDeliveryHandler.HandleDeliveryReport
-        ///     callbacks are executed on the Poll thread.
-        ///     
-        ///     Refer to <see cref="ProduceAsync(string, TKey, TValue, int, bool)" />
-        ///     for more information.
-        /// </remarks>
-        public void ProduceAsync(string topic, TKey key, TValue val, int partition, bool blockIfQueueFull, IDeliveryHandler<TKey, TValue> deliveryHandler)
-            => serializingProducer.ProduceAsync(topic, key, val, partition, blockIfQueueFull, deliveryHandler);
-
-        /// <summary>
-        ///     Asynchronously send a single message to the broker (order of delivery reports strictly guarenteed).
-        ///     See <see cref="ProduceAsync(string, TKey, TValue, int, bool, IDeliveryHandler{TKey, TValue})"/> for more information.
-        /// </summary>
-        /// <remarks>
-        ///     Blocks if the send queue is full. Warning: if background polling is disabled and Poll is
-        ///     not being called in another thread, this will block indefinitely.
-        /// </remarks>
-        public void ProduceAsync(string topic, TKey key, TValue val, int partition, IDeliveryHandler<TKey, TValue> deliveryHandler)
-            => serializingProducer.ProduceAsync(topic, key, val, partition, deliveryHandler);
-
-        /// <summary>
-        ///     Asynchronously send a single message to the broker (order of delivery reports strictly guarenteed).
-        ///     See <see cref="ProduceAsync(string, TKey, TValue, int, bool, IDeliveryHandler{TKey, TValue})"/> for more information.
-        /// </summary>
-        /// <remarks>
-        ///     The partition the message is produced to is determined using the configured partitioner.
-        /// </remarks>
-        public void ProduceAsync(string topic, TKey key, TValue val, bool blockIfQueueFull, IDeliveryHandler<TKey, TValue> deliveryHandler)
-            => serializingProducer.ProduceAsync(topic, key, val, blockIfQueueFull, deliveryHandler);
-
-        /// <summary>
-        ///     Raised when there is information that should be logged.
-        /// </summary>
-        /// <remarks>
-        ///     Note: By default not many log messages are generated.
-        /// 
-        ///     You can specify one or more debug contexts using the 'debug'
-        ///     configuration property and a log level using the 'log_level'
-        ///     configuration property to enable more verbose logging,
-        ///     however you shouldn't typically need to do this.
-        ///
-        ///     Warning: Log handlers are called spontaneously from internal librdkafka 
-        ///     threads and the application must not call any Confluent.Kafka APIs from 
-        ///     within a log handler or perform any prolonged operations.
-        /// </remarks>
-        public event EventHandler<LogMessage> OnLog
-        {
-            add { producer.OnLog += value; }
-            remove { producer.OnLog -= value; }
-        }
-
-        /// <summary>
-        ///     Raised on librdkafka statistics events. JSON formatted
-        ///     string as defined here: https://github.com/edenhill/librdkafka/wiki/Statistics
-        /// </summary>
-        /// <remarks>
-        ///     You can enable statistics and set the statistics interval
-        ///     using the statistics.interval.ms configuration parameter
-        ///     (disabled by default).
-        ///
-        ///     Called on the Producer poll thread.
-        /// </remarks>
-        public event EventHandler<string> OnStatistics
-        {
-            add { producer.OnStatistics += value; }
-            remove { producer.OnStatistics -= value; }
-        }
-
-        /// <summary>
-        ///     Raised on critical errors, e.g. connection failures or all 
-        ///     brokers down. Note that the client will try to automatically 
-        ///     recover from errors - these errors should be seen as 
-        ///     informational rather than catastrophic
-        /// </summary>
-        /// <remarks>
-        ///     Called on the Producer poll thread.
-        /// </remarks>
-        public event EventHandler<Error> OnError
-        {
-            add { producer.OnError += value; }
-            remove { producer.OnError -= value; }
-        }
-
-        /// <summary>
-        ///     Wait until all outstanding produce requests and delievery report
-        ///     callbacks are completed.
-        /// 
-        ///     [UNSTABLE-API] - the semantics and/or type of the return value is
-        ///     subject to change.
-        /// </summary>
-        /// <param name="millisecondsTimeout">
-        ///     The maximum time to block in milliseconds, or -1 to block
-        ///     indefinitely. You should typically use a relatively short timout 
-        ///     period because this operation cannot be cancelled.
-        /// </param>
-        /// <returns>
-        ///     The current librdkafka out queue length. This should be interpreted
-        ///     as a rough indication of the number of messages waiting to be sent
-        ///     to or acknowledged by the broker. If zero, there are no outstanding
-        ///     messages or callbacks. Specifically, the value is equal to the sum
-        ///     of the number of produced messages for which a delivery report has
-        ///     not yet been handled and a number which is less than or equal to the
-        ///     number of pending delivery report callback events (as determined by
-        ///     an internal librdkafka implementation detail).
-        /// </returns>
-        /// <remarks>
-        ///     This method should typically be called prior to destroying a producer
-        ///     instance to make sure all queued and in-flight produce requests are
-        ///     completed before terminating. The wait time is bounded by the
-        ///     millisecondsTimeout parameter.
-        ///
-        ///     A related topic configuration parameter is message.timeout.ms which 
-        ///     determines the maximum length of time librdkafka attempts to deliver
-        ///     a message before giving up and so also affects the maximum time a call
-        ///     to Flush may block.
-        /// </remarks>
-        public int Flush(int millisecondsTimeout)
-            => producer.Flush(millisecondsTimeout);
-
-        /// <summary>
-        ///     Wait until all outstanding produce requests and delievery report
-        ///     callbacks are completed. Refer to <see cref="Flush(int)" /> for
-        ///     more information.
-        /// 
-        ///     [UNSTABLE-API] - the semantics and/or type of the return value is
-        ///     subject to change.
-        /// </summary>
-        /// <param name="timeout">
-        ///     The maximum length of time to block. You should typically use a
-        ///     relatively short timout period because this operation cannot be 
-        ///     cancelled.
-        /// </param>
-        /// <returns>
-        ///     The current librdkafka out queue length. Refer to <see cref="Flush(int)" />
-        ///     for more information.
-        /// </returns>
-        public int Flush(TimeSpan timeout)
-            => producer.Flush(timeout.TotalMillisecondsAsInt());
-
-        /// <summary>
-        ///     Releases all resources used by this Producer.
-        /// </summary>
-        /// <remarks>
-        ///     You will often want to call <see cref="Flush(int)" />
-        ///     before disposing a Producer instance.
-        /// </remarks>
-        public void Dispose()
-        {
-            if (KeySerializer != null)
-            {
-                KeySerializer.Dispose();
-            }
-
-            if (ValueSerializer != null)
-            {
-                ValueSerializer.Dispose();
-            }
-
-            producer.Dispose();
-        }
-
-        /// <summary>
-        ///     Get information pertaining to all groups in the Kafka cluster (blocking)
-        ///
-        ///     [UNSTABLE-API] - The API associated with this functionality is subject to change.
-        /// </summary>
-        /// <param name="timeout">
-        ///     The maximum period of time the call may block.
-        /// </param>
-        public List<GroupInfo> ListGroups(TimeSpan timeout)
-            => producer.ListGroups(timeout);
-
-        /// <summary>
-        ///     Get information pertaining to a particular group in the
-        ///     Kafka cluster (blocks)
-        ///
-        ///     [UNSTABLE-API] - The API associated with this functionality is subject to change.
-        /// </summary>
-        /// <param name="group">
-        ///     The group of interest.
-        /// </param>
-        /// <param name="timeout">
-        ///     The maximum period of time the call may block.
-        /// </param>
-        /// <returns>
-        ///     Returns information pertaining to the specified group
-        ///     or null if this group does not exist.
-        /// </returns>
-        public GroupInfo ListGroup(string group, TimeSpan timeout)
-            => producer.ListGroup(group, timeout);
-
-        /// <summary>
-        ///     Get information pertaining to a particular group in the
-        ///     Kafka cluster (blocks, potentially indefinitely).
-        ///
-        ///     [UNSTABLE-API] - The API associated with this functionality is subject to change.
-        /// </summary>
-        /// <param name="group">
-        ///     The group of interest.
-        /// </param>
-        /// <returns>
-        ///     Returns information pertaining to the specified group
-        ///     or null if this group does not exist.
-        /// </returns>
-        public GroupInfo ListGroup(string group)
-            => producer.ListGroup(group);
-
-        /// <summary>
-        ///     Query the Kafka cluster for low (oldest/beginning) and high (newest/end)
-        ///     offsets for the specified topic/partition (blocking).
-        ///
-        ///     [UNSTABLE-API] - The API associated with this functionality is subject to change.
-        /// </summary>
-        /// <param name="topicPartition">
-        ///     The topic/partition of interest.
-        /// </param>
-        /// <param name="timeout">
-        ///     The maximum period of time the call may block.
-        /// </param>
-        /// <returns>
-        ///     The requested WatermarkOffsets.
-        /// </returns>
-        public WatermarkOffsets QueryWatermarkOffsets(TopicPartition topicPartition, TimeSpan timeout)
-            => producer.QueryWatermarkOffsets(topicPartition, timeout);
-
-        /// <summary>
-        ///     Query the Kafka cluster for low (oldest/beginning) and high (newest/end)
-        ///     offsets for the specified topic/partition (blocks, potentialy indefinitely).
-        ///
-        ///     [UNSTABLE-API] - The API associated with this functionality is subject to change.
-        /// </summary>
-        /// <param name="topicPartition">
-        ///     The topic/partition of interest.
-        /// </param>
-        /// <returns>
-        ///     The requested WatermarkOffsets.
-        /// </returns>
-        public WatermarkOffsets QueryWatermarkOffsets(TopicPartition topicPartition)
-            => producer.QueryWatermarkOffsets(topicPartition);
-
-        /// <summary>
-        ///     Refer to Producer.GetMetadata(bool, string, TimeSpan) for more information.
-        ///     
-        ///     [UNSTABLE-API] - The API associated with this functionality is subject to change.
-        /// </summary>
-        public Metadata GetMetadata(bool allTopics, string topic, TimeSpan timeout)
-            => producer.GetMetadata(allTopics, topic, timeout);
-
-        /// <summary>
-        ///     Refer to Producer.GetMetadata(bool, string) for more information
-        ///     
-        ///     [UNSTABLE-API] - The API associated with this functionality is subject to change.
-        /// </summary>
-        public Metadata GetMetadata(bool allTopics, string topic)
-            => producer.GetMetadata(allTopics, topic);
-
-        /// <summary>
-        ///     Adds one or more brokers to the Producer's list of initial
-        ///     bootstrap brokers. 
-        ///
-        ///     Note: Additional brokers are discovered automatically as 
-        ///     soon as the Producer connects to any broker by querying the 
-        ///     broker metadata. Calling this method is only required in 
-        ///     some scenarios where the address of all brokers in the 
-        ///     cluster changes.
-        /// </summary>
-        /// <param name="brokers">
-        ///     Coma-separated list of brokers in the same format as 
-        ///     the bootstrap.server configuration parameter.
-        /// </param>
-        /// <remarks>
-        ///     There is currently no API to remove existing configured, 
-        ///     added or learnt brokers.
-        /// </remarks>
-        /// <returns>
-        ///     The number of brokers added. This value includes brokers
-        ///     that may have been specified a second time.
-        /// </returns>
-        public int AddBrokers(string brokers)
-            => producer.AddBrokers(brokers);
-=======
         public Handle Handle 
             => new Handle { Owner = this, LibrdkafkaHandle = kafkaHandle };
->>>>>>> 8ed381ef
     }
 }