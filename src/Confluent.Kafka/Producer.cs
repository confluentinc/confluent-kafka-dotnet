--- conflicted
+++ resolved
@@ -626,13 +626,8 @@
             try
             {
                 keyBytes = (keySerializer != null)
-<<<<<<< HEAD
                     ? keySerializer.Serialize(message.Key, new SerializationContext(MessageComponentType.Key, topicPartition.Topic, message.Headers))
-                    : await asyncKeySerializer.SerializeAsync(message.Key, new SerializationContext(MessageComponentType.Key, topicPartition.Topic, message.Headers));
-=======
-                    ? keySerializer.Serialize(message.Key, new SerializationContext(MessageComponentType.Key, topicPartition.Topic))
-                    : await asyncKeySerializer.SerializeAsync(message.Key, new SerializationContext(MessageComponentType.Key, topicPartition.Topic)).ConfigureAwait(false);
->>>>>>> 4d3dfa7e
+                    : await asyncKeySerializer.SerializeAsync(message.Key, new SerializationContext(MessageComponentType.Key, topicPartition.Topic, message.Headers)).ConfigureAwait(false);
             }
             catch (Exception ex)
             {
@@ -650,13 +645,8 @@
             try
             {
                 valBytes = (valueSerializer != null)
-<<<<<<< HEAD
                     ? valueSerializer.Serialize(message.Value, new SerializationContext(MessageComponentType.Value, topicPartition.Topic, message.Headers))
-                    : await asyncValueSerializer.SerializeAsync(message.Value, new SerializationContext(MessageComponentType.Value, topicPartition.Topic, message.Headers));
-=======
-                    ? valueSerializer.Serialize(message.Value, new SerializationContext(MessageComponentType.Value, topicPartition.Topic))
-                    : await asyncValueSerializer.SerializeAsync(message.Value, new SerializationContext(MessageComponentType.Value, topicPartition.Topic)).ConfigureAwait(false);
->>>>>>> 4d3dfa7e
+                    : await asyncValueSerializer.SerializeAsync(message.Value, new SerializationContext(MessageComponentType.Value, topicPartition.Topic, message.Headers)).ConfigureAwait(false);
             }
             catch (Exception ex)
             {
