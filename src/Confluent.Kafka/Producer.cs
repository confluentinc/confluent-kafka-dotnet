// Copyright 2016-2018 Confluent Inc.
//
// Licensed under the Apache License, Version 2.0 (the "License");
// you may not use this file except in compliance with the License.
// You may obtain a copy of the License at
//
// http://www.apache.org/licenses/LICENSE-2.0
//
// Unless required by applicable law or agreed to in writing, software
// distributed under the License is distributed on an "AS IS" BASIS,
// WITHOUT WARRANTIES OR CONDITIONS OF ANY KIND, either express or implied.
// See the License for the specific language governing permissions and
// limitations under the License.
//
// Refer to LICENSE for more information.

using System;
using System.Collections.Generic;
using System.Linq;
using System.Runtime.InteropServices;
using System.Threading;
using System.Threading.Tasks;
using Confluent.Kafka.Impl;
using Confluent.Kafka.Internal;


namespace Confluent.Kafka
{
    //TODO: rename producers files after review
    internal abstract class ProducerBase : IClient, ITransactionalProducer
    {
        internal class Config
        {
            public IEnumerable<KeyValuePair<string, string>> config;
            public Action<Error> errorHandler;
            public Action<LogMessage> logHandler;
            public Action<string> statisticsHandler;
            public Action<string> oAuthBearerTokenRefreshHandler;
            public Dictionary<string, PartitionerDelegate> partitioners;
            public PartitionerDelegate defaultPartitioner;
        }
        
        private int cancellationDelayMaxMs;
        private bool disposeHasBeenCalled = false;
        private object disposeHasBeenCalledLockObj = new object();

        private bool manualPoll = false;
        protected bool enableDeliveryReports = true;
        protected bool enableDeliveryReportKey = true;
        protected bool enableDeliveryReportValue = true;
        private bool enableDeliveryReportTimestamp = true;
        private bool enableDeliveryReportHeaders = true;
        private bool enableDeliveryReportPersistedStatus = true;

        private SafeKafkaHandle ownedKafkaHandle;
        private Handle borrowedHandle;

        private SafeKafkaHandle KafkaHandle
            => ownedKafkaHandle != null 
                ? ownedKafkaHandle
                : borrowedHandle.LibrdkafkaHandle;

        private List<GCHandle> partitionerHandles = new List<GCHandle>();

        private Task callbackTask;
        private CancellationTokenSource callbackCts;

        private int eventsServedCount = 0;
        private object pollSyncObj = new object();

        private Task StartPollTask(CancellationToken ct)
            => Task.Factory.StartNew(() =>
                {
                    try
                    {
                        while (true)
                        {
                            ct.ThrowIfCancellationRequested();
                            int eventsServedCount_ = ownedKafkaHandle.Poll((IntPtr)cancellationDelayMaxMs);
                            if (this.handlerException != null)
                            {
                                errorHandler?.Invoke(new Error(ErrorCode.Local_Application, handlerException.ToString()));
                                this.handlerException = null;
                            }

                            // note: lock {} is equivalent to Monitor.Enter then Monitor.Exit 
                            if (eventsServedCount_ > 0)
                            {
                                lock (pollSyncObj)
                                {
                                    this.eventsServedCount += eventsServedCount_;
                                    Monitor.Pulse(pollSyncObj);
                                }
                            }
                        }
                    }
                    catch (OperationCanceledException) {}
                }, ct, TaskCreationOptions.LongRunning, TaskScheduler.Default);


        // .NET Exceptions are not propagated through native code, so we need to
        // do this book keeping explicitly.
        private Exception handlerException = null;


        private Action<Error> errorHandler;
        private Librdkafka.ErrorDelegate errorCallbackDelegate;
        private void ErrorCallback(IntPtr rk, ErrorCode err, string reason, IntPtr opaque)
        {
            // Ensure registered handlers are never called as a side-effect of Dispose/Finalize (prevents deadlocks in common scenarios).
            if (ownedKafkaHandle.IsClosed) { return; }

            try
            {
                errorHandler?.Invoke(KafkaHandle.CreatePossiblyFatalError(err, reason));
            }
            catch (Exception)
            {
                // Eat any exception thrown by user log handler code.
            }
        }


        private Action<string> statisticsHandler;
        private Librdkafka.StatsDelegate statisticsCallbackDelegate;
        private int StatisticsCallback(IntPtr rk, IntPtr json, UIntPtr json_len, IntPtr opaque)
        {
            // Ensure registered handlers are never called as a side-effect of Dispose/Finalize (prevents deadlocks in common scenarios).
            if (ownedKafkaHandle.IsClosed) { return 0; }

            try
            {
                statisticsHandler?.Invoke(Util.Marshal.PtrToStringUTF8(json));
            }
            catch (Exception e)
            {
                handlerException = e;
            }

            return 0; // instruct librdkafka to immediately free the json ptr.
        }

        private Action<string> oAuthBearerTokenRefreshHandler;
        private Librdkafka.OAuthBearerTokenRefreshDelegate oAuthBearerTokenRefreshCallbackDelegate;
        private void OAuthBearerTokenRefreshCallback(IntPtr rk, IntPtr oauthbearer_config, IntPtr opaque)
        {
            // Ensure registered handlers are never called as a side-effect of Dispose/Finalize (prevents deadlocks in common scenarios).
            if (ownedKafkaHandle.IsClosed) { return; }

            try
            {
                oAuthBearerTokenRefreshHandler?.Invoke(Util.Marshal.PtrToStringUTF8(oauthbearer_config));
            }
            catch (Exception e)
            {
                handlerException = e;
            }
        }


        private Action<LogMessage> logHandler;
        private object loggerLockObj = new object();
        private Librdkafka.LogDelegate logCallbackDelegate;
        private void LogCallback(IntPtr rk, SyslogLevel level, string fac, string buf)
        {
            // Ensure registered handlers are never called as a side-effect of Dispose/Finalize (prevents deadlocks in common scenarios).
            // Note: kafkaHandle can be null if the callback is during construction (in that case, we want the delegate to run).
            if (ownedKafkaHandle != null && ownedKafkaHandle.IsClosed) { return; }
            try
            {
                logHandler?.Invoke(new LogMessage(Util.Marshal.PtrToStringUTF8(Librdkafka.name(rk)), level, fac, buf));
            }
            catch (Exception)
            {
                // Eat any exception thrown by user log handler code.
            }
        }

        private Librdkafka.DeliveryReportDelegate DeliveryReportCallback;

        private void DeliveryReportCallbackImpl(IntPtr rk, IntPtr rkmessage, IntPtr opaque)
        {
            // Ensure registered handlers are never called as a side-effect of Dispose/Finalize (prevents deadlocks in common scenarios).
            if (ownedKafkaHandle.IsClosed) { return; }

            try
            {
                var msg = Util.Marshal.PtrToStructure<rd_kafka_message>(rkmessage);

                // the msg._private property has dual purpose. Here, it is an opaque pointer set
                // by Topic.Produce to be an IDeliveryHandler. When Consuming, it's for internal
                // use (hence the name).
                if (msg._private == IntPtr.Zero)
                {
                    // Note: this can occur if the ProduceAsync overload that accepts a DeliveryHandler
                    // was used and the delivery handler was set to null.
                    return;
                }

                var gch = GCHandle.FromIntPtr(msg._private);
                var deliveryHandler = (IDeliveryHandler) gch.Target;
                gch.Free();

                Headers headers = null;
                if (this.enableDeliveryReportHeaders) 
                {
                    headers = new Headers();
                    Librdkafka.message_headers(rkmessage, out IntPtr hdrsPtr);
                    if (hdrsPtr != IntPtr.Zero)
                    {
                        for (var i=0; ; ++i)
                        {
                            var err = Librdkafka.header_get_all(hdrsPtr, (IntPtr)i, out IntPtr namep, out IntPtr valuep, out IntPtr sizep);
                            if (err != ErrorCode.NoError)
                            {
                                break;
                            }
                            var headerName = Util.Marshal.PtrToStringUTF8(namep);
                            byte[] headerValue = null;
                            if (valuep != IntPtr.Zero)
                            {
                                headerValue = new byte[(int)sizep];
                                Marshal.Copy(valuep, headerValue, 0, (int)sizep);
                            }
                            headers.Add(headerName, headerValue);
                        }
                    }
                }

                IntPtr timestampType = (IntPtr)TimestampType.NotAvailable;
                long timestamp = 0;
                if (enableDeliveryReportTimestamp)
                {
                    timestamp = Librdkafka.message_timestamp(rkmessage, out timestampType);
                }

                PersistenceStatus messageStatus = PersistenceStatus.PossiblyPersisted;
                if (enableDeliveryReportPersistedStatus)
                {
                    messageStatus = Librdkafka.message_status(rkmessage);
                }

                deliveryHandler.HandleDeliveryReport(
                    new DeliveryReport<Null, Null>
                    {
                        // Topic is not set here in order to avoid the marshalling cost.
                        // Instead, the delivery handler is expected to cache the topic string.
                        Partition = msg.partition, 
                        Offset = msg.offset, 
                        Error = KafkaHandle.CreatePossiblyFatalError(msg.err, null),
                        Status = messageStatus,
                        Message = new Message<Null, Null> { Timestamp = new Timestamp(timestamp, (TimestampType)timestampType), Headers = headers }
                    }
                );
            }
            catch (Exception e)
            {
                handlerException = e;
            }
        }

        protected void ProduceImpl(
            string topic,
            ReadOnlySpan<byte> val,
            ReadOnlySpan<byte> key,
            Timestamp timestamp,
            Partition partition,
<<<<<<< HEAD
            IReadOnlyCollection<IHeader> headers,
=======
            IReadOnlyList<IHeader> headers,
>>>>>>> 65362199
            IDeliveryHandler deliveryHandler)
        {
            if (timestamp.Type != TimestampType.CreateTime)
            {
                if (timestamp != Timestamp.Default)
                {
                    throw new ArgumentException("Timestamp must be either Timestamp.Default, or Timestamp.CreateTime.");
                }
            }

            ErrorCode err;
            if (this.enableDeliveryReports && deliveryHandler != null)
            {
                // Passes the TaskCompletionSource to the delivery report callback via the msg_opaque pointer

                // Note: There is a level of indirection between the GCHandle and
                // physical memory address. GCHandle.ToIntPtr doesn't get the
                // physical address, it gets an id that refers to the object via
                // a handle-table.
                var gch = GCHandle.Alloc(deliveryHandler);
                var ptr = GCHandle.ToIntPtr(gch);

                err = KafkaHandle.Produce(
                    topic,
                    val,
                    key,
                    partition.Value,
                    timestamp.UnixTimestampMs,
                    headers,
                    ptr);

                if (err != ErrorCode.NoError)
                {
                    // note: freed in the delivery handler callback otherwise.
                    gch.Free();
                }
            }
            else
            {
                err = KafkaHandle.Produce(
                    topic,
                    val,
                    key,
                    partition.Value,
                    timestamp.UnixTimestampMs,
                    headers,
                    IntPtr.Zero);
            }

            if (err != ErrorCode.NoError)
            {
                throw new KafkaException(KafkaHandle.CreatePossiblyFatalError(err, null));
            }
        }

        public int Poll(TimeSpan timeout)
        {
            if (manualPoll)
            {
                return this.KafkaHandle.Poll((IntPtr)timeout.TotalMillisecondsAsInt());
            }

            lock (pollSyncObj)
            {
                if (eventsServedCount == 0)
                {
                    Monitor.Wait(pollSyncObj, timeout);
                }

                var result = eventsServedCount;
                eventsServedCount = 0;
                return result;
            }
        }

        public int Flush(TimeSpan timeout)
        {
            var result = KafkaHandle.Flush(timeout.TotalMillisecondsAsInt());
            if (this.handlerException != null)
            {
                errorHandler?.Invoke(new Error(ErrorCode.Local_Application, handlerException.ToString()));
                var ex = this.handlerException;
                this.handlerException = null;
            }
            return result;
        }

        public void Flush(CancellationToken cancellationToken)
        {
            while (true)
            {
                int result = KafkaHandle.Flush(100);
                if (this.handlerException != null)
                {
                    errorHandler?.Invoke(new Error(ErrorCode.Local_Application, handlerException.ToString()));
                    var ex = this.handlerException;
                    this.handlerException = null;
                }

                if (result == 0)
                {
                    return;
                }
                if (cancellationToken.IsCancellationRequested)
                {
                    // TODO: include flush number in exception.
                    throw new OperationCanceledException();
                }
            }
        }

        
        /// <inheritdoc/>
        public void Dispose()
        {
            Dispose(true);
            GC.SuppressFinalize(this);
        }


        /// <summary>
        ///     Releases the unmanaged resources used by the
        ///     <see cref="Producer{TKey,TValue}" />
        ///     and optionally disposes the managed resources.
        /// </summary>
        /// <param name="disposing">
        ///     true to release both managed and unmanaged resources;
        ///     false to release only unmanaged resources.
        /// </param>
        protected virtual void Dispose(bool disposing)
        {
            // Calling Dispose a second or subsequent time should be a no-op.
            lock (disposeHasBeenCalledLockObj)
            { 
                if (disposeHasBeenCalled) { return; }
                disposeHasBeenCalled = true;
            }

            // do nothing if we borrowed a handle.
            if (ownedKafkaHandle == null) { return; }

            if (disposing)
            {
                // Unpin partitioner functions
                foreach (var ph in this.partitionerHandles)
                {
                    ph.Free();
                }

                if (!this.manualPoll)
                {
                    callbackCts.Cancel();
                    try
                    {
                        // Note: It's necessary to wait on callbackTask before disposing kafkaHandle
                        // since the poll loop makes use of this.
                        callbackTask.Wait();
                    }
                    catch (AggregateException e)
                    {
                        if (e.InnerException.GetType() != typeof(TaskCanceledException))
                        {
                            throw e.InnerException;
                        }
                    }
                    finally
                    {
                        callbackCts.Dispose();
                    }
                }

                // calls to rd_kafka_destroy may result in callbacks
                // as a side-effect. however the callbacks this class
                // registers with librdkafka ensure that any registered
                // events are not called if kafkaHandle has been closed.
                // this avoids deadlocks in common scenarios.
                ownedKafkaHandle.Dispose();
            }
        }


        /// <inheritdoc/>
        public string Name
            => KafkaHandle.Name;


        /// <inheritdoc/>
        public int AddBrokers(string brokers)
            => KafkaHandle.AddBrokers(brokers);

        /// <inheritdoc/>
        public void SetSaslCredentials(string username, string password)
            => KafkaHandle.SetSaslCredentials(username, password);


        /// <inheritdoc/>
        public Handle Handle 
        {
            get
            {
                if (this.ownedKafkaHandle != null)
                {
                    return new Handle { Owner = this, LibrdkafkaHandle = ownedKafkaHandle };
                }

                return borrowedHandle;
            }
        }

       
        protected ProducerBase(DependentProducerBuilder builder)
        {
            this.borrowedHandle = builder.Handle;

            if (!borrowedHandle.Owner.GetType().Name.Contains("Producer")) // much simpler than checking actual types.
            {
                throw new Exception("A Producer instance may only be constructed using the handle of another Producer instance.");
            }
        }

        protected ProducerBase()
        {
        }

        protected void Initialize(Config baseConfig)
        {
            var partitioners = baseConfig.partitioners;
            var defaultPartitioner = baseConfig.defaultPartitioner;

            // TODO: Make Tasks auto complete when EnableDeliveryReportsPropertyName is set to false.
            // TODO: Hijack the "delivery.report.only.error" configuration parameter and add functionality to enforce that Tasks 
            //       that never complete are never created when this is set to true.

            this.statisticsHandler = baseConfig.statisticsHandler;
            this.logHandler = baseConfig.logHandler;
            this.errorHandler = baseConfig.errorHandler;
            this.oAuthBearerTokenRefreshHandler = baseConfig.oAuthBearerTokenRefreshHandler;

            var config = Confluent.Kafka.Config.ExtractCancellationDelayMaxMs(baseConfig.config, out this.cancellationDelayMaxMs);

            this.DeliveryReportCallback = DeliveryReportCallbackImpl;

            Librdkafka.Initialize(null);

            var modifiedConfig = Library.NameAndVersionConfig
                .Concat(config
                    .Where(prop =>
                        prop.Key != ConfigPropertyNames.Producer.EnableBackgroundPoll &&
                        prop.Key != ConfigPropertyNames.Producer.EnableDeliveryReports &&
                        prop.Key != ConfigPropertyNames.Producer.DeliveryReportFields))
                .ToList();

            if (modifiedConfig.Where(obj => obj.Key == "delivery.report.only.error").Count() > 0)
            {
                // A managed object is kept alive over the duration of the produce request. If there is no
                // delivery report generated, there will be a memory leak. We could possibly support this 
                // property by keeping track of delivery reports in managed code, but this seems like 
                // more trouble than it's worth.
                throw new ArgumentException("The 'delivery.report.only.error' property is not supported by this client");
            }

            var enableBackgroundPollObj = config.FirstOrDefault(prop => prop.Key == ConfigPropertyNames.Producer.EnableBackgroundPoll).Value;
            if (enableBackgroundPollObj != null)
            {
                this.manualPoll = !bool.Parse(enableBackgroundPollObj);
            }

            var enableDeliveryReportsObj = config.FirstOrDefault(prop => prop.Key == ConfigPropertyNames.Producer.EnableDeliveryReports).Value;
            if (enableDeliveryReportsObj != null)
            {
                this.enableDeliveryReports = bool.Parse(enableDeliveryReportsObj);
            }

            var deliveryReportEnabledFieldsObj = config.FirstOrDefault(prop => prop.Key == ConfigPropertyNames.Producer.DeliveryReportFields).Value;
            if (deliveryReportEnabledFieldsObj != null)
            {
                var fields = deliveryReportEnabledFieldsObj.Replace(" ", "");
                if (fields != "all")
                {
                    this.enableDeliveryReportKey = false;
                    this.enableDeliveryReportValue = false;
                    this.enableDeliveryReportHeaders = false;
                    this.enableDeliveryReportTimestamp = false;
                    this.enableDeliveryReportPersistedStatus = false;
                    if (fields != "none")
                    {
                        var parts = fields.Split(',');
                        foreach (var part in parts)
                        {
                            switch (part)
                            {
                                case "key": this.enableDeliveryReportKey = true; break;
                                case "value": this.enableDeliveryReportValue = true; break;
                                case "timestamp": this.enableDeliveryReportTimestamp = true; break;
                                case "headers": this.enableDeliveryReportHeaders = true; break;
                                case "status": this.enableDeliveryReportPersistedStatus = true; break;
                                default: throw new ArgumentException(
                                    $"Unknown delivery report field name '{part}' in config value '{ConfigPropertyNames.Producer.DeliveryReportFields}'.");
                            }
                        }
                    }
                }
            }

            var configHandle = SafeConfigHandle.Create();
            IntPtr configPtr = configHandle.DangerousGetHandle();

            modifiedConfig.ForEach((kvp) =>
                {
                    if (kvp.Value == null) { throw new ArgumentNullException($"'{kvp.Key}' configuration parameter must not be null."); }
                    configHandle.Set(kvp.Key, kvp.Value);
                });

            if (enableDeliveryReports)
            {
                Librdkafka.conf_set_dr_msg_cb(configPtr, DeliveryReportCallback);
            }

            // Explicitly keep references to delegates so they are not reclaimed by the GC.
            errorCallbackDelegate = ErrorCallback;
            logCallbackDelegate = LogCallback;
            statisticsCallbackDelegate = StatisticsCallback;
            oAuthBearerTokenRefreshCallbackDelegate = OAuthBearerTokenRefreshCallback;

            if (errorHandler != null)
            {
                Librdkafka.conf_set_error_cb(configPtr, errorCallbackDelegate);
            }
            if (logHandler != null)
            {
                Librdkafka.conf_set_log_cb(configPtr, logCallbackDelegate);
            }
            if (statisticsHandler != null)
            {
                Librdkafka.conf_set_stats_cb(configPtr, statisticsCallbackDelegate);
            }
            if (oAuthBearerTokenRefreshHandler != null)
            {
                Librdkafka.conf_set_oauthbearer_token_refresh_cb(configPtr, oAuthBearerTokenRefreshCallbackDelegate);
            }

            Action<SafeTopicConfigHandle, PartitionerDelegate> addPartitionerToTopicConfig = (topicConfigHandle, partitioner) =>
            {
                Librdkafka.PartitionerDelegate librdkafkaPartitioner = (IntPtr rkt, IntPtr keydata, UIntPtr keylen, int partition_cnt, IntPtr rkt_opaque, IntPtr msg_opaque) =>
                    {
                        unsafe
                        {
                            var topicNamePtr = Librdkafka.topic_name(rkt);
                            var topic = Util.Marshal.PtrToStringUTF8(topicNamePtr);
                            var keyIsNull = keydata == IntPtr.Zero;
                            var keyBytes = keyIsNull
                                ? ReadOnlySpan<byte>.Empty
                                : new ReadOnlySpan<byte>(keydata.ToPointer(), (int)keylen);
                            return partitioner(topic, partition_cnt, keyBytes, keyIsNull);
                        }
                    };
                this.partitionerHandles.Add(GCHandle.Alloc(librdkafkaPartitioner));
                Librdkafka.topic_conf_set_partitioner_cb(topicConfigHandle.DangerousGetHandle(), librdkafkaPartitioner);
            };

            // Configure the default custom partitioner.
            if (defaultPartitioner != null)
            {
                // The default topic config may have been modified by topic-level
                // configuraton parameters passed down from the top level config.
                // If that's the case, duplicate the default topic config to avoid
                // colobbering any already configured values.
                var defaultTopicConfigHandle = configHandle.GetDefaultTopicConfig();
                SafeTopicConfigHandle topicConfigHandle =
                    defaultTopicConfigHandle.DangerousGetHandle() != IntPtr.Zero
                        ? defaultTopicConfigHandle.Duplicate()
                        : SafeTopicConfigHandle.Create();
                addPartitionerToTopicConfig(topicConfigHandle, defaultPartitioner);
                Librdkafka.conf_set_default_topic_conf(configPtr, topicConfigHandle.DangerousGetHandle());
            }

            this.ownedKafkaHandle = SafeKafkaHandle.Create(RdKafkaType.Producer, configPtr, this);
            configHandle.SetHandleAsInvalid();  // ownership was transferred.

            // Per-topic partitioners.
            foreach (var partitioner in partitioners)
            {
                var topicConfigHandle = this.ownedKafkaHandle.DuplicateDefaultTopicConfig();
                addPartitionerToTopicConfig(topicConfigHandle, partitioner.Value);
                this.ownedKafkaHandle.newTopic(partitioner.Key, topicConfigHandle.DangerousGetHandle());
            }

            if (!manualPoll)
            {
                callbackCts = new CancellationTokenSource();
                callbackTask = StartPollTask(callbackCts.Token);
            }
<<<<<<< HEAD
=======

            InitializeSerializers(
                builder.KeySerializer, builder.ValueSerializer,
                builder.AsyncKeySerializer, builder.AsyncValueSerializer);
        }


        /// <inheritdoc/>
        public async Task<DeliveryResult<TKey, TValue>> ProduceAsync(
            TopicPartition topicPartition,
            Message<TKey, TValue> message,
            CancellationToken cancellationToken)
        {
            Headers headers = message.Headers ?? new Headers();

            byte[] keyBytes;
            try
            {
                keyBytes = (keySerializer != null)
                    ? keySerializer.Serialize(message.Key, new SerializationContext(MessageComponentType.Key, topicPartition.Topic, headers))
                    : await asyncKeySerializer.SerializeAsync(message.Key, new SerializationContext(MessageComponentType.Key, topicPartition.Topic, headers)).ConfigureAwait(false);
            }
            catch (Exception ex)
            {
                throw new ProduceException<TKey, TValue>(
                    new Error(ErrorCode.Local_KeySerialization),
                    new DeliveryResult<TKey, TValue>
                    {
                        Message = message,
                        TopicPartitionOffset = new TopicPartitionOffset(topicPartition, Offset.Unset)
                    },
                    ex);
            }

            byte[] valBytes;
            try
            {
                valBytes = (valueSerializer != null)
                    ? valueSerializer.Serialize(message.Value, new SerializationContext(MessageComponentType.Value, topicPartition.Topic, headers))
                    : await asyncValueSerializer.SerializeAsync(message.Value, new SerializationContext(MessageComponentType.Value, topicPartition.Topic, headers)).ConfigureAwait(false);
            }
            catch (Exception ex)
            {
                throw new ProduceException<TKey, TValue>(
                    new Error(ErrorCode.Local_ValueSerialization),
                    new DeliveryResult<TKey, TValue>
                    {
                        Message = message,
                        TopicPartitionOffset = new TopicPartitionOffset(topicPartition, Offset.Unset)
                    },
                    ex);
            }

            try
            {
                if (enableDeliveryReports)
                {
                    var handler = new TypedTaskDeliveryHandlerShim(
                        topicPartition.Topic,
                        enableDeliveryReportKey ? message.Key : default(TKey),
                        enableDeliveryReportValue ? message.Value : default(TValue));

                    if (cancellationToken.CanBeCanceled)
                    {
                        handler.CancellationTokenRegistration
                            = cancellationToken.Register(() => handler.TrySetCanceled());
                    }

                    ProduceImpl(
                        topicPartition.Topic,
                        valBytes, 0, valBytes == null ? 0 : valBytes.Length,
                        keyBytes, 0, keyBytes == null ? 0 : keyBytes.Length,
                        message.Timestamp, topicPartition.Partition, headers.BackingList,
                        handler);

                    return await handler.Task.ConfigureAwait(false);
                }
                else
                {
                    ProduceImpl(
                        topicPartition.Topic, 
                        valBytes, 0, valBytes == null ? 0 : valBytes.Length, 
                        keyBytes, 0, keyBytes == null ? 0 : keyBytes.Length, 
                        message.Timestamp, topicPartition.Partition, headers.BackingList, 
                        null);

                    var result = new DeliveryResult<TKey, TValue>
                    {
                        TopicPartitionOffset = new TopicPartitionOffset(topicPartition, Offset.Unset),
                        Message = message
                    };

                    return result;
                }
            }
            catch (KafkaException ex)
            {
                throw new ProduceException<TKey, TValue>(
                    ex.Error,
                    new DeliveryResult<TKey, TValue>
                    {
                        Message = message,
                        TopicPartitionOffset = new TopicPartitionOffset(topicPartition, Offset.Unset)
                    });
            }
        }


        /// <inheritdoc/>
        public Task<DeliveryResult<TKey, TValue>> ProduceAsync(
            string topic,
            Message<TKey, TValue> message,
            CancellationToken cancellationToken)
            => ProduceAsync(new TopicPartition(topic, Partition.Any), message, cancellationToken);


        /// <inheritdoc/>
        public void Produce(
            string topic,
            Message<TKey, TValue> message,
            Action<DeliveryReport<TKey, TValue>> deliveryHandler = null
        )
            => Produce(new TopicPartition(topic, Partition.Any), message, deliveryHandler);


        /// <inheritdoc/>
        public void Produce(
            TopicPartition topicPartition,
            Message<TKey, TValue> message,
            Action<DeliveryReport<TKey, TValue>> deliveryHandler = null)
        {
            if (deliveryHandler != null && !enableDeliveryReports)
            {
                throw new InvalidOperationException("A delivery handler was specified, but delivery reports are disabled.");
            }

            Headers headers = message.Headers ?? new Headers();

            byte[] keyBytes;
            try
            {
                keyBytes = (keySerializer != null)
                    ? keySerializer.Serialize(message.Key, new SerializationContext(MessageComponentType.Key, topicPartition.Topic, headers))
                    : throw new InvalidOperationException("Produce called with an IAsyncSerializer key serializer configured but an ISerializer is required.");
            }
            catch (Exception ex)
            {
                throw new ProduceException<TKey, TValue>(
                    new Error(ErrorCode.Local_KeySerialization, ex.ToString()),
                    new DeliveryResult<TKey, TValue>
                    {
                        Message = message,
                        TopicPartitionOffset = new TopicPartitionOffset(topicPartition, Offset.Unset),
                    },
                    ex);
            }

            byte[] valBytes;
            try
            {
                valBytes = (valueSerializer != null)
                    ? valueSerializer.Serialize(message.Value, new SerializationContext(MessageComponentType.Value, topicPartition.Topic, headers))
                    : throw new InvalidOperationException("Produce called with an IAsyncSerializer value serializer configured but an ISerializer is required.");
            }
            catch (Exception ex)
            {
                throw new ProduceException<TKey, TValue>(
                    new Error(ErrorCode.Local_ValueSerialization, ex.ToString()),
                    new DeliveryResult<TKey, TValue>
                    {
                        Message = message,
                        TopicPartitionOffset = new TopicPartitionOffset(topicPartition, Offset.Unset),
                    },
                    ex);
            }

            try
            {
                ProduceImpl(
                    topicPartition.Topic,
                    valBytes, 0, valBytes == null ? 0 : valBytes.Length,
                    keyBytes, 0, keyBytes == null ? 0 : keyBytes.Length,
                    message.Timestamp, topicPartition.Partition,
                    headers.BackingList,
                    deliveryHandler == null
                        ? null
                        : new TypedDeliveryHandlerShim_Action(
                            topicPartition.Topic,
                            enableDeliveryReportKey ? message.Key : default(TKey),
                            enableDeliveryReportValue ? message.Value : default(TValue),
                            deliveryHandler));
            }
            catch (KafkaException ex)
            {
                throw new ProduceException<TKey, TValue>(
                    ex.Error,
                    new DeliveryReport<TKey, TValue>
                        {
                            Message = message,
                            TopicPartitionOffset = new TopicPartitionOffset(topicPartition, Offset.Unset)
                        });
            }
        }

        private class TypedTaskDeliveryHandlerShim : TaskCompletionSource<DeliveryResult<TKey, TValue>>, IDeliveryHandler
        {
            public TypedTaskDeliveryHandlerShim(string topic, TKey key, TValue val)
                : base(TaskCreationOptions.RunContinuationsAsynchronously)
            {
                Topic = topic;
                Key = key;
                Value = val;
            }

            public CancellationTokenRegistration CancellationTokenRegistration;

            public string Topic;

            public TKey Key;

            public TValue Value;

            public void HandleDeliveryReport(DeliveryReport<Null, Null> deliveryReport)
            {
                CancellationTokenRegistration.Dispose();

                if (deliveryReport == null)
                {
                    TrySetResult(null);
                    return;
                }

                var dr = new DeliveryResult<TKey, TValue>
                {
                    TopicPartitionOffset = deliveryReport.TopicPartitionOffset,
                    Status = deliveryReport.Status,
                    Message = new Message<TKey, TValue>
                    {
                        Key = Key,
                        Value = Value,
                        Timestamp = deliveryReport.Message.Timestamp,
                        Headers = deliveryReport.Message.Headers
                    }
                };
                // topic is cached in this object, not set in the deliveryReport to avoid the 
                // cost of marshalling it.
                dr.Topic = Topic;

                if (deliveryReport.Error.IsError)
                {
                    TrySetException(new ProduceException<TKey, TValue>(deliveryReport.Error, dr));
                }
                else
                {
                    TrySetResult(dr);
                }
            }
        }

        private class TypedDeliveryHandlerShim_Action : IDeliveryHandler
        {
            public TypedDeliveryHandlerShim_Action(string topic, TKey key, TValue val, Action<DeliveryReport<TKey, TValue>> handler)
            {
                Topic = topic;
                Key = key;
                Value = val;
                Handler = handler;
            }

            public string Topic;

            public TKey Key;

            public TValue Value;

            public Action<DeliveryReport<TKey, TValue>> Handler;

            public void HandleDeliveryReport(DeliveryReport<Null, Null> deliveryReport)
            {
                if (deliveryReport == null)
                {
                    return;
                }

                var dr = new DeliveryReport<TKey, TValue>
                {
                    TopicPartitionOffsetError = deliveryReport.TopicPartitionOffsetError,
                    Status = deliveryReport.Status,
                    Message = new Message<TKey, TValue> 
                    {
                        Key = Key,
                        Value = Value,
                        Timestamp = deliveryReport.Message == null 
                            ? new Timestamp(0, TimestampType.NotAvailable) 
                            : deliveryReport.Message.Timestamp,
                        Headers = deliveryReport.Message?.Headers
                    }
                };
                // topic is cached in this object, not set in the deliveryReport to avoid the 
                // cost of marshalling it.
                dr.Topic = Topic;

                if (Handler != null)
                {
                    Handler(dr);
                }
            }
>>>>>>> 65362199
        }

        /// <inheritdoc/>
        public void InitTransactions(TimeSpan timeout)
            => KafkaHandle.InitTransactions(timeout.TotalMillisecondsAsInt());

        /// <inheritdoc/>
        public void BeginTransaction()
            => KafkaHandle.BeginTransaction();

        /// <inheritdoc/>
        public void CommitTransaction(TimeSpan timeout)
            => KafkaHandle.CommitTransaction(timeout.TotalMillisecondsAsInt());
        
        /// <inheritdoc/>
        public void CommitTransaction()
            => KafkaHandle.CommitTransaction(-1);

        /// <inheritdoc/>
        public void AbortTransaction(TimeSpan timeout)
            => KafkaHandle.AbortTransaction(timeout.TotalMillisecondsAsInt());

        /// <inheritdoc/>
        public void AbortTransaction()
            => KafkaHandle.AbortTransaction(-1);

        /// <inheritdoc/>
        public void SendOffsetsToTransaction(IEnumerable<TopicPartitionOffset> offsets, IConsumerGroupMetadata groupMetadata, TimeSpan timeout)
            => KafkaHandle.SendOffsetsToTransaction(offsets, groupMetadata, timeout.TotalMillisecondsAsInt());
    }
}<|MERGE_RESOLUTION|>--- conflicted
+++ resolved
@@ -265,11 +265,7 @@
             ReadOnlySpan<byte> key,
             Timestamp timestamp,
             Partition partition,
-<<<<<<< HEAD
-            IReadOnlyCollection<IHeader> headers,
-=======
             IReadOnlyList<IHeader> headers,
->>>>>>> 65362199
             IDeliveryHandler deliveryHandler)
         {
             if (timestamp.Type != TimestampType.CreateTime)
@@ -662,316 +658,6 @@
                 callbackCts = new CancellationTokenSource();
                 callbackTask = StartPollTask(callbackCts.Token);
             }
-<<<<<<< HEAD
-=======
-
-            InitializeSerializers(
-                builder.KeySerializer, builder.ValueSerializer,
-                builder.AsyncKeySerializer, builder.AsyncValueSerializer);
-        }
-
-
-        /// <inheritdoc/>
-        public async Task<DeliveryResult<TKey, TValue>> ProduceAsync(
-            TopicPartition topicPartition,
-            Message<TKey, TValue> message,
-            CancellationToken cancellationToken)
-        {
-            Headers headers = message.Headers ?? new Headers();
-
-            byte[] keyBytes;
-            try
-            {
-                keyBytes = (keySerializer != null)
-                    ? keySerializer.Serialize(message.Key, new SerializationContext(MessageComponentType.Key, topicPartition.Topic, headers))
-                    : await asyncKeySerializer.SerializeAsync(message.Key, new SerializationContext(MessageComponentType.Key, topicPartition.Topic, headers)).ConfigureAwait(false);
-            }
-            catch (Exception ex)
-            {
-                throw new ProduceException<TKey, TValue>(
-                    new Error(ErrorCode.Local_KeySerialization),
-                    new DeliveryResult<TKey, TValue>
-                    {
-                        Message = message,
-                        TopicPartitionOffset = new TopicPartitionOffset(topicPartition, Offset.Unset)
-                    },
-                    ex);
-            }
-
-            byte[] valBytes;
-            try
-            {
-                valBytes = (valueSerializer != null)
-                    ? valueSerializer.Serialize(message.Value, new SerializationContext(MessageComponentType.Value, topicPartition.Topic, headers))
-                    : await asyncValueSerializer.SerializeAsync(message.Value, new SerializationContext(MessageComponentType.Value, topicPartition.Topic, headers)).ConfigureAwait(false);
-            }
-            catch (Exception ex)
-            {
-                throw new ProduceException<TKey, TValue>(
-                    new Error(ErrorCode.Local_ValueSerialization),
-                    new DeliveryResult<TKey, TValue>
-                    {
-                        Message = message,
-                        TopicPartitionOffset = new TopicPartitionOffset(topicPartition, Offset.Unset)
-                    },
-                    ex);
-            }
-
-            try
-            {
-                if (enableDeliveryReports)
-                {
-                    var handler = new TypedTaskDeliveryHandlerShim(
-                        topicPartition.Topic,
-                        enableDeliveryReportKey ? message.Key : default(TKey),
-                        enableDeliveryReportValue ? message.Value : default(TValue));
-
-                    if (cancellationToken.CanBeCanceled)
-                    {
-                        handler.CancellationTokenRegistration
-                            = cancellationToken.Register(() => handler.TrySetCanceled());
-                    }
-
-                    ProduceImpl(
-                        topicPartition.Topic,
-                        valBytes, 0, valBytes == null ? 0 : valBytes.Length,
-                        keyBytes, 0, keyBytes == null ? 0 : keyBytes.Length,
-                        message.Timestamp, topicPartition.Partition, headers.BackingList,
-                        handler);
-
-                    return await handler.Task.ConfigureAwait(false);
-                }
-                else
-                {
-                    ProduceImpl(
-                        topicPartition.Topic, 
-                        valBytes, 0, valBytes == null ? 0 : valBytes.Length, 
-                        keyBytes, 0, keyBytes == null ? 0 : keyBytes.Length, 
-                        message.Timestamp, topicPartition.Partition, headers.BackingList, 
-                        null);
-
-                    var result = new DeliveryResult<TKey, TValue>
-                    {
-                        TopicPartitionOffset = new TopicPartitionOffset(topicPartition, Offset.Unset),
-                        Message = message
-                    };
-
-                    return result;
-                }
-            }
-            catch (KafkaException ex)
-            {
-                throw new ProduceException<TKey, TValue>(
-                    ex.Error,
-                    new DeliveryResult<TKey, TValue>
-                    {
-                        Message = message,
-                        TopicPartitionOffset = new TopicPartitionOffset(topicPartition, Offset.Unset)
-                    });
-            }
-        }
-
-
-        /// <inheritdoc/>
-        public Task<DeliveryResult<TKey, TValue>> ProduceAsync(
-            string topic,
-            Message<TKey, TValue> message,
-            CancellationToken cancellationToken)
-            => ProduceAsync(new TopicPartition(topic, Partition.Any), message, cancellationToken);
-
-
-        /// <inheritdoc/>
-        public void Produce(
-            string topic,
-            Message<TKey, TValue> message,
-            Action<DeliveryReport<TKey, TValue>> deliveryHandler = null
-        )
-            => Produce(new TopicPartition(topic, Partition.Any), message, deliveryHandler);
-
-
-        /// <inheritdoc/>
-        public void Produce(
-            TopicPartition topicPartition,
-            Message<TKey, TValue> message,
-            Action<DeliveryReport<TKey, TValue>> deliveryHandler = null)
-        {
-            if (deliveryHandler != null && !enableDeliveryReports)
-            {
-                throw new InvalidOperationException("A delivery handler was specified, but delivery reports are disabled.");
-            }
-
-            Headers headers = message.Headers ?? new Headers();
-
-            byte[] keyBytes;
-            try
-            {
-                keyBytes = (keySerializer != null)
-                    ? keySerializer.Serialize(message.Key, new SerializationContext(MessageComponentType.Key, topicPartition.Topic, headers))
-                    : throw new InvalidOperationException("Produce called with an IAsyncSerializer key serializer configured but an ISerializer is required.");
-            }
-            catch (Exception ex)
-            {
-                throw new ProduceException<TKey, TValue>(
-                    new Error(ErrorCode.Local_KeySerialization, ex.ToString()),
-                    new DeliveryResult<TKey, TValue>
-                    {
-                        Message = message,
-                        TopicPartitionOffset = new TopicPartitionOffset(topicPartition, Offset.Unset),
-                    },
-                    ex);
-            }
-
-            byte[] valBytes;
-            try
-            {
-                valBytes = (valueSerializer != null)
-                    ? valueSerializer.Serialize(message.Value, new SerializationContext(MessageComponentType.Value, topicPartition.Topic, headers))
-                    : throw new InvalidOperationException("Produce called with an IAsyncSerializer value serializer configured but an ISerializer is required.");
-            }
-            catch (Exception ex)
-            {
-                throw new ProduceException<TKey, TValue>(
-                    new Error(ErrorCode.Local_ValueSerialization, ex.ToString()),
-                    new DeliveryResult<TKey, TValue>
-                    {
-                        Message = message,
-                        TopicPartitionOffset = new TopicPartitionOffset(topicPartition, Offset.Unset),
-                    },
-                    ex);
-            }
-
-            try
-            {
-                ProduceImpl(
-                    topicPartition.Topic,
-                    valBytes, 0, valBytes == null ? 0 : valBytes.Length,
-                    keyBytes, 0, keyBytes == null ? 0 : keyBytes.Length,
-                    message.Timestamp, topicPartition.Partition,
-                    headers.BackingList,
-                    deliveryHandler == null
-                        ? null
-                        : new TypedDeliveryHandlerShim_Action(
-                            topicPartition.Topic,
-                            enableDeliveryReportKey ? message.Key : default(TKey),
-                            enableDeliveryReportValue ? message.Value : default(TValue),
-                            deliveryHandler));
-            }
-            catch (KafkaException ex)
-            {
-                throw new ProduceException<TKey, TValue>(
-                    ex.Error,
-                    new DeliveryReport<TKey, TValue>
-                        {
-                            Message = message,
-                            TopicPartitionOffset = new TopicPartitionOffset(topicPartition, Offset.Unset)
-                        });
-            }
-        }
-
-        private class TypedTaskDeliveryHandlerShim : TaskCompletionSource<DeliveryResult<TKey, TValue>>, IDeliveryHandler
-        {
-            public TypedTaskDeliveryHandlerShim(string topic, TKey key, TValue val)
-                : base(TaskCreationOptions.RunContinuationsAsynchronously)
-            {
-                Topic = topic;
-                Key = key;
-                Value = val;
-            }
-
-            public CancellationTokenRegistration CancellationTokenRegistration;
-
-            public string Topic;
-
-            public TKey Key;
-
-            public TValue Value;
-
-            public void HandleDeliveryReport(DeliveryReport<Null, Null> deliveryReport)
-            {
-                CancellationTokenRegistration.Dispose();
-
-                if (deliveryReport == null)
-                {
-                    TrySetResult(null);
-                    return;
-                }
-
-                var dr = new DeliveryResult<TKey, TValue>
-                {
-                    TopicPartitionOffset = deliveryReport.TopicPartitionOffset,
-                    Status = deliveryReport.Status,
-                    Message = new Message<TKey, TValue>
-                    {
-                        Key = Key,
-                        Value = Value,
-                        Timestamp = deliveryReport.Message.Timestamp,
-                        Headers = deliveryReport.Message.Headers
-                    }
-                };
-                // topic is cached in this object, not set in the deliveryReport to avoid the 
-                // cost of marshalling it.
-                dr.Topic = Topic;
-
-                if (deliveryReport.Error.IsError)
-                {
-                    TrySetException(new ProduceException<TKey, TValue>(deliveryReport.Error, dr));
-                }
-                else
-                {
-                    TrySetResult(dr);
-                }
-            }
-        }
-
-        private class TypedDeliveryHandlerShim_Action : IDeliveryHandler
-        {
-            public TypedDeliveryHandlerShim_Action(string topic, TKey key, TValue val, Action<DeliveryReport<TKey, TValue>> handler)
-            {
-                Topic = topic;
-                Key = key;
-                Value = val;
-                Handler = handler;
-            }
-
-            public string Topic;
-
-            public TKey Key;
-
-            public TValue Value;
-
-            public Action<DeliveryReport<TKey, TValue>> Handler;
-
-            public void HandleDeliveryReport(DeliveryReport<Null, Null> deliveryReport)
-            {
-                if (deliveryReport == null)
-                {
-                    return;
-                }
-
-                var dr = new DeliveryReport<TKey, TValue>
-                {
-                    TopicPartitionOffsetError = deliveryReport.TopicPartitionOffsetError,
-                    Status = deliveryReport.Status,
-                    Message = new Message<TKey, TValue> 
-                    {
-                        Key = Key,
-                        Value = Value,
-                        Timestamp = deliveryReport.Message == null 
-                            ? new Timestamp(0, TimestampType.NotAvailable) 
-                            : deliveryReport.Message.Timestamp,
-                        Headers = deliveryReport.Message?.Headers
-                    }
-                };
-                // topic is cached in this object, not set in the deliveryReport to avoid the 
-                // cost of marshalling it.
-                dr.Topic = Topic;
-
-                if (Handler != null)
-                {
-                    Handler(dr);
-                }
-            }
->>>>>>> 65362199
         }
 
         /// <inheritdoc/>
