--- conflicted
+++ resolved
@@ -15,13 +15,8 @@
         <PackageId>Confluent.SchemaRegistry.Rules</PackageId>
         <Title>Confluent.SchemaRegistry.Rules</Title>
         <AssemblyName>Confluent.SchemaRegistry.Rules</AssemblyName>
-<<<<<<< HEAD
-        <VersionPrefix>2.8.0</VersionPrefix>
-        <TargetFrameworks>net8.0;net9.0</TargetFrameworks>
-=======
         <VersionPrefix>2.9.0</VersionPrefix>
         <TargetFrameworks>net6.0;net8.0</TargetFrameworks>
->>>>>>> 8678c001
         <AllowUnsafeBlocks>true</AllowUnsafeBlocks>
         <GenerateDocumentationFile>true</GenerateDocumentationFile>
         <SignAssembly>true</SignAssembly>
