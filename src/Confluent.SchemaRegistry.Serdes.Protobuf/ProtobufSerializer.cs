--- conflicted
+++ resolved
@@ -52,7 +52,7 @@
     ///                            a single 0 byte as an optimization.
     ///                         2. The protobuf serialized data.
     /// </remarks>
-    public class ProtobufSerializer<T> : AsyncSerializer<T, FileDescriptorSet> where T : IMessage<T>, new()
+    public class ProtobufSerializer<T> : AsyncSerializer<T, FileDescriptorSet>  where T : IMessage<T>, new()
     {
         private bool skipKnownTypes;
         private bool useDeprecatedFormat;
@@ -70,11 +70,11 @@
         /// <summary>
         ///     Initialize a new instance of the ProtobufSerializer class.
         /// </summary>
-        public ProtobufSerializer(ISchemaRegistryClient schemaRegistryClient, ProtobufSerializerConfig config = null,
+        public ProtobufSerializer(ISchemaRegistryClient schemaRegistryClient, ProtobufSerializerConfig config = null, 
             RuleRegistry ruleRegistry = null) : base(schemaRegistryClient, config, ruleRegistry)
         {
             if (config == null)
-            {
+            { 
                 this.referenceSubjectNameStrategy = ReferenceSubjectNameStrategy.ReferenceName.ToDelegate();
                 return;
             }
@@ -115,7 +115,7 @@
                 var prevMd = currentMd;
                 currentMd = currentMd.ContainingType;
                 bool foundNested = false;
-                for (int i = 0; i < currentMd.NestedTypes.Count; ++i)
+                for (int i=0; i<currentMd.NestedTypes.Count; ++i)
                 {
                     if (currentMd.NestedTypes[i].ClrType == prevMd.ClrType)
                     {
@@ -132,7 +132,7 @@
 
             // Add the index of the root MessageDescriptor in the FileDescriptor.
             bool foundDescriptor = false;
-            for (int i = 0; i < md.File.MessageTypes.Count; ++i)
+            for (int i=0; i<md.File.MessageTypes.Count; ++i)
             {
                 if (md.File.MessageTypes[i].ClrType == currentMd.ClrType)
                 {
@@ -163,15 +163,15 @@
                     {
                         result.WriteVarint((uint)indices.Count);
                     }
-                    for (int i = 0; i < indices.Count; ++i)
+                    for (int i=0; i<indices.Count; ++i)
                     {
                         if (useDeprecatedFormat)
                         {
-                            result.WriteUnsignedVarint((uint)indices[indices.Count - i - 1]);
+                            result.WriteUnsignedVarint((uint)indices[indices.Count-i-1]);
                         }
                         else
                         {
-                            result.WriteVarint((uint)indices[indices.Count - i - 1]);
+                            result.WriteVarint((uint)indices[indices.Count-i-1]);
                         }
                     }
                 }
@@ -187,14 +187,14 @@
         private async Task<List<SchemaReference>> RegisterOrGetReferences(FileDescriptor fd, SerializationContext context, bool autoRegisterSchema, bool skipKnownTypes)
         {
             var tasks = new List<Task<SchemaReference>>();
-            for (int i = 0; i < fd.Dependencies.Count; ++i)
+            for (int i=0; i<fd.Dependencies.Count; ++i)
             {
                 FileDescriptor fileDescriptor = fd.Dependencies[i];
                 if (skipKnownTypes && fileDescriptor.Name.StartsWith("google/protobuf/"))
                 {
                     continue;
                 }
-
+                
                 Func<FileDescriptor, Task<SchemaReference>> t = async (dependency) => {
                     var dependencyReferences = await RegisterOrGetReferences(dependency, context, autoRegisterSchema, skipKnownTypes).ConfigureAwait(continueOnCapturedContext: false);
                     var subject = referenceSubjectNameStrategy(context, dependency.Name);
@@ -260,13 +260,8 @@
                     subject = GetSubjectName(context.Topic, context.Component == MessageComponentType.Key, fullname);
                     latestSchema = await GetReaderSchema(subject)
                         .ConfigureAwait(continueOnCapturedContext: false);
-<<<<<<< HEAD
-
-                    if (!subjectsRegistered.Contains(subject))
-=======
                     
                     if (latestSchema != null)
->>>>>>> e5561f88
                     {
                         schemaId = latestSchema.Id;
                     }
