--- conflicted
+++ resolved
@@ -6,16 +6,11 @@
 - [KIP-430](https://cwiki.apache.org/confluence/display/KAFKA/KIP-430+-+Return+Authorized+Operations+in+Describe+Responses):
   Return authorized operations in describe responses (#2021, @jainruchir).
 - [KIP-396](https://cwiki.apache.org/confluence/pages/viewpage.action?pageId=97551484): Added support for ListOffsets Admin API (#2086).
+- Add `Rack` to the `Node` type, so AdminAPI calls can expose racks for brokers (currently, all Describe 
+  Responses) (#2021, @jainruchir).
 - Added support for external JSON schemas in `JsonSerializer` and `JsonDeserializer` (#2042).
 - Added compatibility methods to CachedSchemaRegistryClient ([ISBronny](https://github.com/ISBronny), #2097).
 - Add support for AdminAPI `DescribeCluster()` and `DescribeTopics()` (#2021, @jainruchir).
-<<<<<<< HEAD
-- [KIP-430](https://cwiki.apache.org/confluence/display/KAFKA/KIP-430+-+Return+Authorized+Operations+in+Describe+Responses):
-  Return authorized operations in describe responses (#2021, @jainruchir).
-- Add `Rack` to the `Node` type, so AdminAPI calls can expose racks for brokers (currently, all Describe 
-  Responses) (#2021, @jainruchir).
-=======
->>>>>>> 07de95ed
 
 
 # 2.2.0
