// Copyright 2020 Confluent Inc.
//
// Licensed under the Apache License, Version 2.0 (the "License");
// you may not use this file except in compliance with the License.
// You may obtain a copy of the License at
//
// http://www.apache.org/licenses/LICENSE-2.0
//
// Unless required by applicable law or agreed to in writing, software
// distributed under the License is distributed on an "AS IS" BASIS,
// WITHOUT WARRANTIES OR CONDITIONS OF ANY KIND, either express or implied.
// See the License for the specific language governing permissions and
// limitations under the License.
//
// Refer to LICENSE for more information.

using System;
using System.Collections.Generic;
using Xunit;


namespace Confluent.SchemaRegistry.IntegrationTests
{
    public static partial class Tests
    {
        [Theory, MemberData(nameof(SchemaRegistryParameters))]
        public static void ProtobufWithReferences(Config config)
        {
<<<<<<< HEAD
            bool skipKnownFailingTests = semaphoreSkipKnownFailingTests();
            if (skipKnownFailingTests)
            {
                // FIXME : The Tests always Fails !!
                return;
            }
=======
>>>>>>> 69e9b4c8
            var srInitial = new CachedSchemaRegistryClient(new SchemaRegistryConfig { Url = config.Server });
            var sr = new CachedSchemaRegistryClient(new SchemaRegistryConfig { Url = config.Server });
            var testSchemaBase64PersonName = Confluent.Kafka.Examples.Protobuf.PersonName.Descriptor.File.SerializedData.ToBase64();
            var testSchemaBase64Person = Confluent.Kafka.Examples.Protobuf.Person.Descriptor.File.SerializedData.ToBase64();
            var topicName = Guid.NewGuid().ToString();
            var subjectInitial = SubjectNameStrategy.Topic.ConstructValueSubjectName(topicName, null);
            var subject = SubjectNameStrategy.Topic.ConstructValueSubjectName(topicName + "2", null);

            // check that registering a base64 protobuf schema works, first with the referenced schema
            var PersonName = "confluent.kafka.examples.protobuf.PersonName";
            var id1 = srInitial.RegisterSchemaAsync(PersonName, new Schema(testSchemaBase64PersonName, SchemaType.Protobuf)).Result;
            var sc1 = srInitial.GetSchemaAsync(id1).Result;
            Assert.NotNull(sc1);
            
            // then with the schema that references it
            var refs = new List<SchemaReference> { new SchemaReference(PersonName, PersonName, 1) };
            var id2 = sr.RegisterSchemaAsync(subjectInitial, new Schema(testSchemaBase64Person, refs, SchemaType.Protobuf)).Result;
            var sc2 = sr.GetSchemaAsync(id2).Result;
            Assert.NotNull(sc2);

            // then with the schema that references it and a different subject
            var id3 = sr.RegisterSchemaAsync(subject, new Schema(testSchemaBase64Person, refs, SchemaType.Protobuf)).Result;
            var sc3 = sr.GetSchemaAsync(id3).Result;
            Assert.NotNull(sc3);
        }
    }
}<|MERGE_RESOLUTION|>--- conflicted
+++ resolved
@@ -26,15 +26,6 @@
         [Theory, MemberData(nameof(SchemaRegistryParameters))]
         public static void ProtobufWithReferences(Config config)
         {
-<<<<<<< HEAD
-            bool skipKnownFailingTests = semaphoreSkipKnownFailingTests();
-            if (skipKnownFailingTests)
-            {
-                // FIXME : The Tests always Fails !!
-                return;
-            }
-=======
->>>>>>> 69e9b4c8
             var srInitial = new CachedSchemaRegistryClient(new SchemaRegistryConfig { Url = config.Server });
             var sr = new CachedSchemaRegistryClient(new SchemaRegistryConfig { Url = config.Server });
             var testSchemaBase64PersonName = Confluent.Kafka.Examples.Protobuf.PersonName.Descriptor.File.SerializedData.ToBase64();
